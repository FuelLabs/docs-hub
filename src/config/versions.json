--- conflicted
+++ resolved
@@ -1,19 +1,10 @@
 {
   "default": {
-<<<<<<< HEAD
-    "forc": "0.61.0",
-    "rust": "0.63.0",
-    "ts": "0.90.0",
-    "wallet": "0.21.0",
-    "sway_libs": "0.22.0",
-    "sway_standards": "0.5.0"
-=======
     "forc": "0.63.1",
     "rust": "0.66.2",
     "ts": "0.94.2",
     "wallet": "0.25.0",
     "sway_libs": "0.23.1",
     "sway_standards": "0.5.2"
->>>>>>> ed85af99
   }
 }