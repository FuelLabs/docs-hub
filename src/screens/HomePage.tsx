--- conflicted
+++ resolved
@@ -1,22 +1,17 @@
 import { cssObj } from '@fuel-ui/css';
 import { Box, Text, Heading, Grid } from '@fuel-ui/react';
 
-<<<<<<< HEAD
 import { Card } from '../components/Card';
 import { SidebarContainer } from '../components/SidebarContainer';
+import { FAUCET_LINK } from '../config/constants';
 import type { GuidesProps } from '../pages/guides';
 import type { NavOrder } from '../pages/index';
-=======
-import { FAUCET_LINK } from '../config/constants';
-import type { GuideInfo } from '../pages/guides';
->>>>>>> e14ec2b2
 
 interface HomeScreenProps extends GuidesProps {
   allNavs: NavOrder[];
   isLatest: boolean;
 }
 
-<<<<<<< HEAD
 export function HomeScreen({ guides, allNavs, isLatest }: HomeScreenProps) {
   const homeCards = [
     {
@@ -124,162 +119,6 @@
       ],
     },
   ];
-=======
-export function HomePage({ guides, isLatest }: HomePageProps) {
-  const cards = {
-    sway: (
-      <Box css={{ ...styles.card, ...styles.docsCard }}>
-        <Icon icon="Code" size={40} stroke={0.7} />
-        <Box.Stack>
-          <Heading as="h3">Sway Language</Heading>
-          <Text>
-            Build powerful programs with a Rust-based DSL, without needlessly
-            verbose boilerplate.
-          </Text>
-          <List icon="ArrowRight">
-            <List.Item>
-              <Link href={isLatest ? '/docs/latest/sway' : '/docs/sway'}>
-                Sway
-              </Link>
-            </List.Item>
-            <List.Item>
-              <FuelLink
-                href="https://fuellabs.github.io/sway/master/std/"
-                isExternal
-              >
-                Standard Library
-              </FuelLink>
-            </List.Item>
-            <List.Item>
-              <FuelLink href="https://sway-playground.org/" isExternal>
-                Sway Playground
-              </FuelLink>
-            </List.Item>
-            <List.Item>
-              <FuelLink
-                href="https://github.com/FuelLabs/sway-applications"
-                isExternal
-              >
-                Examples Apps
-              </FuelLink>
-            </List.Item>
-            <List.Item>
-              <FuelLink
-                href="https://fuellabs.github.io/sway/master/core"
-                isExternal
-              >
-                Sway Core
-              </FuelLink>
-            </List.Item>
-          </List>
-        </Box.Stack>
-      </Box>
-    ),
-    sdk: (
-      <Box css={{ ...styles.card, ...styles.docsCard }}>
-        <Icon icon="Book" size={40} stroke={0.7} />
-        <Box.Stack>
-          <Heading as="h3">SDKs</Heading>
-          <Text>
-            Integrate Fuel into a Typescript or Rust project in minutes.
-          </Text>
-          <List icon="ArrowRight">
-            <List.Item>
-              <Link
-                href={isLatest ? '/docs/latest/fuels-rs' : '/docs/fuels-rs'}
-              >
-                Rust SDK
-              </Link>
-            </List.Item>
-            <List.Item>
-              <Link
-                href={isLatest ? '/docs/latest/fuels-ts' : '/docs/fuels-ts'}
-              >
-                Typescript SDK
-              </Link>
-            </List.Item>
-            <List.Item>
-              <Link href={isLatest ? '/docs/latest/wallet' : '/docs/wallet'}>
-                Wallet SDK
-              </Link>
-            </List.Item>
-          </List>
-        </Box.Stack>
-      </Box>
-    ),
-    network: (
-      <Box css={{ ...styles.card, ...styles.docsCard }}>
-        <Icon icon="Bolt" size={40} stroke={0.7} />
-        <Box.Stack>
-          <Heading as="h3">Fuel Network</Heading>
-          <Text>Find network specifications and resources.</Text>
-          <List icon="ArrowRight">
-            {/* <List.Item>
-              <Link href="/docs/about-fuel">About Fuel</Link>
-            </List.Item> */}
-            <List.Item>
-              <Link href={isLatest ? '/docs/latest/graphql' : '/docs/graphql'}>
-                GraphQL API
-              </Link>
-            </List.Item>
-            <List.Item>
-              <Link href={isLatest ? '/docs/latest/specs' : '/docs/specs'}>
-                Specs
-              </Link>
-            </List.Item>
-            <List.Item>
-              <FuelLink
-                href="https://fuellabs.github.io/block-explorer-v2/"
-                isExternal
-              >
-                Block Explorer
-              </FuelLink>
-            </List.Item>
-            <List.Item>
-              <FuelLink href={FAUCET_LINK} isExternal>
-                Faucet
-              </FuelLink>
-            </List.Item>
-            <List.Item>
-              <FuelLink href="https://alpha.fuel.network/bridge/" isExternal>
-                Bridge
-              </FuelLink>
-            </List.Item>
-          </List>
-        </Box.Stack>
-      </Box>
-    ),
-    tooling: (
-      <Box css={{ ...styles.card, ...styles.docsCard }}>
-        <Icon icon="Settings" size={40} stroke={0.7} />
-        <Box.Stack>
-          <Heading as="h3">Tooling</Heading>
-          <Text>
-            Explore the best tooling you need to build your next web3 app in the
-            fastest execution layer.
-          </Text>
-          <List icon="ArrowRight">
-            <List.Item>
-              <Link href={isLatest ? '/docs/latest/fuelup' : '/docs/fuelup'}>
-                Fuelup
-              </Link>
-            </List.Item>
-            <List.Item>
-              <Link href={isLatest ? '/docs/latest/forc' : '/docs/forc'}>
-                Forc
-              </Link>
-            </List.Item>
-            <List.Item>
-              <Link href={isLatest ? '/docs/latest/indexer' : '/docs/indexer'}>
-                Indexer
-              </Link>
-            </List.Item>
-          </List>
-        </Box.Stack>
-      </Box>
-    ),
-  };
->>>>>>> e14ec2b2
 
   return (
     <>
