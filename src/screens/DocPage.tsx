--- conflicted
+++ resolved
@@ -29,12 +29,8 @@
         title={doc?.title}
         isClean={Boolean(isCleanLayout)}
         hasHeadings={hasHeadings}
-<<<<<<< HEAD
-        config={doc?.docsConfig}
-=======
         config={doc.docsConfig}
         category={doc.category}
->>>>>>> deb09215
       >
         {!isCleanLayout && (
           <Box css={styles.sidebar}>
