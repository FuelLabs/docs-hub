import { cssObj } from '@fuel-ui/css';
import { Box, Button } from '@fuel-ui/react';
import { useState } from 'react';
import { TAG_CATEGORIES } from '~/docs/guides/docs/categories';

import { Card } from '../components/Card';
import { Heading } from '../components/Heading';
import type { GuideInfo } from '../pages/guides';

interface GuidesPageProps {
  guides: { [key: string]: GuideInfo };
  isLatest: boolean;
}

<<<<<<< HEAD
=======
interface GuideCardProps {
  guideName: string;
  guideInfo: GuideInfo;
  // isLatest: boolean;
}

export function GuideCard({ guideName, guideInfo }: GuideCardProps) {
  const cleanGuideName = guideName.replaceAll('_', '-');
  return (
    <Box key={guideName} css={styles.card}>
      <Icon icon="Code" size={40} stroke={0.7} />
      <Box.Stack>
        <FuelLink href={`/guides/${cleanGuideName}`}>
          <Heading as="h3">{guideInfo.title}</Heading>
        </FuelLink>
        <Text>{guideInfo.description}</Text>
      </Box.Stack>
    </Box>
  );
}

>>>>>>> 78bf89d9
export function GuidesPage({ guides }: GuidesPageProps) {
  const [active, setActive] = useState<string>('all');

  return (
    <Box.Stack css={styles.root}>
      <Heading as="h1" data-rank="h1" id="fuel-guides">
        Guides
      </Heading>
      <Box.Flex gap={'$3'} wrap={'wrap'} css={styles.categoryContainer}>
        <Button
          data-active={active === 'all'}
          onClick={() => setActive('all')}
          variant={'outlined'}
          intent={'base'}
          css={styles.category}
          size={'sm'}
        >
          All Categories
        </Button>
        <Box.Centered>
          <Box css={styles.separator}>&nbsp;</Box>
        </Box.Centered>
        {TAG_CATEGORIES.map((category) => (
          <Button
            key={category}
            data-active={active === category}
            onClick={() => setActive(category)}
            variant={'outlined'}
            intent={'base'}
            css={styles.category}
            size={'sm'}
          >
            {category}
          </Button>
        ))}
      </Box.Flex>
      <Box.Stack>
        {Object.keys(guides).map((guideName) => {
          const guideInfo = guides[guideName];
<<<<<<< HEAD
          if (active === 'all' || guideInfo.tags.includes(active)) {
            return (
              <Card
                key={guideName}
                guideInfo={guideInfo}
                cardName={guideName}
              />
            );
          }
=======
          return (
            <GuideCard
              key={guideName}
              guideName={guideName}
              guideInfo={guideInfo}
              // isLatest={isLatest}
            />
          );
>>>>>>> 78bf89d9
        })}
      </Box.Stack>
    </Box.Stack>
  );
}

const styles = {
  root: cssObj({
    padding: '$2 $10 $10 $10',
    '@md': {
      padding: '$4 $40 $20 $40',
    },
  }),
  separator: cssObj({
    background: '$intentsBase7',
    height: '20px',
    width: '2px',
  }),
  categoryContainer: cssObj({
    marginBottom: '$10',
  }),
  category: cssObj({
    '&:hover': {
      border: '1px solid $intentsPrimary7 !important',
    },
    '&[data-active="true"]': {
      border: '1px solid $intentsPrimary7',
    },
  }),
};<|MERGE_RESOLUTION|>--- conflicted
+++ resolved
@@ -12,30 +12,6 @@
   isLatest: boolean;
 }
 
-<<<<<<< HEAD
-=======
-interface GuideCardProps {
-  guideName: string;
-  guideInfo: GuideInfo;
-  // isLatest: boolean;
-}
-
-export function GuideCard({ guideName, guideInfo }: GuideCardProps) {
-  const cleanGuideName = guideName.replaceAll('_', '-');
-  return (
-    <Box key={guideName} css={styles.card}>
-      <Icon icon="Code" size={40} stroke={0.7} />
-      <Box.Stack>
-        <FuelLink href={`/guides/${cleanGuideName}`}>
-          <Heading as="h3">{guideInfo.title}</Heading>
-        </FuelLink>
-        <Text>{guideInfo.description}</Text>
-      </Box.Stack>
-    </Box>
-  );
-}
-
->>>>>>> 78bf89d9
 export function GuidesPage({ guides }: GuidesPageProps) {
   const [active, setActive] = useState<string>('all');
 
@@ -75,7 +51,6 @@
       <Box.Stack>
         {Object.keys(guides).map((guideName) => {
           const guideInfo = guides[guideName];
-<<<<<<< HEAD
           if (active === 'all' || guideInfo.tags.includes(active)) {
             return (
               <Card
@@ -85,16 +60,6 @@
               />
             );
           }
-=======
-          return (
-            <GuideCard
-              key={guideName}
-              guideName={guideName}
-              guideInfo={guideInfo}
-              // isLatest={isLatest}
-            />
-          );
->>>>>>> 78bf89d9
         })}
       </Box.Stack>
     </Box.Stack>
