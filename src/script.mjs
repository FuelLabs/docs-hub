/* eslint-disable no-continue */
import fs from "fs";
import { globby } from "globby";
import matter from "gray-matter";
import { join } from "path";

const DOCS_DIRECTORY = join(process.cwd(), "./docs");
const docConfigPath = join(DOCS_DIRECTORY, "../portal/docs.json");
const configFile = JSON.parse(fs.readFileSync(docConfigPath, "utf8"));

// GENERATES SIDEBAR LINKS
await main();

async function main() {
  await Promise.all(
    Object.keys(configFile).map(async (key) => {
      const config = configFile[key];
      const slugs = await getDocs(config);
      const final = slugs.map(({ slug }) => getDocBySlug(slug, slugs, config));
      const sortedLinks = getSortedLinks(config, final);
      const json = JSON.stringify(sortedLinks);
      const folderPath = "src/sidebar-links";
      if (!fs.existsSync(folderPath)) {
        fs.mkdirSync(folderPath);
      }
      fs.writeFileSync(`${folderPath}/${key}.json`, json, "utf-8");
    })
  );
}

function getSortedLinks(config, docs) {
  const links = [];
  const lcOrder = config.menu.map((o) => o.toLowerCase());

  // eslint-disable-next-line no-plusplus
  for (let i = 0; i < docs.length; i++) {
    const doc = docs[i];
    if (doc.category === "forc_client") {
      doc.category = "plugins";
    }

    if (
      !doc.category ||
      doc.category === "src" ||
      doc.category === "forc" ||
      (doc.category === "guide" && doc.title === "guide")
    ) {
      let newLabel = doc.title;
      if (doc.title === "index" || doc.title === "README") {
        const arr = doc.slug.split("/");
        newLabel = arr[arr.length - 1];
      }
      links.push({ slug: doc.slug, label: newLabel });
      continue;
    }

    const categoryIdx = links.findIndex((l) => {
      return l?.label === doc.category;
    });
    /** Insert category item based on order prop */
    if (categoryIdx >= 0) {
      const submenu = links[categoryIdx]?.submenu || [];
      let newLabel = doc.title;
      if (doc.title === "index") {
        const arr = doc.slug.split("/");
        newLabel = arr[arr.length - 1];
      }
      if (doc.category === doc.title || doc.title === "index") {
        links[categoryIdx].hasIndex = true;
      }
      submenu.push({
        slug: doc.slug,
        label: newLabel,
      });
      continue;
    }
    let hasIndex = false;
    if (doc.category === doc.title) {
      hasIndex = true;
    }
    const subpath = doc.slug.split("/")[1];
    const submenu = [{ slug: doc.slug, label: doc.title }];
    links.push({
      subpath,
      label: doc.category,
      submenu,
      hasIndex,
    });
    /** Insert inside category submenu if category is already on array */
  }

  const sortedLinks = lcOrder
    ? links
        /** Sort first level links */
        .sort((a, b) => {
          const lowerA = a.label.toLowerCase();
          const lowerB = b.label.toLowerCase();
          const aIdx = lcOrder.indexOf(lowerA);
          const bIdx = lcOrder.indexOf(lowerB);
          if (!a.subpath && !b.subpath) {
            return aIdx - bIdx;
          }
          if (a.subpath && b.subpath) {
            const aFirst = lcOrder.filter((i) => i.startsWith(lowerA))?.[0];
            const bFirst = lcOrder.filter((i) => i.startsWith(lowerB))?.[0];
            return lcOrder.indexOf(aFirst) - lcOrder.indexOf(bFirst);
          }
          const category = a.subpath ? lowerA : lowerB;
          const first = lcOrder.filter((i) => i.startsWith(category))?.[0];
          const idx = lcOrder.indexOf(first);
          return a.subpath ? idx - bIdx : aIdx - idx;
        })
        /** Sort categoried links */
        .map((link) => {
          if (!link.submenu) return link;
          const key = `${link.label.toLowerCase().replaceAll(" ", "_")}_menu`;
          let catOrder = config[key];
          catOrder = catOrder?.map((title) => title.toLowerCase());
          const submenu = link.submenu.sort((a, b) => {
            const lowerA = a.label.toLowerCase();
            const lowerB = b.label.toLowerCase();
            const result = catOrder
              ? catOrder.indexOf(`${lowerA}`) - catOrder.indexOf(`${lowerB}`)
              : 0;
            return result;
          });
          return { ...link, submenu };
        })
    : links;

  return sortedLinks;
}

async function getDocs(config) {
  let paths = [];
  switch (config.slug) {
    case "sway":
      paths = [
        // SWAY DOCS
        "./sway/docs/book/src/**/*.md",
        // IGNORE ALL SUMMARY PAGES
        "!**/SUMMARY.md",
        // IGNORE FORC PAGES
        "!./sway/docs/book/src/forc/*.md",
        "!./sway/docs/book/src/forc/**/*.md",
      ];
      break;
    case "forc":
      paths = [
        // FORC DOCS
        "./sway/docs/book/src/forc/*.md",
        "./sway/docs/book/src/forc/**/*.md",
        // REMOVE UNUSED FILES
        "!./sway/docs/book/src/forc/commands/forc_deploy.md",
        "!./sway/docs/book/src/forc/commands/forc_run.md",
      ];
      break;
    case "fuels-rs":
      paths = [
        // RUST SDK DOCS
        "./fuels-rs/docs/src/**/*.md",
        "./fuels-rs/docs/src/*.md",
        // IGNORE ALL SUMMARY PAGES
        "!**/SUMMARY.md",
      ];
      break;
    case "fuels-ts":
      paths = [
        // TS SDK DOCS
        "./fuels-ts/apps/docs/src/*.md",
        "./fuels-ts/apps/docs/src/**/*.md",
        "./fuels-ts/apps/docs/src/**/*.md",
      ];
      break;
    case "wallet":
      paths = [
        // WALLET DOCS
        "./fuels-wallet/packages/docs/docs/**/*.mdx",
        "./fuels-wallet/packages/docs/docs/*.mdx",
      ];
      break;
    case "graphql":
      paths = [
        // GRAPHQL DOCS
        "./fuel-graphql-docs/docs/*.mdx",
        "./fuel-graphql-docs/docs/**/*.mdx",
      ];
      break;
    case "fuelup":
      paths = [
        // FUELUP DOCS
        "./fuelup/docs/src/*.md",
        "./fuelup/docs/src/**/*.md",
        // IGNORE ALL SUMMARY PAGES
        "!**/SUMMARY.md",
      ];
      break;
    case "indexer":
      paths = [
        // INDEXER DOCS
        "./fuel-indexer/docs/src/*.md",
        "./fuel-indexer/docs/src/**/*.md",
        // IGNORE ALL SUMMARY PAGES
        "!**/SUMMARY.md",
      ];
      break;
    case "specs":
      paths = [
        // SPECS DOCS
        "./fuel-specs/src/*.md",
        "./fuel-specs/src/**/*.md",
        // IGNORE ALL SUMMARY PAGES
        "!**/SUMMARY.md",
      ];
      break;
    default:
      paths = [
        // PORTAL DOCS
        "../portal/*.md",
        "../portal/*.mdx",
        "../portal/**/*.mdx",
      ];
      break;
  }

  paths = await globby(paths, {
    cwd: DOCS_DIRECTORY,
  });

  const final = paths.map((path) => {
    return {
      slug: removeDocsPath(path),
      path,
    };
  });
  return final;
}

function removeDocsPath(path) {
  // clean up the url paths
<<<<<<< HEAD
  let newPath = path
    .replace("docs/", "")
    .replace("/book/", "/")
    .replace("/packages/", "/")
    .replace("/apps/", "/")
    .replace("/src/", "/")
    .replace("/index.md", ".md")
    .replace("/README.md", ".md")
    .replace("/fuel-graphql-docs/", "/graphql/")
    .replaceAll("/fuel-specs", "/specs")
    .replaceAll("/fuel-indexer", "/indexer")
    .replace("/fuels-wallet/docs/", "/wallet/")
    .replace("/guide/", "/");
=======
  const configPath = join(DOCS_DIRECTORY, `../src/paths.json`);
  const pathsConfig = JSON.parse(fs.readFileSync(configPath, "utf8"));
  let newPath = path;
  Object.keys(pathsConfig).forEach((key) => {
    newPath = newPath.replaceAll(key, pathsConfig[key]);
  });
>>>>>>> de758c3f

  // handle mdbooks folders that use a same name file instead of index.md
  const paths = newPath.split("/");
  const length = paths.length - 1;
  const last = paths[length].split(".")[0];
  const cat = paths[length - 1];
  if (last === cat) {
    paths.pop();
    newPath = `${paths.join("/")}/`;
  }

  // move forc docs to their own section
  if (path.includes("/forc/")) {
    newPath = newPath.replace("sway/", "");
  }

  return newPath;
}

function getDocBySlug(slug, slugs, docsConfig) {
  let slugPath = slugs.find(
    ({ slug: pathSlug }) => pathSlug === `./${slug}.md`
  );
  if (!slugPath) {
    slugPath = slugs.find(({ slug: pathSlug }) => pathSlug.includes(slug));
  }
  if (!slugPath) {
    throw new Error(`${slug} not found`);
  }

  const fullpath = join(DOCS_DIRECTORY, slugPath.path);
  const document = fs.readFileSync(fullpath, "utf8");
  const { data } = matter(document);
  if (!data.title) {
    const paths = fullpath.split("/");
    data.title = paths
      .pop()
      ?.replace(/\.(md|mdx)$/, "")
      .replaceAll(/[_-]/g, " ");
    data.category = paths.pop()?.replaceAll("-", " ");
  }

  const doc = {};
  const FIELDS = ["title", "slug", "content", "category"];

  // Ensure only the minimal needed data is exposed
  FIELDS.forEach((field) => {
    if (field === "slug") {
      doc[field] = data.slug || slug.replace(/(\.mdx|\.md)$/, "");
    }
    if (typeof data[field] !== "undefined") {
      doc[field] = data[field];
    }
  });

  if (doc.category === "forc_client") {
    doc.category = "plugins";
  }
  if (doc.title === "index") {
    doc.title =
      doc.category === "src"
        ? slug.replace("./", "").replace(".md", "")
        : doc.category;
  }

  if (doc.title === "README") {
    const arr = doc.slug.split("/");
    const newLabel = arr[arr.length - 1];
    doc.title = newLabel;
  }

  return {
    ...doc,
    docsConfig,
  };
}<|MERGE_RESOLUTION|>--- conflicted
+++ resolved
@@ -238,28 +238,12 @@
 
 function removeDocsPath(path) {
   // clean up the url paths
-<<<<<<< HEAD
-  let newPath = path
-    .replace("docs/", "")
-    .replace("/book/", "/")
-    .replace("/packages/", "/")
-    .replace("/apps/", "/")
-    .replace("/src/", "/")
-    .replace("/index.md", ".md")
-    .replace("/README.md", ".md")
-    .replace("/fuel-graphql-docs/", "/graphql/")
-    .replaceAll("/fuel-specs", "/specs")
-    .replaceAll("/fuel-indexer", "/indexer")
-    .replace("/fuels-wallet/docs/", "/wallet/")
-    .replace("/guide/", "/");
-=======
   const configPath = join(DOCS_DIRECTORY, `../src/paths.json`);
   const pathsConfig = JSON.parse(fs.readFileSync(configPath, "utf8"));
   let newPath = path;
   Object.keys(pathsConfig).forEach((key) => {
     newPath = newPath.replaceAll(key, pathsConfig[key]);
   });
->>>>>>> de758c3f
 
   // handle mdbooks folders that use a same name file instead of index.md
   const paths = newPath.split("/");
