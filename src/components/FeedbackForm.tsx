import { cssObj } from '@fuel-ui/css';
import {
  Alert,
  Box,
  Button,
  Dialog,
<<<<<<< HEAD
  toast,
  Alert,
  // IconButton,
=======
  Form,
  Icon,
  IconButton,
  Input,
  Link,
>>>>>>> 7ae249b8
  Spinner,
  Text,
  toast,
} from '@fuel-ui/react';
import { useMutation } from '@tanstack/react-query';
import { useState } from 'react';
import type { SubmitHandler } from 'react-hook-form';
import { useForm } from 'react-hook-form';
import { buttonStyles } from './SidebarLink';

type FormData = {
  helpful: 'true' | 'false' | null;
  feedback: string;
  email: string;
};

export function FeedbackForm() {
  const [dialogIsOpen, setDialogIsOpen] = useState<boolean>(false);
  const {
    register,
    handleSubmit,
    watch,
    reset,
    // setValue,
    formState: { errors },
  } = useForm<FormData>();
  const isHelpful = watch('helpful');

  function closeForm() {
    setDialogIsOpen(false);
    reset();
  }

  const submitForm = (data: FormData) => {
    return fetch('/api/airtable', {
      method: 'POST',
      headers: {
        'Content-Type': 'application/json',
      },
      body: JSON.stringify(data),
    });
  };

  const mutation = useMutation(submitForm, {
    onSuccess: async () => {
      toast.success('Submitted! Thank you for your feedback.');
      closeForm();
    },
    onError: async () => {
      toast.error('Oops! Something went wrong.');
    },
  });

  const onSubmit: SubmitHandler<FormData> = (data) => {
    mutation.mutate(data);
  };

  function HelpfulButtons() {
    return (
      <Form.Control css={styles.formControl} isRequired>
        <Box.Flex gap={'8px'}>
          <Box
            as="input"
            type="radio"
            id="trueButton"
            value="true"
            checked={isHelpful === 'true'}
            {...register('helpful', { required: true })}
            css={styles.radioButton}
          />
          <Box
            as="label"
            css={
              isHelpful === 'true'
                ? {
                    ...styles.buttonLabel,
                    ...styles.helpful,
                  }
                : styles.buttonLabel
            }
            htmlFor="trueButton"
          >
            <Icon
              css={isHelpful === 'true' ? styles.selectedThumbIcon : {}}
              icon="ThumbUp"
            />
          </Box>
          <Box
            as="input"
            type="radio"
            id="falseButton"
            value="false"
            checked={isHelpful === 'false'}
            {...register('helpful', { required: true })}
            css={styles.radioButton}
          />
          <Box
            as="label"
            css={
              isHelpful === 'false'
                ? {
                    ...styles.buttonLabel,
                    ...styles.notHelpful,
                  }
                : styles.buttonLabel
            }
            htmlFor="falseButton"
          >
            <Icon
              css={isHelpful === 'false' ? styles.selectedThumbIcon : {}}
              icon="ThumbDown"
            />
          </Box>
        </Box.Flex>
        {errors.helpful && (
          <Alert css={styles.alert} direction="row" status="error">
            <Alert.Description>A rating is required.</Alert.Description>
          </Alert>
        )}
      </Form.Control>
    );
  }

  function Feedback() {
    return (
      <Form.Control css={styles.formControl}>
        <Box.Flex
          css={styles.optional}
          justify={'space-between'}
          align={'flex-end'}
        >
          <Form.Label css={styles.text} htmlFor="feedback">
            Let us know what we{' '}
            {isHelpful === 'true' ? 'did well' : 'can do better'}
          </Form.Label>
          <Text css={styles.text}>Optional</Text>
        </Box.Flex>
        <Box css={styles.textareaContainer}>
          <Box
            as="textarea"
            css={styles.textarea}
            className="form-textarea"
            id="message"
            rows={4}
            cols={50}
            {...register('feedback')}
          />
        </Box>
      </Form.Control>
    );
  }

  function Email() {
    return (
      <Form.Control css={styles.formControl}>
        <Box.Flex
          css={styles.optional}
          justify={'space-between'}
          align={'flex-end'}
        >
          <Form.Label css={styles.text} htmlFor="email">
            If we can contact you with questions, please enter your email
          </Form.Label>
          <Text css={styles.text}>Optional</Text>
        </Box.Flex>
        <Input isFullWidth>
          <Input.ElementLeft element={<Icon icon="Mail" />} />
          <Input.Field
            type="email"
            id="email"
            {...register('email')}
            placeholder="email@example.com"
          />
        </Input>
      </Form.Control>
    );
  }

  function Submit() {
    return (
      <Box.Flex justify={'flex-end'} gap={'10px'}>
        <Button
          variant="outlined"
          intent="base"
          size="sm"
          type="button"
          onClick={() => closeForm()}
          css={styles.text}
        >
          Cancel
        </Button>
        <Button
          css={{ ...styles.text, ...styles.submit }}
          variant="outlined"
          intent="base"
          size="sm"
          type="submit"
          onClick={handleSubmit(onSubmit)}
        >
          {mutation.isLoading ? (
            <Spinner color="semanticSolidInfoBg" />
          ) : (
            'Send'
          )}
        </Button>
      </Box.Flex>
    );
  }

  return (
    <Box>
      <Dialog isOpen={dialogIsOpen} onOpenChange={setDialogIsOpen}>
        <Box.Flex align="center" gap={'6px'} css={styles.container}>
          <Button
            intent={'primary'}
            variant={'link'}
            css={{ ...buttonStyles, ...styles.feedback }}
            onClick={() => {
              setDialogIsOpen(true);
            }}
          >
            Feedback
          </Button>
        </Box.Flex>
        <Dialog.Content>
          <Dialog.Close onClick={closeForm} />
          <Dialog.Heading>Was this page helpful?</Dialog.Heading>
          <form>
            <HelpfulButtons />
            {isHelpful === 'false' && (
              <Form.HelperText css={{ ...styles.text, ...styles.forum }}>
                If you need support, please create a post in our{' '}
                <Link
                  css={styles.forumLink}
                  isExternal
                  href="https://forum.fuel.network/"
                >
                  Forum
                </Link>
                .
              </Form.HelperText>
            )}
            <Feedback />
            <Email />
            <Submit />
          </form>
        </Dialog.Content>
      </Dialog>
    </Box>
  );
}

const styles = {
  text: cssObj({
    'html[class="fuel_light-theme"] &': {
      color: '$intentsBase12',
    },
  }),
  feedback: cssObj({
    color: '$semanticLinkBaseColor',
    ml: '$3',
    'html[class="fuel_light-theme"] &': {
      color: '$intentsBase12',
    },
  }),
  buttonLabel: cssObj({
    padding: '8px 16px',
    margin: 0,
    border: '1px solid var(--colors-inputBaseBorder)',
    cursor: 'pointer',
    borderRadius: '6px',
  }),
  ratingButton: cssObj({
    border: '1px solid $inputBaseBorder',
    background: 'transparent',
  }),
  radioButton: cssObj({
    display: 'none',
  }),
  submit: cssObj({
    '&:hover': {
      backgroundColor: '$semanticSolidInfoBg !important',
      'html[class="fuel_light-theme"] &': {
        color: '$gray6',
      },
    },
  }),
  helpful: cssObj({
    backgroundColor: 'var(--colors-semanticSolidInfoBg)',
  }),
  notHelpful: cssObj({
    backgroundColor: 'var(--colors-semanticSolidErrorBg)',
  }),
  formControl: cssObj({
    marginBottom: '$3',
  }),
  selectedThumbIcon: cssObj({
    'html[class="fuel_light-theme"] &': {
      color: '$gray6',
    },
  }),
  optional: cssObj({
    fontSize: '$sm',
  }),
  alert: cssObj({
    fontSize: '$sm',
  }),
  forum: cssObj({
    fontSize: '$sm',
    margin: '$2 0',
  }),
  forumLink: cssObj({
    textDecoration: 'underline',
    color: '$intentsBase11',
  }),
  textareaContainer: cssObj({
    color: '$inputBaseColor !important',
  }),
  textarea: cssObj({
    maxWidth: '95.5%',
    minWidth: '95.5%',
    maxHeight: '200px',
    padding: '10px',
    backgroundColor: 'var(--colors-inputBaseBg)',
    border: '1px solid var(--colors-inputBaseBorder)',
    outline: 'none',
    fontSize: 'var(--fontSizes-base)',
    fontFamily: 'var(--fonts-display)',
  }),
  container: cssObj({
    justifyContent: 'flex-start',
  }),
};<|MERGE_RESOLUTION|>--- conflicted
+++ resolved
@@ -1,20 +1,7 @@
 import { cssObj } from '@fuel-ui/css';
 import {
   Alert,
-  Box,
-  Button,
-  Dialog,
-<<<<<<< HEAD
-  toast,
-  Alert,
   // IconButton,
-=======
-  Form,
-  Icon,
-  IconButton,
-  Input,
-  Link,
->>>>>>> 7ae249b8
   Spinner,
   Text,
   toast,
