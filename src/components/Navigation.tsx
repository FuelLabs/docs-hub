import { cssObj, cx } from '@fuel-ui/css';
import { Dropdown, ButtonLink } from '@fuel-ui/react';
import Link from 'next/link';
import { useRouter } from 'next/router';

import { NAVIGATION } from '../constants';

export function Navigation({ active }: { active: string }) {
  const router = useRouter();

<<<<<<< HEAD
  useEffect(() => {
    let category = 'portal';
    if (router.pathname !== '/') {
      category = router.asPath.split('/docs/')?.[1]?.split('/')[0];
    }
    if (isStringInTabs(category)) setActive(category as Tabs);
  }, [router]);

  function isStringInTabs(str: string): boolean {
    return (
      str === 'portal' ||
      str === 'sway' ||
      str === 'fuels-rs' ||
      str === 'fuels-ts' ||
      str === 'wallet' ||
      str === 'graphql' ||
      str === 'fuelup' ||
      str === 'indexer' ||
      str === 'specs' ||
      str === 'forc'
    );
  }

=======
>>>>>>> 930df52e
  return (
    <>
      {NAVIGATION.map((item, index) => {
        if (item.type === 'menu') {
          const isActive = item.menu?.some((i) => i.slug === active);
          return (
            <Dropdown key={index}>
              <Dropdown.Trigger>
                <ButtonLink
                  css={styles.navButton}
                  variant="link"
                  data-active={isActive}
                >
                  {item.name}
                </ButtonLink>
              </Dropdown.Trigger>
              <Dropdown.Menu
                autoFocus
                css={styles.menu}
                disabledKeys={item.categories}
                aria-label={item.name}
                onAction={(action) => {
                  if (item.menu) {
                    const menuItem = item.menu.find(
                      (i) => action === i.name.concat(i.type)
                    );
                    if (menuItem && menuItem.link) {
                      if (menuItem.type === 'internal-link') {
                        router.push(menuItem.link);
                      } else if (menuItem.type === 'external-link') {
                        window.open(menuItem.link);
                      }
                    }
                  }
                }}
              >
                {item.menu?.map((menuItem) => {
                  return (
                    <Dropdown.MenuItem
                      data-active={active === menuItem.slug}
                      css={styles.nestedLink}
                      className={cx({
                        active: active === menuItem.slug,
                        isCategory: menuItem.type === 'category',
                      })}
                      key={
                        menuItem.type === 'category'
                          ? menuItem.name
                          : menuItem.name.concat(menuItem.type)
                      }
                      textValue={menuItem.name}
                    >
                      {menuItem.name}
                    </Dropdown.MenuItem>
                  );
                })}
              </Dropdown.Menu>
            </Dropdown>
          );
        }
        return (
          <ButtonLink
            key={index}
            as={Link}
            href={item.link}
            css={styles.navButton}
            variant="link"
            data-active={active === item.name.toLowerCase()}
          >
            {item.name}
          </ButtonLink>
        );
      })}
    </>
  );
}

export const styles = {
  menu: cssObj({
    boxShadow: '$sm',
  }),
  nestedLink: cssObj({
    padding: '$0 $4',
    height: '$7',
    minHeight: 'auto',

    '&.active': {
      color: '$textLink',
    },
    '&.isCategory': {
      borderBottom: '1px solid $border',
      mb: '$1',
    },
  }),
  navButton: cssObj({
    color: '$intentsBase10',

    '&:not([aria-disabled="true"]):active, &:not([aria-disabled="true"])[aria-pressed="true"]':
      {
        outline: 'none',
        outlineOffset: 'none',
        outlineColor: 'transparent',
        transform: 'none',
      },

    '&:hover': {
      textDecoration: 'none',
      color: '$intentsBase12 !important',
    },

    '&[data-active="true"], &[data-active="true"]:hover': {
      color: '$textLink !important',
    },
  }),
};<|MERGE_RESOLUTION|>--- conflicted
+++ resolved
@@ -8,32 +8,6 @@
 export function Navigation({ active }: { active: string }) {
   const router = useRouter();
 
-<<<<<<< HEAD
-  useEffect(() => {
-    let category = 'portal';
-    if (router.pathname !== '/') {
-      category = router.asPath.split('/docs/')?.[1]?.split('/')[0];
-    }
-    if (isStringInTabs(category)) setActive(category as Tabs);
-  }, [router]);
-
-  function isStringInTabs(str: string): boolean {
-    return (
-      str === 'portal' ||
-      str === 'sway' ||
-      str === 'fuels-rs' ||
-      str === 'fuels-ts' ||
-      str === 'wallet' ||
-      str === 'graphql' ||
-      str === 'fuelup' ||
-      str === 'indexer' ||
-      str === 'specs' ||
-      str === 'forc'
-    );
-  }
-
-=======
->>>>>>> 930df52e
   return (
     <>
       {NAVIGATION.map((item, index) => {
