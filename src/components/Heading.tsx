--- conflicted
+++ resolved
@@ -68,11 +68,7 @@
       },
     },
     [head([1, 2])]: {
-<<<<<<< HEAD
-      mt: '$8',
-=======
       pt: '$12',
->>>>>>> 78bf89d9
       mb: '$5',
       pb: '$2',
       borderBottom: '1px solid $border',
