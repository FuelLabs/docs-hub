import { cssObj, cx } from '@fuel-ui/css';
import type { ButtonLinkProps } from '@fuel-ui/react';
import { ButtonLink } from '@fuel-ui/react';
import NextLink from 'next/link';
import { useRouter } from 'next/router';
import type { Dispatch, SetStateAction } from 'react';
import { forwardRef } from 'react';
import type { SidebarLinkItem } from '~/src/types';

import { LOWER_CASE_NAV_PATHS } from '../config/constants';
import { capitalize } from '../lib/str';

function getActive(pathname: string, slug: string) {
  const split = slug.split('/');
  const pathnameSegments = pathname.split('/');
  if (slug.includes('guides')) {
    return pathname.includes(slug);
  } else if (split.length > 2) {
    const category = pathnameSegments[3];
    let active = category === split[2];
    if (active) {
      if (pathnameSegments.length === 5) {
        active = split.length === 3;
      } else if (pathnameSegments.length === 6) {
        const pageName = pathnameSegments[4];
        active = split.length > 3 && pageName === split[3];
      }
    }
    return active;
  }
  return pathname === `/${slug}` || pathname === `/${slug}/`;
}

export type SidebarLinkProps = ButtonLinkProps & {
  item: SidebarLinkItem;
<<<<<<< HEAD
  isActiveMenu?: boolean;
=======
  handleClick: Dispatch<SetStateAction<boolean>>;
>>>>>>> cb6f827d
};

// eslint-disable-next-line react/display-name
export const SidebarLink = forwardRef<unknown, SidebarLinkProps>(
<<<<<<< HEAD
  ({ item, isActiveMenu, ...props }, ref) => {
=======
  ({ item, handleClick, ...props }, ref) => {
>>>>>>> cb6f827d
    const router = useRouter();
    const pathname = router.asPath;
    let slug = item.slug?.replace('../', '').replace('./', '') || '';

    if (!slug.startsWith('guides/')) {
      slug = `docs/${slug}`;
    }
    let active = isActiveMenu;
    if (!active) {
      active = getActive(pathname, slug);
    }
    const isActive = cx({
      active,
    });

    const label = item.label.replaceAll(/[_-]/g, ' ');
    const shouldBeLowerCase = LOWER_CASE_NAV_PATHS.some((prefix) =>
      slug.startsWith(prefix)
    );

    return (
      <ButtonLink
        {...props}
        ref={ref}
        as={NextLink}
        href={slug}
        css={styles.root}
        data-active={Boolean(isActive)}
        // eslint-disable-next-line @typescript-eslint/no-explicit-any
        onClick={handleClick as any}
      >
        {shouldBeLowerCase ? label : capitalize(label)}
      </ButtonLink>
    );
  }
);

export const styles = {
  root: cssObj({
    px: '$0',
    py: '$0',
    justifyContent: 'space-between',
    fontSize: '$sm',
    height: '$6',
    position: 'relative',
    color: '$textColor',

    '&:not([aria-disabled="true"]):active, &:not([aria-disabled="true"])[aria-pressed="true"]':
      {
        outline: 'none',
        outlineOffset: 'none',
        outlineColor: 'transparent',
        transform: 'none',
      },

    '&[data-active="true"], &[data-active="true"]:hover': {
      color: '$textLink',
      textDecoration: 'none',
    },

    '&[data-active="true"]:is([data-submenu="true"])': {
      '&::before': {
        position: 'absolute',
        display: 'block',
        content: '""',
        top: 0,
        left: '-18px',
        width: '1px',
        height: '100%',
        backgroundColor: '$textLink',
      },
    },

    '&:not([data-active="true"]):hover': {
      textDecoration: 'none',
      color: '$textInverse !important',
    },
  }),
};<|MERGE_RESOLUTION|>--- conflicted
+++ resolved
@@ -33,20 +33,13 @@
 
 export type SidebarLinkProps = ButtonLinkProps & {
   item: SidebarLinkItem;
-<<<<<<< HEAD
   isActiveMenu?: boolean;
-=======
   handleClick: Dispatch<SetStateAction<boolean>>;
->>>>>>> cb6f827d
 };
 
 // eslint-disable-next-line react/display-name
 export const SidebarLink = forwardRef<unknown, SidebarLinkProps>(
-<<<<<<< HEAD
-  ({ item, isActiveMenu, ...props }, ref) => {
-=======
-  ({ item, handleClick, ...props }, ref) => {
->>>>>>> cb6f827d
+  ({ item, isActiveMenu, handleClick, ...props }, ref) => {
     const router = useRouter();
     const pathname = router.asPath;
     let slug = item.slug?.replace('../', '').replace('./', '') || '';
