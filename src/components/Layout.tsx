import { cssObj } from '@fuel-ui/css';
import { Box, Grid } from '@fuel-ui/react';
import Head from 'next/head';
import { useRouter } from 'next/router';
import { type ReactNode } from 'react';

import type { NavOrder } from '../pages';
import type { Config } from '../types';

import { Header } from './Header';

type LayoutProps = {
  title?: string;
  children: ReactNode;
  isClean?: boolean;
  isCleanWithNav?: boolean;
  hasHeadings?: boolean;
  config?: Config;
  theme?: string;
  category?: string | undefined;
<<<<<<< HEAD
  allNavs?: NavOrder[];
=======
  isLatest: boolean;
>>>>>>> 78bf89d9
};

export function Layout({
  title,
  children,
  isClean,
  isCleanWithNav,
  hasHeadings,
  config,
<<<<<<< HEAD
  allNavs,
=======
  isLatest,
>>>>>>> 78bf89d9
}: LayoutProps) {
  const router = useRouter();

  const titleText =
    title && router.pathname !== '/'
      ? `${title[0].toUpperCase()}${title.slice(1)} | Fuel Docs`
      : 'Fuel Docs';

  function getSlug() {
    return router.pathname.includes('/guides') ? 'guides' : '';
  }

  const root = cssObj({
    '&[data-clean="true"]': {
      gridTemplateColumns: isCleanWithNav ? '250px 1fr' : '1fr',

      '& .Layout--section': {
        px: '$14',
      },
    },
  });

  return (
    <>
      <Head>
        <title>{titleText}</title>
        <meta
          name="description"
          content={
            config && config?.ogTags?.description !== ''
              ? config?.ogTags?.description
              : 'Fuel Network Docs'
          }
          key="desc"
        />
        <meta property="og:title" content={titleText} />
        <meta
          property="og:description"
          content={
            config && config?.ogTags?.description !== ''
              ? config?.ogTags?.description
              : 'Official documentation for the Fuel Network'
          }
        />
        <meta
          property="og:image"
          content={
            config && config?.ogTags?.image !== ''
              ? config?.ogTags?.image
              : '/images/Fuel_Network.png'
          }
        />
        <meta
          name="viewport"
          content="width=device-width, initial-scale=1.0"
        ></meta>
      </Head>
<<<<<<< HEAD
      <Box
        css={{ ...styles.root, ...root }}
        data-headings={hasHeadings}
        data-clean={Boolean(isClean)}
      >
        <Header
          active={config?.slug ? config.slug : getSlug()}
          title={config?.title}
          allNavs={allNavs}
=======
      <Box css={styles.root}>
        <Header
          active={config?.slug ? config.slug : getSlug()}
          title={config?.title}
          isLatest={isLatest}
>>>>>>> 78bf89d9
        />
        <Grid
          data-headings={hasHeadings}
          data-clean={Boolean(isClean)}
          css={styles.grid}
        >
          {children}
        </Grid>
      </Box>
    </>
  );
}

const styles = {
  root: cssObj({
    width: '100vw',
    minHeight: '100vh',
  }),
  grid: cssObj({
    // Min height is 100vh - header height
    minHeight: 'calc(100vh - 69px)',

    '& .Layout--section': {
      maxWidth: '1000px',
      width: '100vw',
      boxSizing: 'border-box',
    },

    '& .Layout--section': {
      maxWidth: '1000px',
      margin: 'auto',
    },

    '@xl': {
<<<<<<< HEAD
      display: 'grid',

      '& .Layout--section': {
        margin: 0,
        width: 'calc(100vw - 368px)',
      },

      '&[data-clean="false"]': {
=======
      gridTemplateColumns: '250px 1fr',
      gridColumnGap: '$24',
      '& .Layout--section': {
        width: 'calc(100vw - 442px)',
      },
      '&[data-headings="true"]': {
>>>>>>> 78bf89d9
        gridTemplateColumns: '250px 1fr 220px',
        '& .Layout--section': {
          width: 'calc(100vw - 662px)',
<<<<<<< HEAD
        },

        '&[data-headings="false"]': {
          gridTemplateColumns: '250px 1fr',

          '& .Layout--section': {
            width: 'calc(100vw - 442px)',
          },
        },
      },
=======
        },
      },
      '&[data-clean="true"]': {
        gridTemplateColumns: '1fr',
        '& .Layout--section': {
          px: '$14',
        },
      },
    },
    '& .Layout--section a, & .Layout--section a:visited': {
      color: 'currentColor',
>>>>>>> 78bf89d9
    },
    '& .Layout--section *:first-child': {
      mt: '$0',
    },
  }),
};<|MERGE_RESOLUTION|>--- conflicted
+++ resolved
@@ -18,11 +18,8 @@
   config?: Config;
   theme?: string;
   category?: string | undefined;
-<<<<<<< HEAD
   allNavs?: NavOrder[];
-=======
   isLatest: boolean;
->>>>>>> 78bf89d9
 };
 
 export function Layout({
@@ -32,11 +29,8 @@
   isCleanWithNav,
   hasHeadings,
   config,
-<<<<<<< HEAD
   allNavs,
-=======
   isLatest,
->>>>>>> 78bf89d9
 }: LayoutProps) {
   const router = useRouter();
 
@@ -94,7 +88,6 @@
           content="width=device-width, initial-scale=1.0"
         ></meta>
       </Head>
-<<<<<<< HEAD
       <Box
         css={{ ...styles.root, ...root }}
         data-headings={hasHeadings}
@@ -104,13 +97,11 @@
           active={config?.slug ? config.slug : getSlug()}
           title={config?.title}
           allNavs={allNavs}
-=======
-      <Box css={styles.root}>
-        <Header
-          active={config?.slug ? config.slug : getSlug()}
-          title={config?.title}
-          isLatest={isLatest}
->>>>>>> 78bf89d9
+          // <Box css={styles.root}>
+          //   <Header
+          //     active={config?.slug ? config.slug : getSlug()}
+          //     title={config?.title}
+          //     isLatest={isLatest}
         />
         <Grid
           data-headings={hasHeadings}
@@ -145,38 +136,15 @@
     },
 
     '@xl': {
-<<<<<<< HEAD
-      display: 'grid',
-
-      '& .Layout--section': {
-        margin: 0,
-        width: 'calc(100vw - 368px)',
-      },
-
-      '&[data-clean="false"]': {
-=======
       gridTemplateColumns: '250px 1fr',
       gridColumnGap: '$24',
       '& .Layout--section': {
         width: 'calc(100vw - 442px)',
       },
       '&[data-headings="true"]': {
->>>>>>> 78bf89d9
         gridTemplateColumns: '250px 1fr 220px',
         '& .Layout--section': {
           width: 'calc(100vw - 662px)',
-<<<<<<< HEAD
-        },
-
-        '&[data-headings="false"]': {
-          gridTemplateColumns: '250px 1fr',
-
-          '& .Layout--section': {
-            width: 'calc(100vw - 442px)',
-          },
-        },
-      },
-=======
         },
       },
       '&[data-clean="true"]': {
@@ -188,7 +156,6 @@
     },
     '& .Layout--section a, & .Layout--section a:visited': {
       color: 'currentColor',
->>>>>>> 78bf89d9
     },
     '& .Layout--section *:first-child': {
       mt: '$0',
