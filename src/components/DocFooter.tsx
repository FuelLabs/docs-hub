import { cssObj } from '@fuel-ui/css';
<<<<<<< HEAD
import { Text, Box, Button, Grid, ButtonLink } from '@fuel-ui/react';
=======
import {
  Box,
  Button,
  Link as FuelLink,
  Grid,
  Icon,
  Text,
} from '@fuel-ui/react';
>>>>>>> 7ae249b8
import NextLink from 'next/link';
import { useDocContext } from '~/src/hooks/useDocContext';

export function PrevAndNextLinks() {
  const { docLink } = useDocContext();
  const prevLink = docLink.prev?.slug;
  const nextLink = docLink.next?.slug;
  const ICON_SIZE = 24;

  return (
    <Grid templateColumns={'calc(50% - 8px) calc(50% - 8px)'} gap={'$4'}>
      <Box.Stack css={styles.linkContainer} gap={'0'}>
        {docLink.prev && prevLink && (
          <NextLink href={prevLink}>
            <Button
              css={styles.linkButton}
              leftIcon={'ArrowLeft'}
              variant="outlined"
              intent="base"
              iconSize={ICON_SIZE}
            >
              <Box.VStack css={{ ...styles.links, ...styles.alignRight }}>
                <Text>PREVIOUS</Text>
                <Text css={styles.label}>{docLink.prev.label}</Text>
              </Box.VStack>
            </Button>
          </NextLink>
        )}
      </Box.Stack>
      <Box.Stack css={styles.linkContainer} gap={'0'}>
        {docLink.next && nextLink && (
          <NextLink href={nextLink}>
            <Button
              css={styles.linkButton}
              rightIcon={'ArrowRight'}
              variant="outlined"
              intent="base"
              iconSize={ICON_SIZE}
            >
              <Box.VStack css={{ ...styles.links, ...styles.alignLeft }}>
                <Text>NEXT</Text>
                <Text css={styles.label}>{docLink.next.label}</Text>
              </Box.VStack>
            </Button>
          </NextLink>
        )}
      </Box.Stack>
    </Grid>
  );
}

export function DocFooter() {
  const { doc } = useDocContext();

  return (
    <Box css={styles.root} as="footer">
      <PrevAndNextLinks />

      {!doc.pageLink.includes('docs/beta-4') && (
        <Box.Flex justify={'flex-end'} css={styles.feedbackContainer}>
          <ButtonLink
            leftIcon={'BrandGithubFilled'}
            size={'sm'}
            css={styles.githubLink}
            href={doc.pageLink}
            isExternal
          >
            Edit this page
          </ButtonLink>
        </Box.Flex>
      )}
    </Box>
  );
}

const styles = {
  root: cssObj({
    fontSize: '$xs',
    '@sm': {
      fontSize: '$sm',
    },
    my: '$20',
    pb: '$10',
  }),
  linkButton: cssObj({
    width: '100%',
    height: '100%',
    py: '$4',
    '&:hover': {
      backgroundImage:
        'linear-gradient($transparent, rgb(15, 15, 15)) !important',
      'html[class="fuel_light-theme"] &': {
        backgroundImage:
          'linear-gradient($transparent, rgb(245, 245, 245)) !important',
      },
    },
  }),
  linkContainer: cssObj({
    width: '100%',
    height: '100%',
    a: {
      height: '100%',
      '&:visited, &:active, &:hover': {
        textDecoration: 'none !important',
      },
    },
  }),
  links: cssObj({
    width: '100%',
  }),
  alignLeft: cssObj({
    textAlign: 'left',
  }),
  alignRight: cssObj({
    textAlign: 'right',
  }),
  label: cssObj({
    color: '$textInverse',
  }),
  githubLink: cssObj({
    border: '1px solid $border',
    px: '$2',
    color: '$textColor',
    '&:hover': {
      textDecoration: 'none',
      bg: '$border !important',
      color: '$textColor !important',
      '.fuel_Icon': {
        color: '$textColor !important',
      },
    },
    'html[class="fuel_light-theme"] &': {
      color: 'black',
      '&:hover': {
        color: 'black !important',
        '.fuel_Icon': {
          color: 'black',
        },
      },
    },
    '.fuel_Icon': {
      color: '$textColor',
    },
  }),
  feedbackContainer: cssObj({
    mt: '$1',
    py: '$4',
    gap: '$4',
    flexDirection: 'column',
    '@sm': {
      flexDirection: 'row',
    },
  }),
};<|MERGE_RESOLUTION|>--- conflicted
+++ resolved
@@ -1,16 +1,5 @@
 import { cssObj } from '@fuel-ui/css';
-<<<<<<< HEAD
-import { Text, Box, Button, Grid, ButtonLink } from '@fuel-ui/react';
-=======
-import {
-  Box,
-  Button,
-  Link as FuelLink,
-  Grid,
-  Icon,
-  Text,
-} from '@fuel-ui/react';
->>>>>>> 7ae249b8
+import { Box, Button, ButtonLink, Grid, Text } from '@fuel-ui/react';
 import NextLink from 'next/link';
 import { useDocContext } from '~/src/hooks/useDocContext';
 
