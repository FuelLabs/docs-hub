import { Box, HStack } from '@fuel-ui/react';
import { runSync } from '@mdx-js/mdx';
import * as provider from '@mdx-js/react';
import dynamic from 'next/dynamic';
import 'plyr-react/plyr.css';
import { useEffect, useMemo, useState } from 'react';

import {
  BRIDGE_LINK,
  EXPLORER_LINK,
  FAUCET_LINK,
  FUEL_TESTNET,
  PLAYGROUND_LINK,
} from '../config/constants';
import { runtime } from '../lib/runtime';
import type { VersionSet } from '../types';

import { List } from '@fuel-ui/react';
import type { JsonAbi } from 'fuels';
import type { IFuelnautLevel as FuelnautLevelType } from '../config/fuelnautLevels';
import useTheme from '../hooks/useTheme';
import { Blockquote } from './Blockquote';
import { CardSection } from './CardSection';
import { Code } from './Code';
import { CodeTabs } from './CodeTabs';
import { ConditionalContent } from './ConditionalContent';
import { Divider } from './Divider';
import { FuelnautCards } from './Fuelnaut/FuelnautCards';
import { FuelnautLevel } from './Fuelnaut/FuelnautLevel';
import { Heading } from './Heading';
import { Link } from './Link';
import { OL, UL } from './List';
import { Paragraph } from './Paragraph';
import { Pre } from './Pre';
import { QuickstartCards } from './QuickstartCards';
import { Table } from './Table';
const Player = dynamic(() => import('./Player'), {
  ssr: false,
});

export const mdxComponents = {
  a: Link,
  h1: Heading,
  h2: Heading,
  h3: Heading,
  h4: Heading,
  h5: Heading,
  h6: Heading,
  pre: Pre,
  p: Paragraph,
  code: Code,
  blockquote: Blockquote,
  table: Table,
  ul: UL,
  ol: OL,
  hr: Divider,
  HStack: HStack,
  Box,
  Player,
  CardSection,
  CodeTabs,
  ConditionalContent,
<<<<<<< HEAD
  FuelnautCards,
  FuelnautLevel,
  List,
=======
  QuickstartCards,
>>>>>>> 52f42820
  // biome-ignore lint/suspicious/noExplicitAny:
} as any;

type MDXRenderProps = {
  codeLight: string;
  codeDark: string;
  // biome-ignore lint/suspicious/noExplicitAny:
  components: Record<any, any>;
  versionSet: VersionSet;
  fuelCoreVersion?: string;
  nodeVersion?: string;
  nodeVersionMax?: string;
  level?: FuelnautLevelType;
  bytecode?: string;
  abiJSON?: JsonAbi;
};

export function MDXRender({
  codeLight,
  codeDark,
  components,
  versionSet,
  fuelCoreVersion,
  nodeVersion,
  nodeVersionMax,
  level,
  bytecode,
  abiJSON,
}: MDXRenderProps) {
  const [isMounted, setIsMounted] = useState<boolean>(false);
  const { theme } = useTheme();

  const { default: Content } = useMemo(
    () =>
      runSync(isMounted && theme === 'light' ? codeLight : codeDark, {
        ...runtime,
        ...provider,
      }),
    [codeDark, codeLight, theme, isMounted]
  );

  useEffect(() => {
    setIsMounted(true);
  }, []);

  return (
    <provider.MDXProvider components={{ ...components, ...mdxComponents }}>
      <Content
        versionSet={versionSet}
        fuelTestnet={FUEL_TESTNET}
        fuelTestnetInlineCode={<Code>{FUEL_TESTNET}</Code>}
        faucetLink={
          <Link href={FAUCET_LINK}>
            <Code>{FUEL_TESTNET}</Code> faucet
          </Link>
        }
        faucetUrl={FAUCET_LINK}
        explorerUrl={EXPLORER_LINK}
        bridgeUrl={BRIDGE_LINK}
        GQLPlaygroundLink={
          <Link href={PLAYGROUND_LINK}>
            <Code>{FUEL_TESTNET}</Code> graphQL playground
          </Link>
        }
        fuelCoreVersion={<Code>{fuelCoreVersion}</Code>}
        nodeVersion={<Code>{nodeVersion}</Code>}
        nodeVersionMax={<Code>{nodeVersionMax}</Code>}
        level={level}
        bytecode={bytecode}
        abiJSON={abiJSON}
      />
    </provider.MDXProvider>
  );
}<|MERGE_RESOLUTION|>--- conflicted
+++ resolved
@@ -60,13 +60,10 @@
   CardSection,
   CodeTabs,
   ConditionalContent,
-<<<<<<< HEAD
   FuelnautCards,
   FuelnautLevel,
   List,
-=======
   QuickstartCards,
->>>>>>> 52f42820
   // biome-ignore lint/suspicious/noExplicitAny:
 } as any;
 
