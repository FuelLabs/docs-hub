--- conflicted
+++ resolved
@@ -59,19 +59,12 @@
 
   return (
     <Box.Flex css={styles.root}>
-<<<<<<< HEAD
-      <SidebarLink
-        intent="base"
-        item={{ label, slug }}
-        isActiveMenu={isOpened}
-        rightIcon={isOpened ? Icon.is('ChevronUp') : Icon.is('ChevronDown')}
-      />
-=======
       <Box.Flex justify={'space-between'}>
         <SidebarLink
           intent="base"
           handleClick={handleClick}
           item={{ label, slug }}
+          isActiveMenu={isOpened}
         />
         <Button
           onPress={() => setIsOpened(!isOpened)}
@@ -85,7 +78,6 @@
         </Button>
       </Box.Flex>
 
->>>>>>> cb6f827d
       {isOpened && (
         <List>
           {submenu?.map((item, index) => {
