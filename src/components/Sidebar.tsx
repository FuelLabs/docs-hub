--- conflicted
+++ resolved
@@ -1,60 +1,41 @@
 import { cssObj } from '@fuel-ui/css';
 import type { ButtonLinkProps } from '@fuel-ui/react';
-import { Box, ButtonLink } from '@fuel-ui/react';
-import Link from 'next/link';
+import { Box, ButtonLink, Icon } from '@fuel-ui/react';
+import NextLink from 'next/link';
+import { useDocContext } from '~/src/hooks/useDocContext';
 
-import { useDocContext } from '../hooks/useDocContext';
-import type { NavOrder } from '../pages';
-import type { SidebarLinkItem } from '../types';
-
-import { SidebarLink } from './SidebarLink';
+import { styles as linkStyles, SidebarLink } from './SidebarLink';
 import { SidebarSubmenu } from './SidebarSubmenu';
 
-type SidebarProps = {
-  allNavs?: NavOrder[];
+interface SidebarProps {
   onClick?: ButtonLinkProps['onClick'];
-<<<<<<< HEAD
-  parent?: {
-    label: string;
-    link: string;
-  };
-  links?: SidebarLinkItem[];
-};
-=======
 }
 
 export function Sidebar({ onClick }: SidebarProps) {
   const { links, doc, versions } = useDocContext();
   const version =
     doc && doc.docsConfig ? versions[doc.docsConfig.title]?.version : null;
->>>>>>> 78bf89d9
 
-function SidebarSection({
-  links,
-  onClick,
-  book,
-}: {
-  // eslint-disable-next-line @typescript-eslint/no-explicit-any
-  links: any;
-  onClick?: ButtonLinkProps['onClick'];
-  book?: string;
-}) {
-  const bookHasIndex =
-    book?.toLowerCase().replaceAll(/[_-]/g, ' ') ===
-    links[0].label.toLowerCase().replaceAll(/[_-]/g, ' ');
   return (
-    <>
-      {book !== 'guides' && (
-        <Link href={links[0].slug} legacyBehavior passHref>
-          <ButtonLink css={styles.sectionLink} intent="base">
-            {book}
-          </ButtonLink>
-        </Link>
-      )}
-
-      {/* eslint-disable-next-line @typescript-eslint/no-explicit-any */}
-      {links.map((link: any, index: number) => {
-        if (!bookHasIndex || index > 0) {
+    links && (
+      <Box.Stack as="nav" css={styles.root} className="Sidebar">
+        {doc.parent && (
+          <NextLink href={doc.parent.link} legacyBehavior passHref>
+            <ButtonLink
+              intent="base"
+              css={{ ...linkStyles.root, justifyContent: 'flex-start' }}
+            >
+              <Icon
+                icon={Icon.is('ArrowBackUp')}
+                stroke={1}
+                color="textMuted"
+              />
+              Back to {doc.parent.label}
+            </ButtonLink>
+          </NextLink>
+        )}
+        {/* eslint-disable-next-line @typescript-eslint/no-explicit-any */}
+        {links.map((link: any, index: number) => {
           return link.slug ? (
             <SidebarLink onClick={onClick} key={link.slug} item={link} />
           ) : (
@@ -66,55 +47,10 @@
               {...link}
             />
           );
-<<<<<<< HEAD
-        }
-      })}
-    </>
-  );
-}
-
-// TODO: use props for guides doc.parent & links
-
-export function Sidebar({ allNavs, onClick }: SidebarProps) {
-  const ctx = useDocContext();
-  const { links, doc } = ctx;
-
-  return (
-    <Box.Stack as="nav" css={styles.root} className="Sidebar">
-      {!allNavs && (
-        <>
-          {doc.parent && (
-            <ButtonLink
-              href={doc.parent.link}
-              intent={'base'}
-              leftIcon={'ArrowNarrowLeft'}
-              css={styles.button}
-              size={'sm'}
-            >
-              {doc.parent.label}
-            </ButtonLink>
-          )}
-          <SidebarSection book="guides" links={links} onClick={onClick} />
-        </>
-      )}
-
-      {allNavs &&
-        allNavs.map((navOrder) => (
-          <Box key={navOrder.key} css={styles.sectionContainer}>
-            <SidebarSection
-              book={navOrder.key}
-              links={navOrder.links}
-              onClick={onClick}
-            />
-          </Box>
-        ))}
-    </Box.Stack>
-=======
         })}
         {version && <Box css={styles.version}>Version: {version}</Box>}
       </Box.Stack>
     )
->>>>>>> 78bf89d9
   );
 }
 
@@ -123,31 +59,8 @@
     gap: '$1',
     pb: '$4',
   }),
-<<<<<<< HEAD
-  sectionContainer: cssObj({
-    pb: '$4',
-  }),
-  button: cssObj({
-    width: '100%',
-    justifyContent: 'flex-start',
-    '&:hover': {
-      textDecoration: 'none',
-      color: '$green11 !important',
-    },
-  }),
-  sectionLink: cssObj({
-    color: '$textHeading',
-    px: 0,
-    width: '100%',
-    justifyContent: 'flex-start',
-    '&:hover': {
-      color: '$textHeading !important',
-      textDecoration: 'none',
-    },
-=======
   version: cssObj({
     fontSize: '$sm',
     padding: '20px 0 60px 0',
->>>>>>> 78bf89d9
   }),
 };