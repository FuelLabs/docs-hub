import {
  FuelWalletConnector,
  FuelWalletDevelopmentConnector,
  FueletWalletConnector,
} from '@fuels/connectors';
import { FuelProvider } from '@fuels/react';
import { QueryClient, QueryClientProvider } from '@tanstack/react-query';
import { Analytics } from '@vercel/analytics/react';
import type { AppProps } from 'next/app';
import '../styles/docsearch.css';
import '../styles/index.css';

import { FuelWalletConnector, FueletWalletConnector } from '@fuels/connectors';
import { Provider } from '../components/Provider';
import { ShowWarningProvider } from '../hooks/useShowWarning';
import { VersionProvider } from '../hooks/useVersion';

const queryClient = new QueryClient();

export default function App({ Component, pageProps }: AppProps) {
  return (
<<<<<<< HEAD
    <FuelProvider
        fuelConfig={{
          connectors: [
            new FuelWalletConnector(),
            new FuelWalletDevelopmentConnector(),
            new FueletWalletConnector(),
          ],
        }}
      >
      <QueryClientProvider client={queryClient}>
=======
    <QueryClientProvider client={queryClient}>
      <FuelProvider
        fuelConfig={{
          connectors: [new FuelWalletConnector(), new FueletWalletConnector()],
        }}
      >
>>>>>>> 52f42820
        <VersionProvider>
          <ShowWarningProvider>
            <Provider>
              <style jsx global>{`
                :root {
                  --fonts-sans: system-ui, 'Inter', sans-serif;
                  --fonts-display: system-ui, 'Inter', sans-serif;
                  --fonts-mono: 'Inconsolata';
                }
              `}</style>
              <Component {...pageProps} />
              <Analytics />
            </Provider>
          </ShowWarningProvider>
        </VersionProvider>
      </FuelProvider>
    </QueryClientProvider>
  );
}<|MERGE_RESOLUTION|>--- conflicted
+++ resolved
@@ -1,8 +1,3 @@
-import {
-  FuelWalletConnector,
-  FuelWalletDevelopmentConnector,
-  FueletWalletConnector,
-} from '@fuels/connectors';
 import { FuelProvider } from '@fuels/react';
 import { QueryClient, QueryClientProvider } from '@tanstack/react-query';
 import { Analytics } from '@vercel/analytics/react';
@@ -19,25 +14,12 @@
 
 export default function App({ Component, pageProps }: AppProps) {
   return (
-<<<<<<< HEAD
-    <FuelProvider
-        fuelConfig={{
-          connectors: [
-            new FuelWalletConnector(),
-            new FuelWalletDevelopmentConnector(),
-            new FueletWalletConnector(),
-          ],
-        }}
-      >
-      <QueryClientProvider client={queryClient}>
-=======
     <QueryClientProvider client={queryClient}>
       <FuelProvider
         fuelConfig={{
           connectors: [new FuelWalletConnector(), new FueletWalletConnector()],
         }}
       >
->>>>>>> 52f42820
         <VersionProvider>
           <ShowWarningProvider>
             <Provider>
