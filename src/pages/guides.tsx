--- conflicted
+++ resolved
@@ -6,11 +6,11 @@
 import { Layout } from '../components/Layout';
 import { DOCS_DIRECTORY, FUEL_TESTNET_UPPER_CASE } from '../config/constants';
 import { useVersion } from '../hooks/useVersion';
+import { getActiveNav } from '../lib/getActiveNav';
+import { getNavs } from '../lib/getNavs';
+import { getAllVersions } from '../lib/versions';
 import { GuidesPage } from '../screens/GuidesPage';
 import type { NavOrder, VersionSet, Versions } from '../types';
-import { getNavs } from '../lib/getNavs';
-import { getActiveNav } from '../lib/getActiveNav';
-import { getAllVersions } from '../lib/versions';
 
 export interface GuideInfo {
   title: string;
@@ -79,23 +79,11 @@
 
 // biome-ignore lint/suspicious/noExplicitAny:
 export const getStaticProps: GetStaticProps<any> = async () => {
-<<<<<<< HEAD
   const guidesPath = join(DOCS_DIRECTORY, `./guides/docs/guides.json`);
 
   const { allNavs, allNightlyNavs, allBeta4Navs } = getNavs();
   const { versions, nightlyVersions, beta4Versions } = getAllVersions();
 
-=======
-  const guidesPath = join(DOCS_DIRECTORY, './guides/docs/guides.json');
-  const allNavsPath = join(
-    DOCS_DIRECTORY,
-    '../src/generated/sidebar-links/all-orders.json',
-  );
-  const allnightlyNavsPath = join(
-    DOCS_DIRECTORY,
-    '../src/generated/sidebar-links/all-nightly-orders.json',
-  );
->>>>>>> 7ae249b8
   const guides = JSON.parse(readFileSync(guidesPath, 'utf8'));
   return {
     props: {
