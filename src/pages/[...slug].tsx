import { join } from 'path';
import type { GetStaticProps } from 'next';

import { existsSync, readFileSync, writeFileSync } from 'fs';
import type { MdDoc } from '../../.contentlayer/generated';
import { allMdDocs } from '../../.contentlayer/generated';
import { DOCS_DIRECTORY } from '../config/constants';
import useTheme from '../hooks/useTheme';
import { getNavs } from '../lib/getNavs';
import { Doc } from '../lib/md-doc';
import { Docs } from '../lib/md-docs';
import {
  getAllVersions,
  getFuelCoreVersion,
  getNodeVersion,
} from '../lib/versions';
import { DocScreen } from '../screens/DocPage';
import type { DocType, NavOrder, SidebarLinkItem, Versions } from '../types';

export type DocPageProps = {
  allNavs: NavOrder[];
  allNightlyNavs: NavOrder[];
  codeLight?: string;
  codeDark?: string;
  md?: MdDoc;
  doc?: DocType;
  links: SidebarLinkItem[];
  docLink?: SidebarLinkItem;
  theme: string;
  versions: Versions;
  nightlyVersions: Versions;
<<<<<<< HEAD
=======
  beta5Versions: Versions;
>>>>>>> dfa93183
  fuelCoreVersion?: string;
  nodeVersion?: string;
  nodeVersionMax?: string;
  isGuide: boolean;
  guides?: { [key: string]: GuideInfo };
};

export interface GuideInfo {
  title: string;
  description: string;
  featured: boolean;
  tags: string[];
}

export default function DocPage(props: DocPageProps) {
  const { theme } = useTheme();
  return <DocScreen {...props} theme={theme} />;
}

export function getStaticPaths() {
  const paths = Docs.getAllPaths(allMdDocs);
  paths.push({ params: { slug: ['guides'], path: '/guides' } });
  return { paths, fallback: false };
}

// biome-ignore lint/suspicious/noExplicitAny:
export const getStaticProps: GetStaticProps<any> = async ({ params }) => {
  const slugArray = params?.slug as string[];
  const slug = slugArray.join('/');
  const { allNavs, allNightlyNavs } = getNavs();
  const { versions, nightlyVersions } = getAllVersions();

  if (slug === 'guides') {
    const guidesPath = join(DOCS_DIRECTORY, './guides/docs/guides.json');
    const guides = JSON.parse(readFileSync(guidesPath, 'utf8'));
    return {
      props: {
        guides,
        allNavs,
        allNightlyNavs,
        versions,
        nightlyVersions,
      },
    };
  }
  const doc = new Doc(slugArray, allMdDocs);
  const { light, dark } = await doc.getCode();

  let fuelCoreVersion = null;
  let nodeVersion = null;
  let nodeVersionMax = null;

  const isGuide = slug.startsWith('guides/');
  if (isGuide) {
    fuelCoreVersion = getFuelCoreVersion();
    nodeVersion = getNodeVersion().substring(1);
    const majorVersionMax = Number.parseInt(nodeVersion.substring(0, 2)) + 1;
    nodeVersionMax = `${majorVersionMax}.0.0`;
  }

  return {
    props: {
      allNavs,
      allNightlyNavs,
      codeLight: light,
      codeDark: dark,
      md: doc.md,
      doc: doc.item,
      links: doc.sidebarLinks(slug),
      docLink: doc.navLinks,
      versions,
      nightlyVersions,
      fuelCoreVersion,
      nodeVersion,
      nodeVersionMax,
      isGuide,
    },
  };
};<|MERGE_RESOLUTION|>--- conflicted
+++ resolved
@@ -29,10 +29,6 @@
   theme: string;
   versions: Versions;
   nightlyVersions: Versions;
-<<<<<<< HEAD
-=======
-  beta5Versions: Versions;
->>>>>>> dfa93183
   fuelCoreVersion?: string;
   nodeVersion?: string;
   nodeVersionMax?: string;
