--- conflicted
+++ resolved
@@ -76,11 +76,10 @@
   letter-spacing: -0.01em;
 }
 
-<<<<<<< HEAD
 img {
   max-width: 100%;
-=======
+}
+
 .fuel_Toast {
   border: 1px solid var(--colors-border);
->>>>>>> e87f4d89
 }