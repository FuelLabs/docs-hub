/* eslint-disable @typescript-eslint/no-explicit-any */

import dynamic from 'next/dynamic';

import type { DocType } from './types';

export function getComponents(doc: DocType) {
  const components: any = {};
<<<<<<< HEAD
  const slug = doc?.docsConfig?.slug || '/';

  // load the components used in the wallet docs
  if (slug === 'wallet') {
=======
  if (['wallet/', 'guides/'].includes(doc.docsConfig.slug)) {
>>>>>>> deb09215
    const CodeImport = dynamic(
      () => import('~/src/components/CodeImport').then((mod) => mod.CodeImport),
      { ssr: false }
    );
    components.CodeImport = CodeImport;
<<<<<<< HEAD

    if (slug.includes('how-to-use')) {
=======
  }
  if (doc.docsConfig.slug === 'wallet') {
    // load the components used in the wallet docs
    if (doc.slug.includes('how-to-use')) {
>>>>>>> deb09215
      const Demo = dynamic(
        () =>
          import('~/docs/fuels-wallet/packages/docs/src/components/Demo').then(
            (mod) => mod.Demo
          ),
        { ssr: false }
      );
      components.Demo = Demo;
    } else if (slug.includes('/install')) {
      const Player = dynamic(
        () => import('~/docs/fuels-wallet/packages/docs/src/components/Player'),
        { ssr: false }
      );
      components.Player = Player;

      const InstallSection = dynamic(
        () =>
          import(
            '~/docs/fuels-wallet/packages/docs/src/components/InstallSection'
          ).then((mod) => mod.InstallSection),
        { ssr: false }
      );
      components.InstallSection = InstallSection;
    } else {
      const Examples: any = { Events: {} };
      if (slug.includes('getting-started')) {
        Examples.FuelLoaded = dynamic(
          () =>
            import('~/docs/fuels-wallet/packages/docs/examples/').then(
              (mod) => mod.FuelLoaded
            ),
          { ssr: false }
        );

        const ConnectionAlert = dynamic(
          () =>
            import(
              '~/docs/fuels-wallet/packages/docs/src/components/ConnectionAlert'
            ).then((mod) => mod.ConnectionAlert),
          { ssr: false }
        );
        components.ConnectionAlert = ConnectionAlert;
      } else if (slug.includes('connecting')) {
        Examples.Connect = dynamic(
          () =>
            import('~/docs/fuels-wallet/packages/docs/examples/').then(
              (mod) => mod.Connect
            ),
          { ssr: false }
        );

        Examples.Events.Connection = dynamic(
          () =>
            import('~/docs/fuels-wallet/packages/docs/examples/').then(
              (mod) => mod.Events.Connection
            ),
          { ssr: false }
        );

        Examples.IsConnected = dynamic(
          () =>
            import('~/docs/fuels-wallet/packages/docs/examples/').then(
              (mod) => mod.IsConnected
            ),
          { ssr: false }
        );
      } else if (slug.includes('assets')) {
        Examples.AddAssets = dynamic(
          () =>
            import('~/docs/fuels-wallet/packages/docs/examples/').then(
              (mod) => mod.AddAssets
            ),
          { ssr: false }
        );

        Examples.Events.Assets = dynamic(
          () =>
            import('~/docs/fuels-wallet/packages/docs/examples/').then(
              (mod) => mod.Events.Assets
            ),
          { ssr: false }
        );

        Examples.ListAssets = dynamic(
          () =>
            import('~/docs/fuels-wallet/packages/docs/examples/').then(
              (mod) => mod.ListAssets
            ),
          { ssr: false }
        );
        Examples.Transfer = dynamic(
          () =>
            import('~/docs/fuels-wallet/packages/docs/examples/').then(
              (mod) => mod.Transfer
            ),
          { ssr: false }
        );
      } else if (slug.includes('accounts')) {
        Examples.CurrentAccount = dynamic(
          () =>
            import('~/docs/fuels-wallet/packages/docs/examples/').then(
              (mod) => mod.CurrentAccount
            ),
          { ssr: false }
        );

        Examples.Events.CurrentAccount = dynamic(
          () =>
            import('~/docs/fuels-wallet/packages/docs/examples/').then(
              (mod) => mod.Events.CurrentAccount
            ),
          { ssr: false }
        );

        Examples.ListAccounts = dynamic(
          () =>
            import('~/docs/fuels-wallet/packages/docs/examples/').then(
              (mod) => mod.ListAccounts
            ),
          { ssr: false }
        );
        Examples.Events.Accounts = dynamic(
          () =>
            import('~/docs/fuels-wallet/packages/docs/examples/').then(
              (mod) => mod.Events.Accounts
            ),
          { ssr: false }
        );
      } else if (slug.includes('network')) {
        Examples.Network = dynamic(
          () =>
            import('~/docs/fuels-wallet/packages/docs/examples/').then(
              (mod) => mod.Network
            ),
          { ssr: false }
        );

        Examples.Events.Network = dynamic(
          () =>
            import('~/docs/fuels-wallet/packages/docs/examples/').then(
              (mod) => mod.Events.Network
            ),
          { ssr: false }
        );
      } else if (slug.includes('signing')) {
        Examples.SignMessage = dynamic(
          () =>
            import('~/docs/fuels-wallet/packages/docs/examples/').then(
              (mod) => mod.SignMessage
            ),
          { ssr: false }
        );
      } else if (slug.includes('connectors')) {
        Examples.Connectors = dynamic(
          () =>
            import('~/docs/fuels-wallet/packages/docs/examples/').then(
              (mod) => mod.Connectors
            ),
          { ssr: false }
        );
      }

      components.Examples = Examples;
    }
  } else if (slug === 'graphql' && slug.includes('recipes')) {
    const CodeExamples = dynamic(
      () =>
        import('~/src/components/GraphqlCodeExample').then(
          (mod) => mod.GraphQLCodeExample
        ),
      { ssr: false }
    );
    components.CodeExamples = CodeExamples;

    const GQLExamples: any = {};
    GQLExamples.Balance = dynamic(
      () =>
        import('~/docs/fuel-graphql-docs/examples').then((mod) => mod.Balance),
      { ssr: false }
    );
    GQLExamples.Balances = dynamic(
      () =>
        import('~/docs/fuel-graphql-docs/examples').then((mod) => mod.Balances),
      { ssr: false }
    );
    GQLExamples.BlockByHeight = dynamic(
      () =>
        import('~/docs/fuel-graphql-docs/examples').then(
          (mod) => mod.BlockByHeight
        ),
      { ssr: false }
    );
    GQLExamples.ContractBalance = dynamic(
      () =>
        import('~/docs/fuel-graphql-docs/examples').then(
          (mod) => mod.ContractBalance
        ),
      { ssr: false }
    );
    GQLExamples.ContractBalances = dynamic(
      () =>
        import('~/docs/fuel-graphql-docs/examples').then(
          (mod) => mod.ContractBalances
        ),
      { ssr: false }
    );
    GQLExamples.LatestBlocks = dynamic(
      () =>
        import('~/docs/fuel-graphql-docs/examples').then(
          (mod) => mod.LatestBlocks
        ),
      { ssr: false }
    );
    GQLExamples.LatestTransactions = dynamic(
      () =>
        import('~/docs/fuel-graphql-docs/examples').then(
          (mod) => mod.LatestTransactions
        ),
      { ssr: false }
    );
    GQLExamples.MessageInfo = dynamic(
      () =>
        import('~/docs/fuel-graphql-docs/examples').then(
          (mod) => mod.MessageInfo
        ),
      { ssr: false }
    );
    GQLExamples.Transactions = dynamic(
      () =>
        import('~/docs/fuel-graphql-docs/examples').then(
          (mod) => mod.Transactions
        ),
      { ssr: false }
    );
    components.GQLExamples = GQLExamples;
  }

  return components;
}<|MERGE_RESOLUTION|>--- conflicted
+++ resolved
@@ -6,28 +6,18 @@
 
 export function getComponents(doc: DocType) {
   const components: any = {};
-<<<<<<< HEAD
-  const slug = doc?.docsConfig?.slug || '/';
-
-  // load the components used in the wallet docs
-  if (slug === 'wallet') {
-=======
-  if (['wallet/', 'guides/'].includes(doc.docsConfig.slug)) {
->>>>>>> deb09215
+  const slug = doc.docsConfig.slug || '';
+
+  if (['wallet/', 'guides/'].includes(slug)) {
     const CodeImport = dynamic(
       () => import('~/src/components/CodeImport').then((mod) => mod.CodeImport),
       { ssr: false }
     );
     components.CodeImport = CodeImport;
-<<<<<<< HEAD
-
-    if (slug.includes('how-to-use')) {
-=======
   }
-  if (doc.docsConfig.slug === 'wallet') {
+  if (slug === 'wallet') {
     // load the components used in the wallet docs
     if (doc.slug.includes('how-to-use')) {
->>>>>>> deb09215
       const Demo = dynamic(
         () =>
           import('~/docs/fuels-wallet/packages/docs/src/components/Demo').then(
