--- conflicted
+++ resolved
@@ -4,27 +4,18 @@
 import type { ComponentType } from 'react';
 import * as GQLExamples from '~/docs/fuel-graphql-docs/examples';
 import * as FuelExamples from '~/docs/fuels-wallet/packages/docs/examples';
-<<<<<<< HEAD
 import * as LatestGQLExamples from '~/docs/latest/fuel-graphql-docs/examples';
 import * as LatestFuelExamples from '~/docs/latest/fuels-wallet/packages/docs/examples';
 import { TD, TH } from '~/src/components/Table';
-=======
 import TestAction from '~/src/components/TestAction';
->>>>>>> 0df5f103
 import { COMPONENTS as GQL_COMPONENTS } from '~/src/generated/components/graphql';
 import { COMPONENTS as LATEST_GQL_COMPONENTS } from '~/src/generated/components/latest-graphql';
 import { COMPONENTS as LATEST_WALLET_COMPONENTS } from '~/src/generated/components/latest-wallet';
 import { COMPONENTS as WALLET_COMPONENTS } from '~/src/generated/components/wallet';
 
-<<<<<<< HEAD
 import type { ComponentsList } from '../types';
 
 function loadComponent(imp: any, name?: string): ComponentType<object> {
-=======
-import type { DocType, ComponentsList } from '../types';
-
-function loadComponent(imp: any, name?: string) {
->>>>>>> 0df5f103
   return dynamic(() => imp.then((mod: any) => (name ? mod[name] : mod)), {
     ssr: false,
   });
@@ -63,15 +54,11 @@
       import('~/src/components/CodeImport'),
       'CodeImport'
     );
-<<<<<<< HEAD
+    components.TestAction = TestAction;
   } else if (
     docSlug.includes('docs/wallet') ||
     docSlug.includes('docs/latest/wallet')
   ) {
-=======
-    components.TestAction = TestAction;
-  } else if (['docs/wallet/'].some((s) => slug.startsWith(s))) {
->>>>>>> 0df5f103
     components.CodeImport = loadComponent(
       import('~/src/components/CodeImport'),
       'CodeImport'
