import { headingRank } from "hast-util-heading-rank";
import { toString as hastToString } from "hast-util-to-string";
import { visit } from "unist-util-visit";
import type { NodeHeading } from "~/src/types";

export function rehypeExtractHeadings({
  headings,
  slug,
}: {
  headings: NodeHeading[];
  slug: string;
}) {
  // biome-ignore lint/suspicious/noExplicitAny:
  return () => (tree: any) => {
<<<<<<< HEAD
    visit(tree, "element", (node) => {
      node.properties["data-nightly"] = slug.includes("/nightly");
=======
    visit(tree, 'element', (node) => {
      if(node.properties.id === 'on'){
        node.properties.id = "fuel-on"
      }
      node.properties['data-nightly'] = slug.includes('/nightly');
>>>>>>> fa1aae37
      const rank = headingRank(node);
      if (rank) {
        node.properties["data-rank"] = `h${rank}`;
      }
      if (rank && node?.type === "element") {
        const firstChild = node.children?.[0];
        if (firstChild?.tagName === "a") {
          node.children[0] = firstChild.children?.[0];
        }
      }
      if (rank === 2 && node?.type === "element") {
        headings.push({
          title: hastToString(node),
          id: node.properties.id?.toString(),
        });
      }
      if (rank === 3 && node?.type === "element") {
        const last = headings[headings.length - 1];
        if (last) {
          last.children = last?.children || [];
          last.children.push({
            title: hastToString(node),
            id: node.properties.id.toString(),
          });
        }
      }
    });
  };
}<|MERGE_RESOLUTION|>--- conflicted
+++ resolved
@@ -12,16 +12,11 @@
 }) {
   // biome-ignore lint/suspicious/noExplicitAny:
   return () => (tree: any) => {
-<<<<<<< HEAD
     visit(tree, "element", (node) => {
+      if (node.properties.id === "on") {
+        node.properties.id = "fuel-on";
+      }
       node.properties["data-nightly"] = slug.includes("/nightly");
-=======
-    visit(tree, 'element', (node) => {
-      if(node.properties.id === 'on'){
-        node.properties.id = "fuel-on"
-      }
-      node.properties['data-nightly'] = slug.includes('/nightly');
->>>>>>> fa1aae37
       const rank = headingRank(node);
       if (rank) {
         node.properties["data-rank"] = `h${rank}`;
