import fs from 'node:fs';
import { EOL } from 'os';
import path from 'path';
import type { Parent } from 'unist-util-visit/lib';
import type { VersionSet } from '~/src/types';

function extractCommentBlock(content: string, comment: string | null) {
  const lines = content.split(EOL);
  if (!comment) {
    return content;
  }

  let lineStart = 1;
  let lineEnd = 1;
  let foundStart = false;

  for (let i = 0; i < lines.length; i++) {
    const trimmed = lines[i].replace(/\s/g, '');

    const start =
      trimmed === `//ANCHOR:${comment}` ||
      lines[i].trimStart() === `// #region ${comment}` ||
      trimmed === `#ANCHOR:${comment}`;
    if (start === true && !foundStart) {
      lineStart = i + 1;
      foundStart = true;
    } else {
      const end =
        trimmed === `//ANCHOR_END:${comment}` ||
        lines[i].trimStart() === `// #endregion ${comment}` ||
        trimmed === `//ANCHOR:${comment}` ||
        trimmed === `#ANCHOR:${comment}` ||
        trimmed === `#ANCHOR_END:${comment}`;

      if (end === true) lineEnd = i;
    }
  }
  const newLines = lines.slice(lineStart, lineEnd);

  // remove any other example tags
  let trimmedLines = newLines.filter((line) => {
    const thisLine = line.trimStart();
    return (
      thisLine.startsWith('// ANCHOR') === false &&
      thisLine.startsWith('// #region') === false &&
      thisLine.startsWith('// #endregion') === false
    );
  });
  trimmedLines = trimmedLines.map((line) => {
    if (line.trimStart().startsWith('// #context')) {
      return line.replace('// #context ', '');
    }
    return line;
  });
  const linesContent = trimmedLines.join('\n');
  return linesContent;
}

const files = new Map<string, string>();
const oldContentMap = new Map<string, string>();

function getFilesOnCache(filepath: string) {
  const oldResults = files.get(filepath);
  if (!oldResults) files.set(filepath, String(fs.readFileSync(filepath)));
  return files.get(filepath);
}

export function handleExampleImports(
  // biome-ignore lint/suspicious/noExplicitAny:
  node: any,
  dirname: string,
  rootDir: string,
  // biome-ignore lint/suspicious/noExplicitAny:
  parent: Parent<any, any>
) {
  let content = '';
  let filePath = node.value.replace(/(\.\.\/)+/g, '');

  let exampleName = null;
  let paths = [];
  let versionSet: VersionSet = 'default';
  if (dirname.includes('docs/nightly/')) {
    versionSet = 'nightly';
<<<<<<< HEAD
=======
  } else if (dirname.includes('docs/beta-5/')) {
    versionSet = 'beta-5';
>>>>>>> dfa93183
  }

  if (node.type === 'code') {
    // handle mdbook docs example format
    filePath = filePath.replace('{{#include ', '').replace('}}', '');
    paths = filePath.split(':');
    if (paths.length > 1) exampleName = filePath.split(':').pop();
  } else if (node.type === 'text') {
    // handle ts-sdk docs example format
    filePath = filePath.replace('<<< @/', '').replace('<<< @', '');

    if (
      filePath.startsWith('docs-snippets') ||
      filePath.startsWith('demo-fuels')
    ) {
      filePath = `apps/${filePath}`;
    }
    const pathData = filePath.split('{');
    filePath = pathData[0];

    paths = filePath.split('#');
    if (paths.length > 1) exampleName = filePath.split('#').pop();
  }

  // if there is an example at the end of the url, remove it from the filepath
  if (exampleName) {
    filePath = paths[0];
  }

  const bookPathIndex = versionSet === 'default' ? 1 : 2;
  const bookPath = dirname.split('/')[bookPathIndex];
  const docsPath = versionSet === 'default' ? 'docs/' : `docs/${versionSet}/`;
  let fileAbsPath = path.resolve(
    path.join(rootDir, `${docsPath}${bookPath}/`),
    filePath
  );

  if (node.type === 'text') {
    node.type = 'code';
    const paths = filePath.split('.');
    let fileType = paths[paths.length - 1];
    if (fileType === 'sw') fileType = 'rust';
    node.lang = fileType;
    parent.type = 'root';
  }

  try {
    if (fileAbsPath.includes('/fuels-ts/')) {
      fileAbsPath = fileAbsPath
        .replace('fuels-ts/demo', 'fuels-ts/apps/demo')
        .replace(
          'fuels-ts/create-fuels-counter-guide',
          'fuels-ts/apps/create-fuels-counter-guide'
        );
    }
    const fileContent = fs.readFileSync(fileAbsPath, 'utf8');
    const cachedFile = getFilesOnCache(fileAbsPath);

    const oldContent = oldContentMap.get(node.value);

    /** Return result from cache if file content is the same */
    if (fileContent === cachedFile && oldContent) {
      return oldContent;
    }

    content = extractCommentBlock(fileContent, exampleName);
  } catch (err) {
    console.error('ERROR GETTING EXAMPLE CODE:', err);
  }

  if (!content) {
    throw new Error(`${fileAbsPath} not found`);
  }

  return content;
}<|MERGE_RESOLUTION|>--- conflicted
+++ resolved
@@ -81,11 +81,6 @@
   let versionSet: VersionSet = 'default';
   if (dirname.includes('docs/nightly/')) {
     versionSet = 'nightly';
-<<<<<<< HEAD
-=======
-  } else if (dirname.includes('docs/beta-5/')) {
-    versionSet = 'beta-5';
->>>>>>> dfa93183
   }
 
   if (node.type === 'code') {
