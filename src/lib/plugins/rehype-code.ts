import { readFileSync } from 'fs';
import { join as pathJoin } from 'path';
import * as fs from 'fs/promises';
import { toText } from 'hast-util-to-text';
import { h } from 'hastscript';
import prettier from 'prettier';
import type { Options as RehypeCodeOptions } from 'rehype-pretty-code';
import rehypeCode from 'rehype-pretty-code';
import type { Root } from 'remark-gfm';
import { getHighlighter as shikiGetHighlighter } from 'shiki';
import type { PluggableList } from 'unified';
import { visit } from 'unist-util-visit';
import { FUEL_TESTNET, TESTNET_VERSION } from '~/src/config/constants';

// Shiki loads languages and themes using "fs" instead of "import", so Next.js
// doesn't bundle them into production build. To work around, we manually copy
// them over to our source code (lib/shiki/*) and update the "paths".
//
// Note that they are only referenced on server side
// See: https://github.com/shikijs/shiki/issues/138
const getShikiPath = (): string => {
  return pathJoin(process.cwd(), 'public/shiki');
};

const touched = { current: false };

// "Touch" the shiki assets so that Vercel will include them in the production
// bundle. This is required because shiki itself dynamically access these files,
// so Vercel doesn't know about them by default
const touchShikiPath = (): void => {
  if (touched.current) return; // only need to do once
  fs.readdir(getShikiPath()); // fire and forget
  touched.current = true;
};

const getHighlighter: RehypeCodeOptions['getHighlighter'] = async (options) => {
  touchShikiPath();
  const pathFolder = `${getShikiPath()}/languages`;

  const highlighter = await shikiGetHighlighter({
    // This is technically not compatible with shiki's interface but
    // necessary for rehype-pretty-code to work
    // - https://rehype-pretty-code.netlify.app/ (see Custom Highlighter)
    // biome-ignore lint/suspicious/noExplicitAny:
    ...(options as any),
    langs: [
      {
        id: 'rust',
        scopeName: 'source.rust',
        path: `${pathFolder}/rust.tmLanguage.json`,
        displayName: 'Rust',
        aliases: ['rs'],
      },
      {
        id: 'javascript',
        scopeName: 'source.js',
        path: `${pathFolder}/javascript.tmLanguage.json`,
        displayName: 'JavaScript',
        aliases: ['js'],
      },
      {
        id: 'typescript',
        scopeName: 'source.ts',
        path: `${pathFolder}/typescript.tmLanguage.json`,
        displayName: 'TypeScript',
        aliases: ['ts'],
      },
      {
        id: 'tsx',
        scopeName: 'source.tsx',
        path: `${pathFolder}/tsx.tmLanguage.json`,
        displayName: 'TSX',
      },
      {
        id: 'jsx',
        scopeName: 'source.js.jsx',
        path: `${pathFolder}/jsx.tmLanguage.json`,
        displayName: 'JSX',
      },
      {
        id: 'json',
        scopeName: 'source.json',
        path: `${pathFolder}/json.tmLanguage.json`,
        displayName: 'JSON',
      },
      {
        id: 'toml',
        scopeName: 'source.toml',
        path: `${pathFolder}/toml.tmLanguage.json`,
        displayName: 'TOML',
      },
      {
        id: 'graphql',
        scopeName: 'source.graphql',
        path: `${pathFolder}/graphql.tmLanguage.json`,
        displayName: 'GraphQL',
        embeddedLangs: ['javascript', 'typescript', 'jsx', 'tsx'],
      },
      {
        id: 'sway',
        scopeName: 'source.sway',
        path: `${pathFolder}/sway.tmLanguage.json`,
      },
      {
        id: 'html',
        name: 'html',
        scopeName: 'text.html.basic',
        path: `${pathFolder}/html.tmLanguage.json`,
      },
    ],
  });

  return highlighter;
};

// biome-ignore lint/suspicious/noExplicitAny:
function isElement(value: any): value is Element {
  return value ? value.type === 'element' : false;
}
// biome-ignore lint/suspicious/noExplicitAny:
function isCodeEl(node: any, parent: any) {
  return (
    (node.tagName === 'code' &&
      isElement(parent) &&
      parent.tagName === 'pre') ||
    node.tagName === 'inlineCode'
  );
}

/**
 * This plugin is used to group code blocks of fuels-ts together.
 */
// biome-ignore lint/suspicious/noExplicitAny:
function processCodeGroup(nodes: any[]): any[] {
  return (
    nodes
      // biome-ignore lint/suspicious/noExplicitAny:
      .filter((n: any) => n.tagName === 'pre')
      // biome-ignore lint/suspicious/noExplicitAny:
      .map((pre: any) => {
        const language =
          pre.children?.[0]?.properties?.className?.[0].replace(
            'language-',
            ''
          ) ?? '';
        const code = pre.children?.[0]?.children
          // biome-ignore lint/suspicious/noExplicitAny:
          ?.map((child: any) => child.value)
          .join('');

        const child = h('code', { class: language }, code);

        return {
          type: 'element',
          tagName: 'pre',
          properties: {
            language: language,
            code: code,
          },
          children: [child],
        };
      })
  );
}

function codeGroup2() {
  // biome-ignore lint/suspicious/noExplicitAny:
  return function transformer(tree: any) {
    // biome-ignore lint/suspicious/noExplicitAny:
    const nodes: any[] = [];
    let start: number | null = null;
    let end: number | null = null;
    // biome-ignore lint/suspicious/noExplicitAny:
    tree.children.forEach((node: any, index: number) => {
      if (
        node.children &&
        node.children[0]?.type === 'text' &&
        node.children[0]?.value.trim().startsWith(':::')
      ) {
        if (node.children[0]?.value.trim() === '::: code-group') {
          end = null;
          start = index;
        } else if (start !== null) {
          end = index;
          const children = processCodeGroup(nodes);
          // biome-ignore lint/suspicious/noExplicitAny:
          const codeTabsElement: any = {
            type: 'mdxJsxFlowElement',
            name: 'CodeTabs',
            children: children,
          };
          tree.children.splice(start, end - start + 1, codeTabsElement);
        }
      } else if (start !== null && end === null) {
        nodes.push(node);
      }
    });
  };
}

function codeGroup() {
  // biome-ignore lint/suspicious/noExplicitAny:
  return function transformer(tree: any) {
    let i = 0;
    while (i < tree.children.length) {
      const node = tree.children[i];

      if (hasCodeGroup(node)) {
        const start = i;
        i++;
        // Find the end of the code group
        while (
          i < tree.children.length &&
          !hasEndOfCodeGroup(tree.children[i])
        ) {
          i++;
        }
        const end = i + 1;
        const codeGroupNodes = tree.children.slice(start, end);
        const children = processCodeGroup(codeGroupNodes);
        // biome-ignore lint/suspicious/noExplicitAny:
        const codeTabsElement: any = {
          type: 'mdxJsxFlowElement',
          name: 'CodeTabs',
          children: children,
        };
        tree.children.splice(start, end - start, codeTabsElement);
      } else {
        i++;
      }
    }
  };
}

// biome-ignore lint/suspicious/noExplicitAny:
function hasCodeGroup(node: any): boolean {
  return (
    node.children &&
    node.children[0]?.type === 'text' &&
    node.children[0]?.value.trim() === '::: code-group'
  );
}

// biome-ignore lint/suspicious/noExplicitAny:
function hasEndOfCodeGroup(node: any): boolean {
  return (
    node.children &&
    node.children[0].type === 'text' &&
    node.children[0].value.trim() === ':::'
  );
}

/**
 * This plugin is used to add language class to code blocks that don't have one.
 */
function codeLanguage() {
  return function transformer(tree: Root) {
    // biome-ignore lint/suspicious/noExplicitAny:
    visit(tree, '', (node: any, _idx: any, parent: any) => {
      if (!isCodeEl(node, parent)) return;
      if (!node.properties) node.properties = {};
      const lang = node.properties?.className?.[0];

      if (lang?.includes('rust')) {
        node.properties.className[0] = 'language-rust';
      }
      if (lang?.includes('sway')) {
        node.properties.className[0] = 'language-sway';
      }
      if (lang?.includes('ts')) {
        node.properties.className[0] = 'language-typescript';
      }
      if (lang?.includes('tsx')) {
        node.properties.className[0] = 'language-typescript';
      }
      if (lang?.includes('sh')) {
        node.properties.className[0] = 'language-sh';
      }
      if (lang?.includes('json')) {
        node.properties.className[0] = 'language-json';
      }
    });
  };
}

// biome-ignore lint/suspicious/noExplicitAny:
function isGraphQLCodeSamples(node: any) {
  return (
    node.name === 'CodeExamples' &&
    // biome-ignore lint/suspicious/noExplicitAny:
    node.attributes?.find((a: any) => a.name === '__ts_content')
  );
}

// biome-ignore lint/suspicious/noExplicitAny:
function getGraphQLCodeTabs(node: any) {
  const codeProps = {
    className: ['language-typescript'],
    'data-language': 'typescript',
  };

  const prettierProps = {
    parser: 'typescript',
    semi: true,
    singleQuote: true,
  };

  // biome-ignore lint/suspicious/noExplicitAny:
  const findProp = (name: string) => (a: any) => a.name === name;
  const tsContent = node.attributes?.find(findProp('__ts_content'));
  const apolloContent = node.attributes?.find(findProp('__apollo_content'));
  const urqlContent = node.attributes?.find(findProp('__urql_content'));

  const tsCodeContent = tsContent?.value ?? '';
  const tsCodeRaw = prettier.format(tsCodeContent, prettierProps);
  const tsCode = h('code', codeProps, tsCodeRaw);

<<<<<<< HEAD
=======
  const testnet = filepath.value.includes('/beta-5/') ? 'beta-5' : FUEL_TESTNET;

>>>>>>> dfa93183
  const apolloImport = `import { ApolloClient, InMemoryCache, gql } from '@apollo/client';

  const apolloClient= new ApolloClient({
  uri: 'https://${FUEL_TESTNET}.fuel.network/${TESTNET_VERSION}/graphql',
  cache: new InMemoryCache(),
  });\n\n`;
  const apolloContentValue = apolloImport + apolloContent?.value ?? '';
  const apolloRaw = prettier.format(apolloContentValue, prettierProps);
  const apolloCode = h('code', codeProps, apolloRaw);

  const urlqImport = `import { Client, cacheExchange, fetchExchange } from 'urql';
  
  const urqlClient = new Client({
    url: 'https:/${FUEL_TESTNET}.fuel.network/${TESTNET_VERSION}/graphql',
    exchanges: [cacheExchange, fetchExchange],
  });\n\n`;
  const urlQContentValue = urlqImport + urqlContent?.value ?? '';
  const urlQRaw = prettier.format(urlQContentValue, prettierProps);
  const urqlCode = h('code', codeProps, urlQRaw);
  return { tsCode, apolloCode, urqlCode };
}

function codeImport() {
  return function transformer(tree: Root) {
    // biome-ignore lint/suspicious/noExplicitAny:
    visit(tree, 'mdxJsxFlowElement', (node: any) => {
      if (node.name !== 'CodeImport' && node.name !== 'CodeExamples') return;
      // biome-ignore lint/suspicious/noExplicitAny:
      const content = node.attributes?.find((a: any) => a.name === '__content');

      if (isGraphQLCodeSamples(node)) {
        const { tsCode, apolloCode, urqlCode } = getGraphQLCodeTabs(node);
        const tsPre = h('element');
        tsPre.tagName = 'pre';
        tsPre.children = [tsCode];

        const apolloPre = h('element');
        apolloPre.tagName = 'pre';
        apolloPre.children = [apolloCode];

        const urlqPre = h('element');
        urlqPre.tagName = 'pre';
        urlqPre.children = [urqlCode];

        node.children = [tsPre, apolloPre, urlqPre];
        return;
      }

      node.type = 'element';
      node.tagName = 'pre';
      // biome-ignore lint/suspicious/noExplicitAny:
      const lang = node.attributes?.find((a: any) => a.name === '__language');
      const code = h(
        'code',
        { class: lang?.value },
        content?.value.replace(/\r/g, '')
      );
      node.children = [code];
    });
  };
}

/**
 * This plugin is used to add line numbers to code blocks.
 */
function addLines() {
  return function transformer(tree: Root) {
    // biome-ignore lint/suspicious/noExplicitAny:
    visit(tree, '', (node: any, _idx: any, parent: any) => {
      if (!isCodeEl(node, parent)) return;
      let counter = 1;
      // biome-ignore lint/suspicious/noExplicitAny:
      node.children = node.children.reduce((acc: any, node: any) => {
        if (node.properties?.['data-line'] === '') {
          node.properties['data-line'] = counter;
          counter = counter + 1;
        }
        return acc.concat(node);
      }, []);
    });
  };
}

function addRawCode() {
  return function transformer(tree: Root) {
    // biome-ignore lint/suspicious/noExplicitAny:
    visit(tree, '', (node: any) => {
      if (node.tagName !== 'pre') return;
      const text = toText(node);
      if (!node.properties) node.properties = {};
      node.properties.__code = text;
    });
  };
}

function addNumberOfLines() {
  return function transformer(tree: Root) {
    // biome-ignore lint/suspicious/noExplicitAny:
    visit(tree, '', (node: any, _idx: any, parent: any) => {
      if (!node.properties) node.properties = {};
      if (!isCodeEl(node, parent)) {
        const text = toText(node);
        const lines = text.split('\n').length;
        node.properties.__lines = lines;
      }
    });
  };
}

const getRehypeCodeOptions = (
  theme: 'light' | 'dark'
): Partial<RehypeCodeOptions> => {
  const themeFileName: string = theme === 'light' ? 'github-light' : 'dracula';
  return {
    theme: JSON.parse(
      readFileSync(`${getShikiPath()}/themes/${themeFileName}.json`, 'utf-8')
    ),
    getHighlighter,
  };
};

export const getMdxCode = (theme: 'light' | 'dark'): PluggableList => [
  codeImport,
  codeGroup,
  codeGroup2,
  codeLanguage,
  [rehypeCode, getRehypeCodeOptions(theme)],
  addLines,
  addRawCode,
  addNumberOfLines,
];<|MERGE_RESOLUTION|>--- conflicted
+++ resolved
@@ -315,11 +315,6 @@
   const tsCodeRaw = prettier.format(tsCodeContent, prettierProps);
   const tsCode = h('code', codeProps, tsCodeRaw);
 
-<<<<<<< HEAD
-=======
-  const testnet = filepath.value.includes('/beta-5/') ? 'beta-5' : FUEL_TESTNET;
-
->>>>>>> dfa93183
   const apolloImport = `import { ApolloClient, InMemoryCache, gql } from '@apollo/client';
 
   const apolloClient= new ApolloClient({
