--- conflicted
+++ resolved
@@ -136,12 +136,8 @@
 }
 
 export async function getSidebarLinks(
-<<<<<<< HEAD
   configSlug: string,
-  guideName?: string,
-=======
-  configSlug: string
->>>>>>> 629d3db2
+  guideName?: string
 ): Promise<SidebarLinkItem[]> {
   const linksPath = join(
     DOCS_DIRECTORY,
