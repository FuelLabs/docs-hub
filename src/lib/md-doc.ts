import { readFileSync } from "fs";
import { join } from "path";
import { compile } from "@mdx-js/mdx";
import { addRawDocumentToVFile } from "contentlayer/core";
import type { MdDoc } from "contentlayer/generated";
import { codeExamples as beta4CodeExamples } from "~/docs/beta-4/fuel-graphql-docs/src/lib/code-examples";
import { codeImport as beta4WalletCodeImport } from "~/docs/beta-4/fuels-wallet/packages/docs/src/lib/code-import";
import { codeExamples } from "~/docs/fuel-graphql-docs/src/lib/code-examples";
import { codeImport as walletCodeImport } from "~/docs/fuels-wallet/packages/docs/src/lib/code-import";
import { codeExamples as nightlyCodeExamples } from "~/docs/nightly/fuel-graphql-docs/src/lib/code-examples";
import { codeImport as nightlyWalletCodeImport } from "~/docs/nightly/fuels-wallet/packages/docs/src/lib/code-import";
import { codeImport } from "~/src/lib/plugins/code-import";
import { textImport } from "~/src/lib/plugins/text-import";

import { DOCS_DIRECTORY } from "../config/constants";
import type { Config, DocType, SidebarLinkItem } from "../types";

import { Docs } from "./md-docs";
import { rehypePlugins, remarkPlugins } from "./md-plugins";
import { rehypeExtractHeadings } from "./plugins/toc";

const isPreview = process.env.VERCEL_ENV === "preview";
const branchUrl = `https://${process.env.VERCEL_BRANCH_URL}/`;

const docConfigPath = join(DOCS_DIRECTORY, "../src/config/docs.json");
const configFile = JSON.parse(readFileSync(docConfigPath, "utf8"));
const BASE_URL =
  isPreview && branchUrl ? branchUrl : "https://docs.fuel.network/";

export class Doc {
  md: MdDoc;
  item: DocType;
  config: Config;

  constructor(slug: string[], mdDocs: MdDoc[]) {
    const isIntroQuickstartContract =
      slug[slug.length - 1] === "quickstart-contract";
    const isIntroQuickstartFrontend =
      slug[slug.length - 1] === "quickstart-frontend";

    let actualSlug = slug;
    if (isIntroQuickstartContract) {
      actualSlug = ["guides", "quickstart", "building-a-smart-contract"];
    } else if (isIntroQuickstartFrontend) {
      actualSlug = ["guides", "quickstart", "building-a-frontend"];
    }

    const item = Docs.findDoc(actualSlug, mdDocs);
    if (!item) {
      throw new Error(`${slug} not found`);
    }

    if (isIntroQuickstartContract) {
      item.title = "Quickstart Contract";
    } else if (isIntroQuickstartFrontend) {
      item.title = "Quickstart Frontend";
    }

<<<<<<< HEAD
    const config = this.#getConfig(slug.join('/'));
    const splitPath = item._raw.flattenedPath.split('/');
    let fileType = '.md';

    if (
      config.repository.includes('docs-hub') ||
      config.repository.includes('graphql-docs') ||
      config.repository.includes('wallet')
    ) {
      fileType = '.mdx';
    }

    if (
      item._raw.sourceFileName === 'index.md' ||
      item._raw.sourceFileName === 'index.mdx'
    ) {
      fileType = '/index' + fileType;
    }

    const branch = config.repository.includes('graphql-docs')
      ? 'main'
      : 'master';
    const actualPath =
      `/tree/${branch}/` +
      splitPath
        .join('/')
        .replace('/nightly/', '/')
        .replace('docs/fuels-ts/', '')
        .replace('docs/fuels-rs/', '')
        .replace('docs/fuels-wallet/', '')
        .replace('docs/fuel-graphql-docs/', '')
        .replace('docs/sway/', '')
        .replace('docs/fuel-specs/', '');

    let pageLink = `${config.repository}${actualPath}${fileType}`;

    if (pageLink.includes('breaking-change-log/breaking-changes-log')) {
      pageLink =
        'https://github.com/FuelLabs/breaking-change-log/blob/master/breaking-changes-log.md';
    }
=======
    const config = this.#getConfig(slug.join("/"));
    const splitPath = item._raw.flattenedPath.split("/");
    splitPath.splice(0, 2);
    splitPath.pop();
    const actualPath = `/tree/master/${splitPath.join("/")}`;
    const pageLink = `${config.repository}${actualPath}`;
>>>>>>> 7ae249b8

    this.md = item;
    this.config = config;

    const split = item.slug.split("/");
    let category = item.category;
    if (!category && item.slug.includes("docs/")) {
      const isNotDefault =
        item.slug.includes("/nightly/") || item.slug.includes("/beta-4/");
      const index = isNotDefault ? 3 : 2;
      const isIndex = split.length === index;
      category = split[isIndex ? index - 1 : index].replaceAll("-", " ");
    }

    let versionSet = "default";
    if (item.slug.includes("/nightly/")) {
      versionSet = "nightly";
    } else if (item.slug.includes("/beta-4/")) {
      versionSet = "beta-4";
    }

    const doc = {
      pageLink,
      _raw: item._raw,
      originalSlug: slug.join("/"),
      slug: item.slug,
      title: this.#getTitle(item.title),
      parent: item.parent ?? null,
      category: category,
      headings: [],
      menu: [],
      docsConfig: {
        ...config,
        slug: item.slug,
      },
      versionSet,
    } as DocType;

    this.item = doc;
  }

  #getConfig(slug: string): Config {
    let newSlug = slug
      .replace("docs/nightly/", "docs/")
      .replace("docs/beta-4/", "docs/");
    try {
      if (newSlug.startsWith("docs/")) {
        newSlug = newSlug.replace("docs/", "");
      }
      if (newSlug.startsWith(".")) {
        newSlug = newSlug.split("/")[1].replace(".md", "");
      }
      if (newSlug.includes("/")) {
        newSlug = newSlug.split("/")[0];
      }
      return configFile[newSlug];
    } catch (e) {
      throw new Error(`${slug} docs.json not found`);
    }
  }

  #getTitle(title?: string) {
    if (title) return title;
    return this.config.title || "";
  }

  async getCode() {
    const doc = this.md;
    const codeLight = await this.getCodeForTheme('light', doc);
    const codeDark = await this.getCodeForTheme('dark', doc);

    return { light: String(codeLight), dark: String(codeDark) };
  }

  async getCodeForTheme(theme: 'light' | 'dark', doc: MdDoc) {
    const plugins = rehypePlugins(theme);
    const code = await compile(doc.body.raw, {
      outputFormat: "function-body",
      format: doc._raw.contentType === "markdown" ? "md" : "mdx",
      providerImportSource: "@mdx-js/react",
      remarkPlugins: this.#remarkPlugins(),
      rehypePlugins: [
        ...plugins,
        rehypeExtractHeadings({
          headings: this.item.headings,
          slug: this.item.slug,
        }),
      ],
    });

    return code;
  }

  slugForSitemap() {
    let slug = this.item.slug;
    if (slug.endsWith("/index")) {
      slug = slug.replace("/index", "");
    }
    return this.#createUrl(slug);
  }

  sidebarLinks(slug: string) {
    let configSlug = this.config.slug;
    if (slug.includes("/nightly/")) {
      configSlug = `nightly-${this.config.slug}`;
    } else if (slug.includes("/beta-4/")) {
      configSlug = `beta-4-${this.config.slug}`;
    }
    let guideName = this.item.slug.split("/")[0];
    const linksPath = join(
      DOCS_DIRECTORY,
      `../src/generated/sidebar-links/${configSlug}.json`
    );
    const links = JSON.parse(readFileSync(linksPath, "utf8"));
    if (
      (configSlug === "guides" ||
        configSlug === "nightly-guides" ||
        configSlug === "beta-4-guides") &&
      guideName
    ) {
      if (configSlug === "nightly-guides") {
        guideName = `${guideName}/nightly`;
      } else if (configSlug === "beta-4-guides") {
        guideName = `${guideName}/beta-4`;
      }
      const slug = this.item.slug
        .replace(`${guideName}/`, "")
        .replace("/index", "");

      const key = slug.split("/")[0].replaceAll("-", "_");
      const guideLinks = [links[key]];
      return guideLinks as SidebarLinkItem[];
    }
    return links as SidebarLinkItem[];
  }

  get navLinks() {
    const slug = this.#parseSlug(this.item.originalSlug);
    const links = this.sidebarLinks(this.item.originalSlug);

    const result = [];
    for (const link of links) {
      if (link.submenu) {
        for (const subItem of link.submenu) {
          const newItem = subItem;
          // biome-ignore lint/style/noCommaOperator:
          (newItem.slug = this.#parseSlug(subItem.slug) ?? subItem.slug),
            result.push(newItem);
        }
      } else {
        const newItem = link;
        // biome-ignore lint/style/noCommaOperator:
        (newItem.slug = this.#parseSlug(link.slug) ?? link.slug),
          result.push(newItem);
      }
    }

    const idx = result.findIndex((i) => {
      if (!i.slug) return false;
      return (
        `docs/${i.slug}`.startsWith(slug || "") || i.slug.startsWith(slug || "")
      );
    });

    const prev = idx > 0 ? result[idx - 1] : null;
    const next = idx + 1 < result.length ? result[idx + 1] : null;
    const current = result[idx];
    const link = { prev, next, ...current };
    return link;
  }

  #parseSlug(slug?: string) {
    if (!slug) return null;
    let newSlug = slug.replace("../", "");
    newSlug = newSlug.startsWith("./") ? newSlug.slice(2) : newSlug;
    if (newSlug.endsWith("/index")) {
      newSlug = newSlug.replace("/index", "");
    }
    return newSlug;
  }

  #createUrl(slug: string) {
    return `${BASE_URL}${slug.replace("../", "").replace("./", "")}`;
  }

  #remarkPlugins() {
    const filepath = this.md._raw.sourceFilePath;
    let plugins = [addRawDocumentToVFile(this.md._raw), ...remarkPlugins];

    const slug = this.md.slug;

    if (slug.startsWith("docs/wallet/")) {
      // biome-ignore lint/suspicious/noExplicitAny:
      plugins = plugins.concat([[walletCodeImport, { filepath }] as any]);
    } else if (slug.startsWith("docs/nightly/wallet/")) {
      plugins = plugins.concat([
        // biome-ignore lint/suspicious/noExplicitAny:
        [nightlyWalletCodeImport, { filepath }] as any,
      ]);
    } else if (slug.startsWith("docs/beta-4/wallet/")) {
      // biome-ignore lint/suspicious/noExplicitAny:
      plugins = plugins.concat([[beta4WalletCodeImport, { filepath }] as any]);
    } else if (slug.startsWith("docs/graphql/")) {
      // biome-ignore lint/suspicious/noExplicitAny:
      plugins = plugins.concat([[codeExamples, { filepath }] as any]);
    } else if (slug.startsWith("docs/nightly/graphql/")) {
      // biome-ignore lint/suspicious/noExplicitAny:
      plugins = plugins.concat([[nightlyCodeExamples, { filepath }] as any]);
    } else if (slug.startsWith("docs/beta-4/graphql/")) {
      // biome-ignore lint/suspicious/noExplicitAny:
      plugins = plugins.concat([[beta4CodeExamples, { filepath }] as any]);
    } else if (slug.includes("guides") || slug.includes("/intro/")) {
      // biome-ignore lint/suspicious/noExplicitAny:
      plugins = plugins.concat([[codeImport, { filepath }] as any]);
      // biome-ignore lint/suspicious/noExplicitAny:
      plugins = plugins.concat([[textImport, { filepath }] as any]);
    }

    return plugins;
  }
}<|MERGE_RESOLUTION|>--- conflicted
+++ resolved
@@ -56,7 +56,6 @@
       item.title = "Quickstart Frontend";
     }
 
-<<<<<<< HEAD
     const config = this.#getConfig(slug.join('/'));
     const splitPath = item._raw.flattenedPath.split('/');
     let fileType = '.md';
@@ -97,14 +96,6 @@
       pageLink =
         'https://github.com/FuelLabs/breaking-change-log/blob/master/breaking-changes-log.md';
     }
-=======
-    const config = this.#getConfig(slug.join("/"));
-    const splitPath = item._raw.flattenedPath.split("/");
-    splitPath.splice(0, 2);
-    splitPath.pop();
-    const actualPath = `/tree/master/${splitPath.join("/")}`;
-    const pageLink = `${config.repository}${actualPath}`;
->>>>>>> 7ae249b8
 
     this.md = item;
     this.config = config;
