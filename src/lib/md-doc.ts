--- conflicted
+++ resolved
@@ -6,13 +6,9 @@
 import { join } from 'path';
 import { codeExamples } from '~/docs/fuel-graphql-docs/src/lib/code-examples';
 import { codeImport as walletCodeImport } from '~/docs/fuels-wallet/packages/docs/src/lib/code-import';
-<<<<<<< HEAD
-import { capitalize } from '~/docs/fuels-wallet/packages/docs/src/lib/str';
-=======
 import { codeExamples as latestCodeExamples } from '~/docs/latest/fuel-graphql-docs/src/lib/code-examples';
 import { codeImport as latestWalletCodeImport } from '~/docs/latest/fuels-wallet/packages/docs/src/lib/code-import';
 import { codeImport } from '~/src/lib/plugins/code-import';
->>>>>>> 78bf89d9
 
 import { DOCS_DIRECTORY } from '../config/constants';
 import type { Config, DocType, SidebarLinkItem } from '../types';
@@ -47,46 +43,6 @@
     this.md = item;
     this.config = config;
 
-<<<<<<< HEAD
-    let parent;
-    if (!item.parent) {
-      if (
-        item.slug.includes('docs/fuels-rs') ||
-        item.slug.includes('docs/fuels-ts') ||
-        item.slug.includes('docs/wallet')
-      ) {
-        parent = {
-          label: 'All SDKs',
-          link: '/sdk',
-        };
-      } else if (
-        item.slug.includes('docs/graphql') ||
-        item.slug.includes('docs/specs')
-        // item.slug.includes('docs/about-fuel')
-      ) {
-        parent = {
-          label: 'All Network Docs',
-          link: '/network',
-        };
-      } else if (
-        item.slug.includes('docs/fuelup') ||
-        item.slug.includes('docs/forc') ||
-        item.slug.includes('docs/indexer')
-      ) {
-        parent = {
-          label: 'All Tooling',
-          link: '/tooling',
-        };
-      } else if (item.slug.includes('docs/sway')) {
-        parent = {
-          label: 'All Sway Docs',
-          link: '/sway',
-        };
-      }
-    }
-
-=======
->>>>>>> 78bf89d9
     let category = item.category;
     if (!category && item.slug.includes('docs/')) {
       const isLatest = item.slug.includes('/latest/');
@@ -101,13 +57,8 @@
       _raw: item._raw,
       slug: item.slug,
       title: this.#getTitle(item.title),
-<<<<<<< HEAD
-      parent: item.parent ?? parent ?? null,
-      category,
-=======
       parent: item.parent ?? null,
       category: category,
->>>>>>> 78bf89d9
       headings: [],
       menu: [],
       docsConfig: {
@@ -212,9 +163,7 @@
     });
 
     const prev = flatLinks[idx - 1] ?? null;
-    if (prev) prev.label = capitalize(prev.label);
     const next = idx + 1 < flatLinks.length ? flatLinks[idx + 1] ?? null : null;
-    if (next) next.label = capitalize(next.label);
     const current = flatLinks[idx];
     const link = { prev, next, ...current };
     return link;
