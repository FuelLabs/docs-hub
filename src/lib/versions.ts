--- conflicted
+++ resolved
@@ -16,13 +16,6 @@
 }
 
 function getWalletVersion(docsDir: string) {
-<<<<<<< HEAD
-=======
-  const { homepage } = itemFromPackageJson(
-    docsDir,
-    "fuels-wallet/package.json"
-  );
->>>>>>> 7ae249b8
   const json = itemFromPackageJson(
     docsDir,
     "fuels-wallet/packages/sdk/package.json"
@@ -30,21 +23,12 @@
   return {
     name: "fuels-wallet",
     version: json.version,
-<<<<<<< HEAD
-    category: 'Wallet',
+    category: "Wallet",
     url: `https://github.com/FuelLabs/fuels-wallet/tree/v${json.version}`,
-=======
-    category: "Wallet",
-    url: homepage,
->>>>>>> 7ae249b8
   };
 }
 
 function getTSSDKVersion(docsDir: string) {
-<<<<<<< HEAD
-=======
-  const { homepage } = itemFromPackageJson(docsDir, "fuels-ts/package.json");
->>>>>>> 7ae249b8
   const json = itemFromPackageJson(
     docsDir,
     "fuels-ts/packages/fuels/package.json"
@@ -52,13 +36,8 @@
   return {
     name: "fuels-ts",
     version: json.version,
-<<<<<<< HEAD
-    category: 'TypeScript SDK',
+    category: "TypeScript SDK",
     url: `https://github.com/FuelLabs/fuels-ts/tree/v${json.version}`,
-=======
-    category: "TypeScript SDK",
-    url: homepage,
->>>>>>> 7ae249b8
   };
 }
 
@@ -70,24 +49,7 @@
     name: "fuels-rs",
     category: "Rust SDK",
     version: tomfile.workspace.package.version,
-<<<<<<< HEAD
     url: `https://github.com/FuelLabs/fuels-rs/tree/v${tomfile.workspace.package.version}`,
-=======
-    url: tomfile.workspace.package.repository,
-  };
-}
-
-function getFuelupVersion() {
-  const filedir = join(DOCS_DIRECTORY, "fuelup/Cargo.toml");
-  const file = fs.readFileSync(filedir, "utf-8");
-  const tomfile = toml.parse(file);
-
-  return {
-    name: "fuelup",
-    category: "Fuelup",
-    version: tomfile.package.version,
-    url: tomfile.package.repository,
->>>>>>> 7ae249b8
   };
 }
 
@@ -158,10 +120,9 @@
   return {
     Forc: forc,
     Sway: forc,
-<<<<<<< HEAD
-    'Fuel Rust SDK': rust,
-    'Fuel TS SDK': tsSDK,
-    'Fuel Wallet': wallet,
+    "Fuel Rust SDK": rust,
+    "Fuel TS SDK": tsSDK,
+    "Fuel Wallet": wallet,
     'GraphQL API': fuelCore
   };
 }
@@ -172,12 +133,6 @@
   const beta4Versions = getVersions('beta-4');
 
   return { versions, nightlyVersions, beta4Versions };
-=======
-    Fuelup: fuelup,
-    "Fuel Rust SDK": rust,
-    "Fuel TS SDK": tsSDK,
-    "Fuel Wallet": wallet,
-  };
 }
 
 // gets the correct url tag for github links
@@ -203,5 +158,4 @@
     return `v${versions["Fuel Wallet"].version}`;
   }
   return "master";
->>>>>>> 7ae249b8
 }