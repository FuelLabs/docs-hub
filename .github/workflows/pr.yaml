--- conflicted
+++ resolved
@@ -60,8 +60,6 @@
         run: echo "$HOME/.fuelup/bin:${GITHUB_PATH}" >> $GITHUB_PATH
       - name: Set Default Beta-3 Toolchain
         run: fuelup toolchain install beta-3 && fuelup default beta-3
-<<<<<<< HEAD
-=======
       - name: Build Contract
         run: forc build --path ./docs/guides/examples/quickstart/counter-contract
       - name: Run contract tests
@@ -69,7 +67,6 @@
         with:
           command: test
           args: --manifest-path ./docs/guides/examples/quickstart/counter-contract/Cargo.toml
->>>>>>> 67ee5459
       - name: Check Cargo fmt & clippy
         run: |
           cd docs/guides/examples/quickstart/counter-contract
