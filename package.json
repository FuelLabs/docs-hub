--- conflicted
+++ resolved
@@ -5,13 +5,8 @@
   "scripts": {
     "build": "next build",
     "build:ci": "run-s docs:clean docs:sync generate:* patch:wallet build",
-<<<<<<< HEAD
-    "check": "run-s lint prettier:check",
-    "check:prod": "run-s lint:prod prettier:check",
-=======
     "check": "run-s lint",
     "check:prod": "run-s lint:prod",
->>>>>>> 880cedf9
     "copy:icons": "cp -r ./node_modules/@fuel-ui/icons/dist/icons/sprite.svg ./public/icons",
     "deps:update": "updates -gu",
     "dev": "./scripts/dev.sh",
@@ -46,12 +41,9 @@
     "@fuel-wallet/playwright-utils": "^0.13.10",
     "@fuel-wallet/react": "0.15.2",
     "@fuel-wallet/sdk": "0.15.2",
-<<<<<<< HEAD
     "@fuels/eslint-plugin": "^0.15.1",
     "@fuels/prettier-config": "^0.0.8",
-=======
     "@fuels/react": "^0.16.0",
->>>>>>> 880cedf9
     "@fuels/ts-config": "^0.15.1",
     "@mdx-js/mdx": "^2.3.0",
     "@mdx-js/react": "^2.3.0",
