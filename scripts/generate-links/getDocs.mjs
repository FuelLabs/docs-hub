--- conflicted
+++ resolved
@@ -64,36 +64,30 @@
         '!**/SUMMARY.md',
       ];
       break;
-<<<<<<< HEAD
     case 'sway-by-example-lib':
       paths = [
         // SWAY BY EXAMPLE DOCS
         './sway-by-example-lib/docs/src/*.md',
         './sway-by-example-lib/docs/src/**/*.md',
-=======
     case 'breaking-change-log':
       paths = [
         // BREAKING CHANGE LOG DOCS
         './breaking-change-log/docs/src/*.md',
         './breaking-change-log/docs/src/**/*.md',
->>>>>>> 41e25fee
-        // IGNORE ALL SUMMARY PAGES
-        '!**/SUMMARY.md',
-      ];
-      break;
-<<<<<<< HEAD
+        // IGNORE ALL SUMMARY PAGES
+        '!**/SUMMARY.md',
+      ];
+      break;
     case 'nightly-sway-by-example-lib':
       paths = [
         // SWAY BY EXAMPLE DOCS
         './nightly/sway-by-example-lib/docs/src/*.md',
         './nightly/sway-by-example-lib/docs/src/**/*.md',
-=======
     case 'nightly-breaking-change-log':
       paths = [
         // BREAKING CHANGE LOG DOCS
         './nightly/breaking-change-log/docs/src/*.md',
         './nightly/breaking-change-log/docs/src/**/*.md',
->>>>>>> 41e25fee
         // IGNORE ALL SUMMARY PAGES
         '!**/SUMMARY.md',
       ];
