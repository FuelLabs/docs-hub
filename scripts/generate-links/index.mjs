import fs from 'fs';

import { getDocBySlug, getDocs } from './getDocs.mjs';
import { getOrders } from './getOrders.mjs';
import getSortedLinks from './getSortedLinks.mjs';
import { capitalize } from './str.mjs';

await main();

// GENERATES SIDEBAR LINKS
async function main() {
  const folderPath = 'src/generated/sidebar-links';
  const orders = await getOrders();
  const allOrders = [];
  const allNightlyOrders = [];

  await Promise.all(
    Object.keys(orders).map(async (key) => {
      const slugs = await getDocs(key, orders[key]);
      const final = slugs.map(({ slug }) => getDocBySlug(slug, slugs));
      let sortedLinks = getSortedLinks(orders[key], final);

      if (key === 'intro') {
        sortedLinks.push({
          slug: '/guides',
          label: 'Guides',
          isExternal: false,
        });
      }
      if (key.includes('guides')) {
        const newLinks = {};
        sortedLinks.forEach((link) => {
          newLinks[
            link.label.toLowerCase().replaceAll(' ', '_').replaceAll('-', '_')
          ] = link;
        });
        sortedLinks = newLinks;
      }
      if (Array.isArray(sortedLinks)) {
        sortedLinks = sortedLinks.map((link) => {
          if (link.label) {
            link.label = capitalize(link.label.replaceAll('_', ' '));
          }
          return link;
        });
      }
      const json = JSON.stringify(sortedLinks);
      if (!fs.existsSync(folderPath)) {
        fs.mkdirSync(folderPath, { recursive: true });
      }
      fs.writeFileSync(`${folderPath}/${key}.json`, json, 'utf-8');
      if (!key.includes('guides') && key !== 'contributing') {
        if (
          key.includes('nightly') ||
          ['intro', 'contributing'].includes(key)
        ) {
          const cleanKey = key.replace('nightly-', '');
          allNightlyOrders.push({
            key: capitalize(cleanKey),
            sidebarName: getSidebarName(cleanKey),
            links: sortedLinks,
          });
        }
        if (!key.includes('nightly')) {
          allOrders.push({
            key: capitalize(key),
            sidebarName: getSidebarName(key),
            links: sortedLinks,
          });
        }
      }
    })
  );

  handleAllOrders(allOrders, folderPath, 'all-orders');
  handleAllOrders(allNightlyOrders, folderPath, 'all-nightly-orders');
}

function getSidebarName(key) {
  let newKey = key;
  switch (key) {
    case 'fuels-rs':
      newKey = 'Rust SDK';
      break;
    case 'fuels-ts':
      newKey = 'TypeScript SDK';
      break;
    case 'wallet':
      newKey = 'Wallet SDK';
      break;
    case 'graphql':
      newKey = 'GraphQL API';
      break;
    case 'specs':
      newKey = 'Specifications';
      break;
    case 'sway-libs':
      newKey = 'Sway Libraries';
      break;
    case 'sway-standards':
      newKey = 'Sway Standards';
      break;
<<<<<<< HEAD
    case 'sway-by-example-lib':
      newKey = 'Sway By Example';
=======
    case 'breaking-change-log':
      newKey = 'Breaking Change Notices';
>>>>>>> 41e25fee
      break;
    default:
  }

  return capitalize(newKey);
}

function handleAllOrders(allOrders, folderPath, filename) {
  const correctOrder = [
    'breaking-change-log',
    'intro',
    'sway',
    'sway-libs',
    'sway-standards',
    'sway-by-example-lib',
    'fuels-ts',
    'fuels-rs',
    'wallet',
    'graphql',
    'forc',
    'specs',
  ];

  const finalAllOrders = allOrders.sort((a, b) => {
    const indexA = correctOrder.indexOf(a.key.toLowerCase());
    const indexB = correctOrder.indexOf(b.key.toLowerCase());
    if (indexA === -1) return 1;
    if (indexB === -1) return -1;
    return indexA - indexB;
  });

  const json = JSON.stringify(finalAllOrders);
  fs.writeFileSync(`${folderPath}/${filename}.json`, json, 'utf-8');
}<|MERGE_RESOLUTION|>--- conflicted
+++ resolved
@@ -100,13 +100,10 @@
     case 'sway-standards':
       newKey = 'Sway Standards';
       break;
-<<<<<<< HEAD
     case 'sway-by-example-lib':
       newKey = 'Sway By Example';
-=======
     case 'breaking-change-log':
       newKey = 'Breaking Change Notices';
->>>>>>> 41e25fee
       break;
     default:
   }
