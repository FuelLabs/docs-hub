--- conflicted
+++ resolved
@@ -42,16 +42,11 @@
         fs.mkdirSync(folderPath, { recursive: true });
       }
       fs.writeFileSync(`${folderPath}/${key}.json`, json, 'utf-8');
-<<<<<<< HEAD
       if (!key.includes('guides') && key !== 'contributing') {
         if (
           key.includes('nightly') ||
-          ['intro', 'contributing'].includes(key)
+          ['intro', 'contributing', 'fuelup'].includes(key)
         ) {
-=======
-      if (!key.includes('guides')) {
-        if (key.includes('nightly') || key === 'intro' || key === 'fuelup') {
->>>>>>> a914677d
           const cleanKey = key.replace('nightly-', '');
           allNightlyOrders.push({
             key: capitalize(cleanKey),
