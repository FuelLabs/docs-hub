--- conflicted
+++ resolved
@@ -100,13 +100,10 @@
     case 'migrations-and-disclosures':
       newKey = 'Migrations & Disclosures';
       break;
-<<<<<<< HEAD
     case 'guides':
       newKey = 'Guides';
-=======
     case 'integration-docs':
       newKey = 'Integrations';
->>>>>>> 168fa394
       break;
     default:
   }
