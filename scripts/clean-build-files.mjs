--- conflicted
+++ resolved
@@ -20,13 +20,10 @@
   './docs/nightly/sway-libs',
   './docs/sway-standards',
   './docs/nightly/sway-standards',
-<<<<<<< HEAD
   './docs/sway-by-example-lib',
   './docs/nightly/sway-by-example-lib',
-=======
   './docs/breaking-change-log',
   './docs/nightly/breaking-change-log',
->>>>>>> 41e25fee
 ];
 
 // Exclusions for each type of directory
