--- conflicted
+++ resolved
@@ -2,32 +2,17 @@
 import path from 'path';
 
 const examplesPath = './docs/fuels-wallet/packages/docs/examples';
-<<<<<<< HEAD
-const nightlyMDXPath = './docs/nightly/fuels-wallet/packages/docs/docs/dev';
-const beta4ExamplesPath = './docs/beta-4/fuels-wallet/packages/docs/examples';
-=======
 const nightlyExamplesPath =
   './docs/nightly/fuels-wallet/packages/docs/examples';
->>>>>>> 52f42820
 
 const propToReplace = 'onPress';
 const replacementProp = 'onClick';
 
 const pattern = new RegExp(`\\b${propToReplace}\\s*=\\s*\\{([^}]+)\\}`, 'g');
-const removeExamplesPattern = /<Examples\.[^\s>]+(\s+[^>]*?)?\/\s*>/g;
 
 function replaceInFile(filePath) {
   const content = fs.readFileSync(filePath, 'utf8');
-  let newContent = content.replace(pattern, `${replacementProp}={$1}`);
-  if (filePath.includes('/nightly/')) {
-    newContent = newContent.replace(removeExamplesPattern, '');
-  }
-  fs.writeFileSync(filePath, newContent);
-}
-
-function replaceInMDX(filePath) {
-  const content = fs.readFileSync(filePath, 'utf8');
-  const newContent = content.replace(removeExamplesPattern, '');
+  const newContent = content.replace(pattern, `${replacementProp}={$1}`);
   fs.writeFileSync(filePath, newContent);
 }
 
@@ -42,18 +27,11 @@
       processDirectory(filePath);
     } else if (fileName.endsWith('.tsx')) {
       replaceInFile(filePath);
-    } else if (fileName.endsWith('.mdx')) {
-      replaceInMDX(filePath);
     }
   });
 }
 
 export default function patchFixWalletExamples() {
   processDirectory(examplesPath);
-<<<<<<< HEAD
-  processDirectory(nightlyMDXPath);
-  processDirectory(beta4ExamplesPath);
-=======
   processDirectory(nightlyExamplesPath);
->>>>>>> 52f42820
 }