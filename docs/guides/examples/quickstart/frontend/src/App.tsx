--- conflicted
+++ resolved
@@ -75,20 +75,6 @@
   return (
     <>
       <div className="App">
-<<<<<<< HEAD
-        {connected ? (
-          <>
-            <h3>Counter: <span id="count">{counter?.toFixed(0)}</span></h3>
-            <button style={buttonStyle} onClick={increment}>
-              Increment
-            </button>
-          </>
-        ) : (
-          <button style={buttonStyle} onClick={connect}>
-            Connect
-          </button>
-        )}
-=======
         {
           connected ? (
             <>
@@ -101,7 +87,6 @@
             <button style={buttonStyle} onClick={connect}>Connect</button>
           )
         }
->>>>>>> 057e846c
       </div>
     </>
   );
