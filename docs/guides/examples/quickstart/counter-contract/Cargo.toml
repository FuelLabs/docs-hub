[package]
name = "counter-contract"
description = "A cargo-generate template for Rust + Sway integration testing."
version = "0.1.0"
edition = "2021"
authors = ["Fuel Labs <contact@fuel.sh>"]
license = "Apache-2.0"

[dev-dependencies]
<<<<<<< HEAD
fuels = { version = "0.45", features = ["fuel-core-lib"] }
=======
fuels = { version = "0.47", features = ["fuel-core-lib"] }
>>>>>>> 057e846c
tokio = { version = "1.12", features = ["rt", "macros"] }

[[test]]
harness = true
name = "integration_tests"
path = "tests/harness.rs"<|MERGE_RESOLUTION|>--- conflicted
+++ resolved
@@ -7,11 +7,7 @@
 license = "Apache-2.0"
 
 [dev-dependencies]
-<<<<<<< HEAD
-fuels = { version = "0.45", features = ["fuel-core-lib"] }
-=======
 fuels = { version = "0.47", features = ["fuel-core-lib"] }
->>>>>>> 057e846c
 tokio = { version = "1.12", features = ["rt", "macros"] }
 
 [[test]]
