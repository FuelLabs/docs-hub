--- conflicted
+++ resolved
@@ -1,7 +1,4 @@
-<<<<<<< HEAD
-=======
 // ANCHOR: contract-test-all
->>>>>>> 057e846c
 use fuels::{prelude::*, types::ContractId};
 
 // Load abi from json
@@ -24,16 +21,6 @@
     .await;
     let wallet = wallets.pop().unwrap();
 
-<<<<<<< HEAD
-    let id = Contract::load_from(
-        "./out/debug/counter-contract.bin",
-        LoadConfiguration::default(),
-    )
-    .unwrap()
-    .deploy(&wallet, TxParameters::default())
-    .await
-    .unwrap();
-=======
     let storage_config =
         StorageConfiguration::load_from("out/debug/counter-contract-storage_slots.json").unwrap();
 
@@ -44,17 +31,12 @@
         .deploy(&wallet, TxParameters::default())
         .await
         .unwrap();
->>>>>>> 057e846c
 
     let instance = MyContract::new(id.clone(), wallet);
 
     (instance, id.into())
 }
 
-<<<<<<< HEAD
-// ANCHOR: contract-test
-=======
->>>>>>> 057e846c
 #[tokio::test]
 async fn can_get_contract_id() {
     let (_instance, _id) = get_contract_instance().await;
