{
  "intro_to_predicates": {
    "title": "Predicates 101: Building Stateless DeFi Applications",
    "description": "Learn about predicates by building a MultiSig",
    "featured": true,
    "tags": ["Full Stack"]
  },
  "intro_to_sway": {
    "title": "Introduction to Sway for JavaScript developers",
    "description": "Learn Sway fundamentals by building a marketplace dApp.",
    "featured": true,
    "tags": ["Full Stack"]
  },
  "contract-quickstart": {
    "title": "Smart Contract Quickstart",
    "description": "Get started by generating a counter contract in Sway.",
    "featured": false,
    "tags": ["Getting Started"]
  },
  "frontend-quickstart": {
    "title": "Frontend/Fullstack Quickstart",
    "description": "Get started by generating a full-stack counter dapp on Fuel.",
    "featured": false,
    "tags": ["Getting Started", "Full Stack"]
  },
  "counter-dapp": {
    "title": "Counter Dapp",
    "description": "Step-by-step guide to build a counter dApp on Fuel",
    "featured": false,
    "tags": ["Getting Started", "Full Stack"]
  },
  "running_a_node": {
    "title": "Running a Node",
    "description": "Run a local Fuel node.",
    "featured": false,
    "tags": ["fuel-core"]
  },
<<<<<<< HEAD
  "fuelnaut": {
    "title": "Fuelnaut",
    "description": "Play The Fuelnaut: a security-focused smart contract game",
    "featured": false,
    "tags": []
=======
  "installation": {
    "title": "Toolchain Installation",
    "description": "Install the Fuel toolchain and binaries.",
    "featured": false,
    "tags": ["Getting Started"]
>>>>>>> 52f42820
  },
  "migration_guide": {
    "title": "Migration Guide",
    "description": "Sway and SDK's breaking changes reference.",
    "featured": false,
    "tags": []
  }
}<|MERGE_RESOLUTION|>--- conflicted
+++ resolved
@@ -35,19 +35,17 @@
     "featured": false,
     "tags": ["fuel-core"]
   },
-<<<<<<< HEAD
   "fuelnaut": {
     "title": "Fuelnaut",
     "description": "Play The Fuelnaut: a security-focused smart contract game",
     "featured": false,
     "tags": []
-=======
+  },
   "installation": {
     "title": "Toolchain Installation",
     "description": "Install the Fuel toolchain and binaries.",
     "featured": false,
     "tags": ["Getting Started"]
->>>>>>> 52f42820
   },
   "migration_guide": {
     "title": "Migration Guide",
