<<<<<<< HEAD
{
  "quickstart": {
    "title": "Developer Quickstart",
    "description": "Get started by building a counter dApp in Fuel",
    "last_updated": "6. Sep 2023",
    "featured": true,
    "tags": ["Smart Contracts", "Full Stack"]
  },
  "running_a_node": {
    "title": "Running a Node",
    "description": "Run a local Fuel node",
    "last_updated": "1. Sep 2023",
    "featured": true,
    "tags": ["fuel-core"]
  },
  "testnet_migration": {
    "title": "Testnet Migration",
    "description": "Sway and SDK's breaking changes reference",
    "last_updated": "5. Sep 2023",
    "featured": false,
    "tags": []
  }
}
=======
{
  "installation": {
    "title": "Toolchain Installation",
    "description": "Install the Fuel toolchain and binaries."
  },
  "quickstart": {
    "title": "Developer Quickstart",
    "description": "Get started by building a counter dApp in Fuel."
  },
  "running_a_node": {
    "title": "Running a Node",
    "description": "Run a local Fuel node."
  },
  "testnet_migration": {
    "title": "Testnet Migration",
    "description": "Sway and SDK's breaking changes reference."
  }
}
>>>>>>> 78bf89d9
<|MERGE_RESOLUTION|>--- conflicted
+++ resolved
@@ -1,44 +1,30 @@
-<<<<<<< HEAD
 {
+  "installation": {
+    "title": "Toolchain Installation",
+    "description": "Install the Fuel toolchain and binaries.",
+    "last_updated": "6. Sep 2023",
+    "featured": true,
+    "tags": ["Getting Started"]
+  },
   "quickstart": {
     "title": "Developer Quickstart",
-    "description": "Get started by building a counter dApp in Fuel",
+    "description": "Get started by building a counter dApp in Fuel.",
     "last_updated": "6. Sep 2023",
     "featured": true,
     "tags": ["Smart Contracts", "Full Stack"]
   },
   "running_a_node": {
     "title": "Running a Node",
-    "description": "Run a local Fuel node",
+    "description": "Run a local Fuel node.",
     "last_updated": "1. Sep 2023",
-    "featured": true,
+    "featured": false,
     "tags": ["fuel-core"]
   },
   "testnet_migration": {
     "title": "Testnet Migration",
-    "description": "Sway and SDK's breaking changes reference",
+    "description": "Sway and SDK's breaking changes reference.",
     "last_updated": "5. Sep 2023",
     "featured": false,
     "tags": []
   }
-}
-=======
-{
-  "installation": {
-    "title": "Toolchain Installation",
-    "description": "Install the Fuel toolchain and binaries."
-  },
-  "quickstart": {
-    "title": "Developer Quickstart",
-    "description": "Get started by building a counter dApp in Fuel."
-  },
-  "running_a_node": {
-    "title": "Running a Node",
-    "description": "Run a local Fuel node."
-  },
-  "testnet_migration": {
-    "title": "Testnet Migration",
-    "description": "Sway and SDK's breaking changes reference."
-  }
-}
->>>>>>> 78bf89d9
+}