--- conflicted
+++ resolved
@@ -52,15 +52,8 @@
 fuelup default beta-4
 ```
 
-<<<<<<< HEAD
-<span id="set-default-fuelup-toolchain"></span>
-
-```sh
-fuelup default beta-3
-=======
 ```console
 default toolchain set to 'beta-4'
->>>>>>> 057e846c
 ```
 
 You can check your current toolchain anytime by running `fuelup show`.
@@ -74,17 +67,6 @@
 
 **Start by creating a new, empty folder. We'll call it `fuel-project`.**
 
-<<<<<<< HEAD
-<span id="create-project-folder"></span>
-
-```sh
-mkdir fuel-project
-```
-
-### Writing the Contract
-
-Create a contract project inside of your `fuel-project` folder:
-=======
 ```sh
 mkdir fuel-project
 ```
@@ -113,20 +95,18 @@
 - Forc Book: https://docs.fuel.network/docs/forc
 - Rust SDK Book: https://docs.fuel.network/docs/fuels-rs
 - TypeScript SDK: https://docs.fuel.network/docs/fuels-ts
->>>>>>> 057e846c
-
-<span id="create-contract"></span>
-
-```sh
-cd fuel-project
-forc new counter-contract
+
+Join the Community:
+- Follow us @SwayLang: https://twitter.com/SwayLang
+- Ask questions on Discourse: https://forum.fuel.network/
+
+Report Bugs:
+- Sway Issues: https://github.com/FuelLabs/sway/issues/new
 ```
 
 {/* This example should include a tree for a new forc project and explain the boilerplate files */}
 {/* forc_new:example:start */}
 Here is the project that `Forc` has initialized:
-
-<span id="contract-tree"></span>
 
 ```console
 $ tree counter-contract
@@ -134,8 +114,6 @@
 ├── Forc.toml
 └── src
     └── main.sw
-
-1 directory, 2 files
 ```
 
 `Forc.toml` is the _manifest file_ (similar to `Cargo.toml` for Cargo or `package.json` for Node) and defines project metadata such as the project name and dependencies.
@@ -145,8 +123,6 @@
 
 Every Sway file must start with a declaration of what type of program the file contains; here, we've declared that this file is a contract.
 
-<span id="program-type"></span>
-
 <CodeImport
   file="../../examples/quickstart/counter-contract/src/main.sw"
   comment="contract"
@@ -156,8 +132,6 @@
 
 Next, we'll define a storage value. In our case, we have a single counter that we'll call `counter` of type 64-bit unsigned integer and initialize it to 0.
 
-<span id="storage"></span>
-
 <CodeImport
   file="../../examples/quickstart/counter-contract/src/main.sw"
   comment="storage"
@@ -171,8 +145,6 @@
 
 For simplicity, we will define the ABI directly in the contract file itself.
 
-<span id="abi"></span>
-
 <CodeImport
   file="../../examples/quickstart/counter-contract/src/main.sw"
   comment="abi"
@@ -184,8 +156,6 @@
 
 Below your ABI definition, you will write the implementation of the functions defined in your ABI.
 
-<span id="impl"></span>
-
 <CodeImport
   file="../../examples/quickstart/counter-contract/src/main.sw"
   comment="counter-contract"
@@ -198,8 +168,6 @@
 Here's what your code should look like so far:
 
 File: `./counter-contract/src/main.sw`
-
-<span id="entire-contract"></span>
 
 <CodeImport
   file="../../examples/quickstart/counter-contract/src/main.sw"
@@ -226,23 +194,14 @@
 forc build
 ```
 
-<<<<<<< HEAD
-<span id="build-contract"></span>
-
-```sh
-forc build
-=======
 ```console
   Compiled library "core".
   Compiled library "std".
   Compiled contract "counter-contract".
   Bytecode size is 232 bytes.
->>>>>>> 057e846c
 ```
 
 Let's have a look at the content of the `counter-contract` folder after building:
-
-<span id="built-contract-tree"></span>
 
 ```console
 $ tree .
@@ -256,8 +215,6 @@
 │       └── counter-contract.bin
 └── src
     └── main.sw
-
-3 directories, 6 files
 ```
 
 We now have an `out` directory that contains our build artifacts such as the JSON representation of our ABI and the contract bytecode.
@@ -272,27 +229,15 @@
 cargo install cargo-generate
 ```
 
-<<<<<<< HEAD
-```sh
-cd counter-contract
-cargo install cargo-generate
-=======
 ```console
  Updating crates.io index...
  installed package `cargo-generate v0.17.3`
->>>>>>> 057e846c
 ```
 
 > **Note**: You can learn more about cargo generate by visiting [its repository](https://github.com/cargo-generate/cargo-generate).
 
 Now, let's generate the default test harness with the following:
 
-<<<<<<< HEAD
-<span id="cargo-generate-test"></span>
-
-```sh
-cargo generate --init fuellabs/sway templates/sway-test-rs --name counter-contract
-=======
 ```console
 cargo generate --init fuellabs/sway templates/sway-test-rs --name counter-contract
 ```
@@ -304,12 +249,9 @@
 🔧   Generating template ...
 🔧   Moving generated files into: `/home/user/path/to/counter-contract`...
 ✨   Done! New project created /home/user/path/to/counter-contract
->>>>>>> 057e846c
 ```
 
 Let's have a look at the result:
-
-<span id="cargo-test-tree"></span>
 
 ```console
 $ tree .
@@ -326,8 +268,6 @@
 │   └── main.sw
 └── tests
     └── harness.rs
-
-4 directories, 8 files
 ```
 
 We have two new files!
@@ -339,8 +279,6 @@
 
 At the bottom of `test/harness.rs` below the `can_get_contract_id()` test, add the `test_increment` test function below to verify that the value of the counter gets incremented:
 
-<span id="test-harness"></span>
-
 <CodeImport
   file="../../examples/quickstart/counter-contract/tests/harness.rs"
   comment="contract-test"
@@ -367,13 +305,7 @@
 
 If all goes well, the output should look as follows:
 
-<span id="run-cargo-test"></span>
-
-```console
-<<<<<<< HEAD
-cargo test
-=======
->>>>>>> 057e846c
+```console
   ...
   running 2 tests
   test can_get_contract_id ... ok
