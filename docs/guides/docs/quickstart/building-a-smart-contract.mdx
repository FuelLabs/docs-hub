--- conflicted
+++ resolved
@@ -1,4 +1,3 @@
-<<<<<<< HEAD
 ---
 title: Building a Smart Contract
 category: Quickstart
@@ -11,64 +10,7 @@
 
 ## Installation
 
-{/* This example should include the instructions for installing Rust & Fuelup */}
-{/* installation:example:start */}
-Start by [installing the Rust toolchain](https://www.rust-lang.org/tools/install).
-
-```console
-curl --proto '=https' --tlsv1.2 -sSf https://sh.rustup.rs | sh
-```
-
-Then, [install the Fuel toolchain](/docs/fuelup/installation).
-
-```console
-curl --proto '=https' --tlsv1.2 -sSf https://install.fuel.network/fuelup-init.sh | sh
-```
-{/* installation:example:end */}
-
-{/* This example should include the instructions for installing the latest toolchain */}
-{/* toolchain_installation:example:start */}
-Make sure you have the latest version of `fuelup` by running the following command:
-
-```console
-fuelup self update
-```
-
-```console
-Fetching binary from https://github.com/FuelLabs/fuelup/releases/download/v0.19.5/fuelup-0.19.5-aarch64-apple-darwin.tar.gz
-Downloading component fuelup without verifying checksum
-Unpacking and moving fuelup to /var/folders/tp/0l8zdx9j4s9_n609ykwxl0qw0000gn/T/.tmpiNJQHt
-Moving /var/folders/tp/0l8zdx9j4s9_n609ykwxl0qw0000gn/T/.tmpiNJQHt/fuelup to /Users/.fuelup/bin/fuelup
-```
-
-Next, install the `beta-4` toolchain with:
-
-<TestAction
-id="install-beta-4-toolchain"
-action={{ name: 'runCommand' }}
-/>
-
-```console
-fuelup toolchain install beta-4
-```
-
-Finally, set the `beta-4` toolchain as your default distribution with the following command:
-
-<TestAction
-id="set-default-toolchain"
-action={{ name: 'runCommand' }}
-/>
-
-```console
-fuelup default beta-4
-```
-
-```console
-default toolchain set to 'beta-4'
-```
-
-You can check your current toolchain anytime by running `fuelup show`.
-{/* toolchain_installation:example:end */}
+Please visit the [installation guide](guides/installation) to install the Fuel toolchain binaries and prerequisites.
 
 > Having problems with this part? Post your question on our forum [https://forum.fuel.network/](https://forum.fuel.network/). To help you as efficiently as possible, include the output of this command in your post: `fuelup show.`
 
@@ -98,7 +40,7 @@
 cd fuel-project
 ```
 
-Then create a contract project using forc:
+Then create a contract project using `forc`:
 
 <TestAction
 id="create-contract"
@@ -131,9 +73,9 @@
 - Sway Issues: https://github.com/FuelLabs/sway/issues/new
 ```
 
-{/* This example should include a tree for a new forc project and explain the boilerplate files */}
+{/* This example should include a tree for a new `forc` project and explain the boilerplate files */}
 {/* forc_new:example:start */}
-Here is the project that `Forc` has initialized:
+Here is the project that `forc` has initialized:
 
 <TestAction
 id="contract-tree"
@@ -153,7 +95,7 @@
 1 directory, 2 files
 ```
 
-`Forc.toml` is the _manifest file_ (similar to `Cargo.toml` for Cargo or `package.json` for Node) and defines project metadata such as the project name and dependencies.
+`forc.toml` is the _manifest file_ (similar to `Cargo.toml` for Cargo or `package.json` for Node) and defines project metadata such as the project name and dependencies.
 {/* forc_new:example:end */}
 
 Open your project in a code editor and delete everything in `src/main.sw` apart from the first line.
@@ -529,361 +471,4 @@
 
 ## Need Help?
 
-Get help from the team by posting your question in the [Fuel Forum](https://forum.fuel.network/).
-=======
----
-title: Building a Smart Contract
-category: Quickstart
-parent:
-  label: Guides
-  link: /guides
----
-
-# Writing A Sway Smart Contract
-
-## Installation
-
-Please visit the [installation guide](guides/installation) to install the Fuel toolchain binaries and prerequisites.
-
-> Having problems with this part? Post your question on our forum [https://forum.fuel.network/](https://forum.fuel.network/). To help you as efficiently as possible, include the output of this command in your post: `fuelup show.`
-
-## Your First Sway Project
-
-We'll build a simple counter contract with two functions: one to increment the counter, and one to return the value of the counter.
-
-**Start by creating a new, empty folder. We'll call it `fuel-project`.**
-
-```sh
-mkdir fuel-project
-```
-
-### Writing the Contract
-
-Move inside of your `fuel-project` folder:
-
-```sh
-cd fuel-project
-```
-
-Then create a contract project using `forc`:
-
-```sh
-forc new counter-contract
-```
-
-You will get this output:
-
-```sh
-To compile, use `forc build`, and to run tests use `forc test`
-----
-Read the Docs:
-- Sway Book: https://docs.fuel.network/docs/sway
-- Forc Book: https://docs.fuel.network/docs/forc
-- Rust SDK Book: https://docs.fuel.network/docs/fuels-rs
-- TypeScript SDK: https://docs.fuel.network/docs/fuels-ts
-
-Join the Community:
-- Follow us @SwayLang: https://twitter.com/SwayLang
-- Ask questions on Discourse: https://forum.fuel.network/
-
-Report Bugs:
-- Sway Issues: https://github.com/FuelLabs/sway/issues/new
-```
-
-{/* This example should include a tree for a new `forc` project and explain the boilerplate files */}
-{/* forc_new:example:start */}
-Here is the project that `forc` has initialized:
-
-```console
-$ tree counter-contract
-counter-contract
-├── Forc.toml
-└── src
-    └── main.sw
-```
-
-`forc.toml` is the _manifest file_ (similar to `Cargo.toml` for Cargo or `package.json` for Node) and defines project metadata such as the project name and dependencies.
-{/* forc_new:example:end */}
-
-Open your project in a code editor and delete everything in `src/main.sw` apart from the first line.
-
-Every Sway file must start with a declaration of what type of program the file contains; here, we've declared that this file is a contract.
-
-<CodeImport
-  file="../../examples/quickstart/counter-contract/src/main.sw"
-  comment="contract"
-  commentType="//"
-  lang="sway"
-/>
-
-Next, we'll define a storage value. In our case, we have a single counter that we'll call `counter` of type 64-bit unsigned integer and initialize it to 0.
-
-<CodeImport
-  file="../../examples/quickstart/counter-contract/src/main.sw"
-  comment="storage"
-  commentType="//"
-  lang="sway"
-/>
-
-### ABI
-
-An ABI defines an interface for a contract. A contract must either define or import an ABI declaration. It is considered best practice to define your ABI in a separate library and import it into your contract because this allows callers of the contract to import and use the ABI in scripts to call your contract
-
-For simplicity, we will define the ABI directly in the contract file itself.
-
-<CodeImport
-  file="../../examples/quickstart/counter-contract/src/main.sw"
-  comment="abi"
-  commentType="//"
-  lang="sway"
-/>
-
-### Implement ABI
-
-Below your ABI definition, you will write the implementation of the functions defined in your ABI.
-
-<CodeImport
-  file="../../examples/quickstart/counter-contract/src/main.sw"
-  comment="counter-contract"
-  commentType="//"
-  lang="sway"
-/>
-
-**Note**: `storage.counter.read()` is an implicit return and is equivalent to `return storage.counter.read();`.
-
-Here's what your code should look like so far:
-
-File: `./counter-contract/src/main.sw`
-
-<CodeImport
-  file="../../examples/quickstart/counter-contract/src/main.sw"
-  comment="all"
-  commentType="/*"
-  lang="sway"
-/>
-
-### Build the Contract
-
-Navigate to your contract folder:
-
-```console
-cd counter-contract
-```
-
-```console
-changed directory into `counter-contract`
-```
-
-Then run the following command to build your contract:
-
-```console
-forc build
-```
-
-```console
-  Compiled library "core".
-  Compiled library "std".
-  Compiled contract "counter-contract".
-  Bytecode size is 232 bytes.
-```
-
-Let's have a look at the content of the `counter-contract` folder after building:
-
-```console
-$ tree .
-.
-├── Forc.lock
-├── Forc.toml
-├── out
-│   └── debug
-│       ├── counter-contract-abi.json
-│       ├── counter-contract-storage_slots.json
-│       └── counter-contract.bin
-└── src
-    └── main.sw
-```
-
-We now have an `out` directory that contains our build artifacts such as the JSON representation of our ABI and the contract bytecode.
-
-## Testing your Contract
-
-We will start by adding a Rust integration test harness using a Cargo generate template. If this is your first time going through this quickstart, you'll need to install the `cargo generate` command. In the future, you can skip this step as it will already be installed.
-
-Let's start by running the installation command:
-
-```console
-cargo install cargo-generate
-```
-
-```console
- Updating crates.io index...
- installed package `cargo-generate v0.17.3`
-```
-
-> **Note**: You can learn more about cargo generate by visiting [its repository](https://github.com/cargo-generate/cargo-generate).
-
-Now, let's generate the default test harness with the following:
-
-```console
-cargo generate --init fuellabs/sway templates/sway-test-rs --name counter-contract
-```
-
-```console
-⚠️   Favorite `fuellabs/sway` not found in config, using it as a git repository: https://github.com/fuellabs/sway.git
-🔧   Destination: /home/user/path/to/counter-contract ...
-🔧   project-name: counter-contract ...
-🔧   Generating template ...
-🔧   Moving generated files into: `/home/user/path/to/counter-contract`...
-✨   Done! New project created /home/user/path/to/counter-contract
-```
-
-Let's have a look at the result:
-
-```console
-$ tree .
-.
-├── Cargo.toml
-├── Forc.lock
-├── Forc.toml
-├── out
-│   └── debug
-│       ├── counter-contract-abi.json
-│       ├── counter-contract-storage_slots.json
-│       └── counter-contract.bin
-├── src
-│   └── main.sw
-└── tests
-    └── harness.rs
-```
-
-We have two new files!
-
-- The `Cargo.toml` is the manifest for our new test harness and specifies the required dependencies including `fuels` the Fuel Rust SDK.
-- The `tests/harness.rs` contains some boilerplate test code to get us started, though doesn't call any contract methods just yet.
-
-Now that we have our default test harness, let's add some useful tests to it.
-
-At the bottom of `test/harness.rs` below the `can_get_contract_id()` test, add the `test_increment` test function below to verify that the value of the counter gets incremented:
-
-<CodeImport
-  file="../../examples/quickstart/counter-contract/tests/harness.rs"
-  comment="contract-test"
-  commentType="//"
-  lang="rust"
-/>
-
-Here is what your file should look like:
-
-File: `./counter-contract/tests/harness.rs`
-
-<CodeImport
-  file="../../examples/quickstart/counter-contract/tests/harness.rs"
-  comment="contract-test-all"
-  commentType="//"
-  lang="rust"
-/>
-
-Run `cargo test` in the terminal:
-
-```console
-cargo test
-```
-
-If all goes well, the output should look as follows:
-
-```console
-  ...
-  running 2 tests
-  test can_get_contract_id ... ok
-  test test_increment ... ok
-  test result: ok. 2 passed; 0 failed; 0 ignored; 0 measured; 0 filtered out; finished in 0.25s
-```
-
-## Deploy the Contract
-
-It's now time to deploy the contract to the testnet. We will show how to do this using `forc` from the command line, but you can also do it using the [Rust SDK](/docs/fuels-rs/deploying) or the [TypeScript SDK](/docs/fuels-ts/contracts/deploying-contracts).
-
-In order to deploy a contract, you need to have a wallet to sign the transaction and coins to pay for gas. First, we'll create a wallet.
-
-### Setup the Wallet CLI
-
-If you haven't deployed a contract before, you'll need to set up a local wallet with the forc-wallet plugin. `forc-wallet` is packaged alongside the default distributed toolchains when installed using fuelup, so you should already have this installed.
-
-You can initialize a new wallet with the command below:
-
-```console
-forc wallet new
-```
-
-After typing in a password, be sure to save the mnemonic phrase that is output.
-
-Next, create a new wallet account with:
-
-```console
-forc wallet account new
-```
-
-With this, you'll get a fuel address that looks something like this: `fuel1efz7lf36w9da9jekqzyuzqsfrqrlzwtt3j3clvemm6eru8fe9nvqj5kar8`. Save this address as you'll need it to sign transactions when we deploy the contract.
-
-If you need to list your accounts, you can run the command below:
-
-```console
-forc wallet accounts
-```
-
-### Get Testnet Coins
-
-With your account address in hand, head to the [testnet faucet](https://faucet-beta-4.fuel.network/) to get some coins sent to your wallet.
-
-### Deploy To Testnet
-
-Now that you have a wallet, you can deploy with `forc deploy` and adding the `--testnet` to target the latest network:
-
-```console
-forc deploy --testnet
-```
-
-The terminal will ask for the password of the wallet:
-
-`Please provide the password of your encrypted wallet vault at "~/.fuel/wallets/.wallet":`
-
-Once you unlocked the wallet, the terminal will show a list of the accounts of this wallet:
-
-```console
-Account 0 -- fuel18caanqmumttfnm8qp0eq7u9yluydxtqmzuaqtzdjlsww5t2jmg9skutn8n:
-  Asset ID                                                           Amount
-  0000000000000000000000000000000000000000000000000000000000000000 499999940
-```
-
-Just below the list, you'll see this prompt:
-
-`Please provide the index of account to use for signing:`
-
-Then you'll enter the number of the account of preference and press `Y` when prompted to accept the transaction.
-
-Finally, you will get back the network endpoint where the contract was deployed, a `Contract ID` and the block where the transaction was signed. 
-Save the `Contract ID`, as you'll need this later to connect the frontend.
-With this ID, you can also head to the [block explorer](https://fuellabs.github.io/block-explorer-v2/) to confirm the contract was deployed.
-
-```console
-Contract deploy-to-beta-4 Deployed!
-
-Network: https://beta-4.fuel.network
-Contract ID: 0x8342d413de2a678245d9ee39f020795800c7e6a4ac5ff7daae275f533dc05e08
-Deployed in block 0x4ea52b6652836c499e44b7e42f7c22d1ed1f03cf90a1d94cd0113b9023dfa636
-```
-
-<Box.Centered>
-![block explorer](/images/block-explorer.png)
-</Box.Centered>
-
-### Congrats, you have completed your first smart contract on Fuel ⛽
-
-[Here is the repo for this project](https://github.com/FuelLabs/quickstart). If you run into any problems, a good first step is to compare your code to this repo and resolve any differences.
-
-Tweet us [@fuel_network](https://twitter.com/fuel_network) letting us know you just built a dapp on Fuel, you might get invited to a private group of builders, be invited to the next Fuel dinner, get alpha on the project, or something 👀.
-
-## Need Help?
-
-Get help from the team by posting your question in the [Fuel Forum](https://forum.fuel.network/).
->>>>>>> 6956e806
+Get help from the team by posting your question in the [Fuel Forum](https://forum.fuel.network/).