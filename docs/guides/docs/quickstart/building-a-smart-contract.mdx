---
title: Building a Smart Contract
category: Quickstart
parent:
  label: All Guides
  link: /guides
---

# Writing A Sway Smart Contract

## Installation

<TextImport
  file="../installation/index.mdx"
  comment="install_rust"
  commentType="{/*"
/>

<CodeImport
  file="../installation/index.mdx"
  comment="install_rust_command"
  commentType="{/*"
  lang="sh"
  trim="true"
/>

<TextImport
  file="../installation/index.mdx"
  comment="install_fuelup"
  commentType="{/*"
/>

<CodeImport
  file="../installation/index.mdx"
  comment="install_fuelup_command"
  commentType="{/*"
  lang="sh"
  trim="true"
/>

{/*install_help:example:start*/}
For more detailed instructions on installing `fuelup`, visit the [installation guide](/guides/installation).

> Having problems with this part? Post your question on our [forum](https://forum.fuel.network/). To help you as efficiently as possible, include the output of this command in your post: `fuelup show.`
{/*install_help:example:end*/}

## Your First Sway Project

We'll build a simple counter contract with two functions: one to increment the counter, and one to return the value of the counter.

**Start by creating a new, empty folder. We'll call it `fuel-project`.**

<TestAction
id="create-project-folder"
action={{
  name: 'runCommand',
  commandFolder: 'guides-testing'
}}
/>

```sh
mkdir fuel-project
```

### Writing the Contract

Move inside of your `fuel-project` folder:

```sh
cd fuel-project
```

Then create a contract project using `forc`:

<TestAction
id="create-contract"
action={{
  name: 'runCommand',
  commandFolder: 'guides-testing/fuel-project'
}}
/>

```sh
forc new counter-contract
```

You will get this output:

```sh
To compile, use `forc build`, and to run tests use `forc test`
----
Read the Docs:
- Sway Book: https://docs.fuel.network/docs/sway
- Forc Book: https://docs.fuel.network/docs/forc
- Rust SDK Book: https://docs.fuel.network/docs/fuels-rs
- TypeScript SDK: https://docs.fuel.network/docs/fuels-ts

Join the Community:
- Follow us @SwayLang: https://twitter.com/SwayLang
- Ask questions on Discourse: https://forum.fuel.network/

Report Bugs:
- Sway Issues: https://github.com/FuelLabs/sway/issues/new
```

{/*This example should include a tree for a new `forc` project and explain the boilerplate files*/}
{/*forc_new:example:start*/}
Here is the project that `forc` has initialized:

<TestAction
id="contract-tree"
action={{
  name: 'runCommand',
  commandFolder: 'guides-testing/fuel-project'
}}
/>

```sh
tree counter-contract
```

```sh
counter-contract
├── Forc.toml
└── src
    └── main.sw

1 directory, 2 files
```

`forc.toml` is the *manifest file* (similar to `Cargo.toml` for Cargo or `package.json` for Node) and defines project metadata such as the project name and dependencies.
{/*forc_new:example:end*/}

Open your project in a code editor and delete everything in `src/main.sw` apart from the first line.

Every Sway file must start with a declaration of what type of program the file contains; here, we've declared that this file is a contract.

<TestAction
id="program-type"
action={{
  name: 'writeToFile',
  filepath: 'guides-testing/fuel-project/counter-contract/src/main.sw'
}}
/>

<CodeImport
  file="../../examples/quickstart/counter-contract/src/main.sw"
  comment="contract"
  commentType="//"
  lang="sway"
/>

Next, we'll define a storage value. In our case, we have a single counter that we'll call `counter` of type 64-bit unsigned integer and initialize it to 0.

<TestAction
id="storage"
action={{
  name: 'modifyFile',
  filepath: 'guides-testing/fuel-project/counter-contract/src/main.sw'
}}
/>

<CodeImport
  file="../../examples/quickstart/counter-contract/src/main.sw"
  comment="storage"
  commentType="//"
  lang="sway"
/>

### ABI

An ABI defines an interface for a contract. A contract must either define or import an ABI declaration. It is considered best practice to define your ABI in a separate library and import it into your contract because this allows callers of the contract to import and use the ABI in scripts to call your contract

For simplicity, we will define the ABI directly in the contract file itself.

<TestAction
id="abi"
action={{
  name: 'modifyFile',
  filepath: 'guides-testing/fuel-project/counter-contract/src/main.sw'
}}
/>

<CodeImport
  file="../../examples/quickstart/counter-contract/src/main.sw"
  comment="abi"
  commentType="//"
  lang="sway"
/>

### Implement ABI

Below your ABI definition, you will write the implementation of the functions defined in your ABI.

<TestAction
id="impl"
action={{
  name: 'modifyFile',
  filepath: 'guides-testing/fuel-project/counter-contract/src/main.sw'
}}
/>

<CodeImport
  file="../../examples/quickstart/counter-contract/src/main.sw"
  comment="counter-contract"
  commentType="//"
  lang="sway"
/>

**Note**: `storage.counter.read()` is an implicit return and is equivalent to `return storage.counter.read();`.

Here's what your code should look like so far:

File: `./counter-contract/src/main.sw`

<TestAction
id="entire-contract"
action={{
  name: 'compareToFile',
  filepath: 'guides-testing/fuel-project/counter-contract/src/main.sw'
}}
/>

<CodeImport
  file="../../examples/quickstart/counter-contract/src/main.sw"
  comment="all"
  commentType="/*"
  lang="sway"
/>

### Build the Contract

Navigate to your contract folder:

```sh
cd counter-contract
```

```sh
changed directory into `counter-contract`
```

Then run the following command to build your contract:

<TestAction
id="build-contract"
action={{
  name: 'runCommand',
  commandFolder: 'guides-testing/fuel-project/counter-contract'
}}
/>

```sh
forc build
```

```sh
  Compiled library "core".
  Compiled library "std".
  Compiled contract "counter-contract".
  Bytecode size is 232 bytes.
```

Let's have a look at the content of the `counter-contract` folder after building:

<TestAction
id="built-contract-tree"
action={{
  name: 'runCommand',
  commandFolder: 'guides-testing/fuel-project/counter-contract'
}}
/>

```sh
tree .
```

```sh
.
├── Forc.lock
├── Forc.toml
├── out
│   └── debug
│       ├── counter-contract-abi.json
│       ├── counter-contract-storage_slots.json
│       └── counter-contract.bin
└── src
    └── main.sw

3 directories, 6 files
```

We now have an `out` directory that contains our build artifacts such as the JSON representation of our ABI and the contract bytecode.

## Testing your Contract

We will start by adding a Rust integration test harness using a Cargo generate template. If this is your first time going through this quickstart, you'll need to install the `cargo generate` command. In the future, you can skip this step as it will already be installed.

Let's start by running the installation command:

```sh
cargo install cargo-generate
```

```sh
 Updating crates.io index...
 installed package `cargo-generate v0.17.3`
```

> **Note**: You can learn more about cargo generate by visiting [its repository](https://github.com/cargo-generate/cargo-generate).

Now, let's generate the default test harness with the following:

<TestAction
id="cargo-generate-test"
action={{
  name: 'runCommand',
  commandFolder: 'guides-testing/fuel-project/counter-contract'
}}
/>

```sh
cargo generate --init fuellabs/sway templates/sway-test-rs --name counter-contract
```

```sh
⚠️   Favorite `fuellabs/sway` not found in config, using it as a git repository: https://github.com/fuellabs/sway.git
🔧   Destination: /home/user/path/to/counter-contract ...
🔧   project-name: counter-contract ...
🔧   Generating template ...
🔧   Moving generated files into: `/home/user/path/to/counter-contract`...
✨   Done! New project created /home/user/path/to/counter-contract
```

Let's have a look at the result:

<TestAction
id="cargo-test-tree"
action={{
  name: 'runCommand',
  commandFolder: 'guides-testing/fuel-project/counter-contract'
}}
/>

```sh
tree .
```

```sh
.
├── Cargo.toml
├── Forc.lock
├── Forc.toml
├── out
│   └── debug
│       ├── counter-contract-abi.json
│       ├── counter-contract-storage_slots.json
│       └── counter-contract.bin
├── src
│   └── main.sw
└── tests
    └── harness.rs

4 directories, 8 files
```

We have two new files!

- The `Cargo.toml` is the manifest for our new test harness and specifies the required dependencies including `fuels` the Fuel Rust SDK.
- The `tests/harness.rs` contains some boilerplate test code to get us started, though doesn't call any contract methods just yet.

Now that we have our default test harness, let's add some useful tests to it.

At the bottom of `test/harness.rs` below the `can_get_contract_id()` test, add the `test_increment` test function below to verify that the value of the counter gets incremented:

<TestAction
id="test-harness"
action={{
  name: 'modifyFile',
  filepath: 'guides-testing/fuel-project/counter-contract/tests/harness.rs',
  addSpacesBefore: 1,
}}
/>

<CodeImport
  file="../../examples/quickstart/counter-contract/tests/harness.rs"
  comment="contract-test"
  commentType="//"
  lang="rust"
/>

Here is what your file should look like:

File: `./counter-contract/tests/harness.rs`

<TestAction
id="final-test-harness"
action={{
  name: 'compareToFile',
  filepath: 'guides-testing/fuel-project/counter-contract/tests/harness.rs'
}}
/>

<CodeImport
  file="../../examples/quickstart/counter-contract/tests/harness.rs"
  comment="contract-test-all"
  commentType="/*"
  lang="rust"
/>

Run `cargo test` in the terminal:

```sh
cargo test
```

If all goes well, the output should look as follows:

```sh
  ...
  running 2 tests
  test can_get_contract_id ... ok
  test test_increment ... ok
  test result: ok. 2 passed; 0 failed; 0 ignored; 0 measured; 0 filtered out; finished in 0.25s
```

## Deploy the Contract

It's now time to deploy the contract to the testnet. We will show how to do this using `forc` from the command line, but you can also do it using the [Rust SDK](/docs/fuels-rs/deploying) or the [TypeScript SDK](/docs/fuels-ts/contracts/deploying-contracts).

In order to deploy a contract, you need to have a wallet to sign the transaction and coins to pay for gas. `Fuelup` will guide you in this process.

<<<<<<< HEAD
### Deploy To Testnet

Now, you can deploy with `forc deploy` and adding the `--testnet` to target the latest network
=======
You can deploy with `forc deploy` and adding the `--testnet` to target the latest network:
>>>>>>> e0ac1d71

If you don't have a wallet installed, the terminal will help you to create one, then you can use the {props.faucetLink} to get some testnet coins.

```sh
forc deploy --testnet
```

The terminal will ask for the password of the wallet:

`Please provide the password of your encrypted wallet vault at "~/.fuel/wallets/.wallet":`

Once you unlocked the wallet, the terminal will show a list of the accounts of this wallet:

```sh
Account 0 -- fuel18caanqmumttfnm8qp0eq7u9yluydxtqmzuaqtzdjlsww5t2jmg9skutn8n:
  Asset ID                                                           Amount
  0000000000000000000000000000000000000000000000000000000000000000 499999940
```

Just below the list, you'll see this prompt:

`Please provide the index of account to use for signing:`

Then you'll enter the number of the account of preference and press `Y` when prompted to accept the transaction.

Finally, you will get back the network endpoint where the contract was deployed, a `Contract ID` and the block where the transaction was signed.
Save the `Contract ID`, as you'll need this later to connect the frontend.
With this ID, you can also head to the [block explorer](https://fuellabs.github.io/block-explorer-v2/) to confirm the contract was deployed.

>> 💡 **Note** Be aware the the current block explorer only looks for: transaction Ids and account addresses. The new version of the block explorer allows to search by transaction, contract, account and block id.

```sh
Contract deploy-to-beta-5 Deployed!

Network: https://beta-5.fuel.network
Contract ID: 0x8342d413de2a678245d9ee39f020795800c7e6a4ac5ff7daae275f533dc05e08
Deployed in block 0x4ea52b6652836c499e44b7e42f7c22d1ed1f03cf90a1d94cd0113b9023dfa636
```

<Box.Centered>
![block explorer](/images/block-explorer.png)
</Box.Centered>

### Congrats, you have completed your first smart contract on Fuel ⛽

[Here is the repo for this project](https://github.com/FuelLabs/quickstart). If you run into any problems, a good first step is to compare your code to this repo and resolve any differences.

Tweet us [@fuel_network](https://twitter.com/fuel_network) letting us know you just built a dapp on Fuel, you might get invited to a private group of builders, be invited to the next Fuel dinner, get alpha on the project, or something 👀.

## Need Help?

Get help from the team by posting your question in the [Fuel Forum](https://forum.fuel.network/).<|MERGE_RESOLUTION|>--- conflicted
+++ resolved
@@ -430,13 +430,9 @@
 
 In order to deploy a contract, you need to have a wallet to sign the transaction and coins to pay for gas. `Fuelup` will guide you in this process.
 
-<<<<<<< HEAD
 ### Deploy To Testnet
 
 Now, you can deploy with `forc deploy` and adding the `--testnet` to target the latest network
-=======
-You can deploy with `forc deploy` and adding the `--testnet` to target the latest network:
->>>>>>> e0ac1d71
 
 If you don't have a wallet installed, the terminal will help you to create one, then you can use the {props.faucetLink} to get some testnet coins.
 
