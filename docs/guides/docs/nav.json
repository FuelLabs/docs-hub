{
  "menu": ["Quickstart", "Running a Node", "Testnet Migration"],
  "installation": ["Fuel Github Codespace"],
  "quickstart": ["Building a Smart Contract", "Building a Frontend"],
<<<<<<< HEAD
  "running_a_node": ["Running a Local Node", "Running a Beta-4 Node", "Running a Beta-5 Node"],
  "migration_guide": ["Breaking Changes Log", "Testnet Migration"]
=======
  "running_a_node": ["Running a Local Node", "Running a Beta-4 Node"],
  "migration_guide": ["Breaking Changes Log", "Testnet Migration"],
  "intro_to_sway": ["Introduction to Sway", "Prerequisites", "Imports", "Structs", "ABI", "Storage", "Errors", "Functions", "Checkpoint", "Rust Testing", "Typescript Frontend", "Explore Fuel"]
>>>>>>> 1854d5fd
}<|MERGE_RESOLUTION|>--- conflicted
+++ resolved
@@ -2,12 +2,7 @@
   "menu": ["Quickstart", "Running a Node", "Testnet Migration"],
   "installation": ["Fuel Github Codespace"],
   "quickstart": ["Building a Smart Contract", "Building a Frontend"],
-<<<<<<< HEAD
   "running_a_node": ["Running a Local Node", "Running a Beta-4 Node", "Running a Beta-5 Node"],
-  "migration_guide": ["Breaking Changes Log", "Testnet Migration"]
-=======
-  "running_a_node": ["Running a Local Node", "Running a Beta-4 Node"],
   "migration_guide": ["Breaking Changes Log", "Testnet Migration"],
   "intro_to_sway": ["Introduction to Sway", "Prerequisites", "Imports", "Structs", "ABI", "Storage", "Errors", "Functions", "Checkpoint", "Rust Testing", "Typescript Frontend", "Explore Fuel"]
->>>>>>> 1854d5fd
 }