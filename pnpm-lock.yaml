lockfileVersion: '6.0'

settings:
  autoInstallPeers: true
  excludeLinksFromLockfile: false

overrides:
  semver@<7.5.2: '>=7.5.2'
  word-wrap: npm:@aashutoshrathi/word-wrap
  '@adobe/css-tools@<4.3.1': '>=4.3.1'
  graphql@>=16.3.0 <16.8.1: '>=16.8.1'
  postcss@<8.4.31: '>=8.4.31'
  zod@<=3.22.2: '>=3.22.3'
  next@<13.4.20-canary.13: '>=13.4.20-canary.13'
  axios@>=0.8.1 <1.6.0: '>=1.6.0'
  sharp@<0.32.6: '>=0.32.6'

dependencies:
  '@actions/exec':
    specifier: ^1.1.1
    version: 1.1.1
  '@actions/github':
    specifier: 4.0.0
    version: 4.0.0
  '@docsearch/css':
    specifier: ^3.5.2
    version: 3.5.2
  '@docsearch/react':
    specifier: 3.5.2
    version: 3.5.2(@algolia/client-search@4.22.1)(@types/react@18.2.21)(react-dom@18.2.0)(react@18.2.0)(search-insights@2.13.0)
  '@fuel-ui/css':
    specifier: 0.21.0-pr-305-04b8434
    version: 0.21.0-pr-305-04b8434
  '@fuel-ui/icons':
    specifier: 0.21.0-pr-305-04b8434
    version: 0.21.0-pr-305-04b8434
  '@fuel-ui/react':
    specifier: 0.21.0-pr-305-04b8434
    version: 0.21.0-pr-305-04b8434(@types/react-dom@18.2.7)(@types/react@18.2.21)(csstype@3.1.3)
  '@fuel-wallet/playwright-utils':
    specifier: ^0.13.10
    version: 0.13.10(@playwright/test@1.38.1)
  '@fuel-wallet/react':
    specifier: 0.15.2
    version: 0.15.2(@types/react-dom@18.2.7)(@types/react@18.2.21)(fuels@0.73.0)(react-dom@18.2.0)(react@18.2.0)
  '@fuel-wallet/sdk':
    specifier: 0.15.2
<<<<<<< HEAD
    version: 0.15.2(dexie@3.2.4)(fuels@0.73.0)
  '@fuels/eslint-plugin':
    specifier: ^0.15.1
    version: 0.15.1(eslint@8.48.0)(typescript@5.2.2)
  '@fuels/prettier-config':
    specifier: ^0.0.8
    version: 0.0.8(prettier@2.8.0)
=======
    version: 0.15.2(dexie@3.2.4)(fuels@0.76.0)
  '@fuels/react':
    specifier: ^0.16.0
    version: 0.16.0(@types/react-dom@18.2.7)(@types/react@18.2.21)(fuels@0.76.0)(react-dom@18.2.0)(react@18.2.0)
>>>>>>> 880cedf9
  '@fuels/ts-config':
    specifier: ^0.15.1
    version: 0.15.1(typescript@5.2.2)
  '@mdx-js/mdx':
    specifier: ^2.3.0
    version: 2.3.0
  '@mdx-js/react':
    specifier: ^2.3.0
    version: 2.3.0(react@18.2.0)
  '@tanstack/react-query':
    specifier: ^4.33.0
    version: 4.33.0(react-dom@18.2.0)(react@18.2.0)
  '@vercel/analytics':
    specifier: ^1.0.2
    version: 1.0.2
  acorn:
    specifier: ^8.10.0
    version: 8.10.0
  acorn-loose:
    specifier: ^8.3.0
    version: 8.3.0
  acorn-walk:
    specifier: ^8.2.0
    version: 8.2.0
  adm-zip:
    specifier: ^0.5.10
    version: 0.5.10
  airtable:
    specifier: ^0.12.2
    version: 0.12.2
  contentlayer:
    specifier: ^0.3.4
    version: 0.3.4(esbuild@0.19.11)
  cookie:
    specifier: ^0.5.0
    version: 0.5.0
  dotenv:
    specifier: ^16.3.1
    version: 16.3.1
  framer-motion:
    specifier: ^10.16.4
    version: 10.16.4(react-dom@18.2.0)(react@18.2.0)
  fuels:
    specifier: ^0.73.0
    version: 0.73.0
  globby:
    specifier: ^13.2.2
    version: 13.2.2
  gray-matter:
    specifier: ^4.0.3
    version: 4.0.3
  hast-util-from-text:
    specifier: ^2.0.1
    version: 2.0.1
  hast-util-heading-rank:
    specifier: ^2.1.1
    version: 2.1.1
  hast-util-to-string:
    specifier: ^2.0.0
    version: 2.0.0
  hast-util-to-text:
    specifier: ^3.1.2
    version: 3.1.2
  hastscript:
    specifier: ^7.2.0
    version: 7.2.0
  markdownlint-cli:
    specifier: ^0.37.0
    version: 0.37.0
  next:
    specifier: ^13.5.6
    version: 13.5.6(@opentelemetry/api@1.4.1)(react-dom@18.2.0)(react@18.2.0)
  next-contentlayer:
    specifier: ^0.3.4
    version: 0.3.4(contentlayer@0.3.4)(esbuild@0.19.11)(next@13.5.6)(react-dom@18.2.0)(react@18.2.0)
  node-html-markdown:
    specifier: ^1.3.0
    version: 1.3.0
  plyr-react:
    specifier: ^5.3.0
    version: 5.3.0(plyr@3.7.8)(react@18.2.0)
  prettier:
    specifier: 2.8.0
    version: 2.8.0
  react:
    specifier: ^18.2.0
    version: 18.2.0
  react-aria:
    specifier: ^3.27.0
    version: 3.27.0(react-dom@18.2.0)(react@18.2.0)
  react-dom:
    specifier: ^18.2.0
    version: 18.2.0(react@18.2.0)
  react-hook-form:
    specifier: ^7.46.1
    version: 7.46.1(react@18.2.0)
  react-syntax-highlighter:
    specifier: ^15.5.0
    version: 15.5.0(react@18.2.0)
  rehype-pretty-code:
    specifier: ^0.10.0
    version: 0.10.0(shiki@0.14.4)
  remark:
    specifier: ^14.0.3
    version: 14.0.3
  remark-frontmatter:
    specifier: ^4.0.1
    version: 4.0.1
  remark-gfm:
    specifier: ^3.0.1
    version: 3.0.1
  remark-mdx:
    specifier: ^2.3.0
    version: 2.3.0
  remark-parse:
    specifier: ^10.0.2
    version: 10.0.2
  remark-slug:
    specifier: ^7.0.1
    version: 7.0.1
  shiki:
    specifier: ^0.14.4
    version: 0.14.4
  strip-indent:
    specifier: ^4.0.0
    version: 4.0.0
  swr:
    specifier: ^2.2.2
    version: 2.2.2(react@18.2.0)
  toml:
    specifier: ^3.0.0
    version: 3.0.0
  unified:
    specifier: ^10.1.2
    version: 10.1.2
  unist-util-visit:
    specifier: ^5.0.0
    version: 5.0.0
  updates:
    specifier: ^15.0.2
    version: 15.0.2
  vfile:
    specifier: ^6.0.1
    version: 6.0.1

devDependencies:
  '@biomejs/biome':
    specifier: 1.6.1
    version: 1.6.1
  '@playwright/test':
    specifier: ^1.38.1
    version: 1.38.1
  '@types/chrome':
    specifier: ^0.0.245
    version: 0.0.245
  '@types/cookie':
    specifier: ^0.5.2
    version: 0.5.2
  '@types/node':
    specifier: ^20.5.9
    version: 20.5.9
  '@types/react':
    specifier: ^18.2.21
    version: 18.2.21
  '@types/react-dom':
    specifier: ^18.2.7
    version: 18.2.7
  '@types/react-syntax-highlighter':
    specifier: ^15.5.7
    version: 15.5.7
  husky:
    specifier: ^8.0.3
    version: 8.0.3
  lint-staged:
    specifier: ^14.0.1
    version: 14.0.1
  npm-run-all:
    specifier: ^4.1.5
    version: 4.1.5
  pm2:
    specifier: 5.3.0
    version: 5.3.0
  sharp:
    specifier: ^0.32.6
    version: 0.32.6
  typescript:
    specifier: ^5.2.2
    version: 5.2.2

packages:

  /@actions/exec@1.1.1:
    resolution: {integrity: sha512-+sCcHHbVdk93a0XT19ECtO/gIXoxvdsgQLzb2fE2/5sIZmWQuluYyjPQtrtTHdU1YzTZ7bAPN4sITq2xi1679w==}
    dependencies:
      '@actions/io': 1.1.3
    dev: false

  /@actions/github@4.0.0:
    resolution: {integrity: sha512-Ej/Y2E+VV6sR9X7pWL5F3VgEWrABaT292DRqRU6R4hnQjPtC/zD3nagxVdXWiRQvYDh8kHXo7IDmG42eJ/dOMA==}
    dependencies:
      '@actions/http-client': 1.0.11
      '@octokit/core': 3.6.0
      '@octokit/plugin-paginate-rest': 2.21.3(@octokit/core@3.6.0)
      '@octokit/plugin-rest-endpoint-methods': 4.15.1(@octokit/core@3.6.0)
    transitivePeerDependencies:
      - encoding
    dev: false

  /@actions/http-client@1.0.11:
    resolution: {integrity: sha512-VRYHGQV1rqnROJqdMvGUbY/Kn8vriQe/F9HR2AlYHzmKuM/p3kjNuXhmdBfcVgsvRWTz5C5XW5xvndZrVBuAYg==}
    dependencies:
      tunnel: 0.0.6
    dev: false

  /@actions/io@1.1.3:
    resolution: {integrity: sha512-wi9JjgKLYS7U/z8PPbco+PvTb/nRWjeoFlJ1Qer83k/3C5PHQi28hiVdeE2kHXmIL99mQFawx8qt/JPjZilJ8Q==}
    dev: false

  /@adraffy/ens-normalize@1.10.0:
    resolution: {integrity: sha512-nA9XHtlAkYfJxY7bce8DcN7eKxWWCWkU+1GR9d+U6MbNpfwQp8TI7vqOsBsMcHoT4mBu2kypKoSKnghEzOOq5Q==}
    dev: false

  /@algolia/autocomplete-core@1.9.3(@algolia/client-search@4.22.1)(algoliasearch@4.19.1)(search-insights@2.13.0):
    resolution: {integrity: sha512-009HdfugtGCdC4JdXUbVJClA0q0zh24yyePn+KUGk3rP7j8FEe/m5Yo/z65gn6nP/cM39PxpzqKrL7A6fP6PPw==}
    dependencies:
      '@algolia/autocomplete-plugin-algolia-insights': 1.9.3(@algolia/client-search@4.22.1)(algoliasearch@4.19.1)(search-insights@2.13.0)
      '@algolia/autocomplete-shared': 1.9.3(@algolia/client-search@4.22.1)(algoliasearch@4.19.1)
    transitivePeerDependencies:
      - '@algolia/client-search'
      - algoliasearch
      - search-insights
    dev: false

  /@algolia/autocomplete-plugin-algolia-insights@1.9.3(@algolia/client-search@4.22.1)(algoliasearch@4.19.1)(search-insights@2.13.0):
    resolution: {integrity: sha512-a/yTUkcO/Vyy+JffmAnTWbr4/90cLzw+CC3bRbhnULr/EM0fGNvM13oQQ14f2moLMcVDyAx/leczLlAOovhSZg==}
    peerDependencies:
      search-insights: '>= 1 < 3'
    dependencies:
      '@algolia/autocomplete-shared': 1.9.3(@algolia/client-search@4.22.1)(algoliasearch@4.19.1)
      search-insights: 2.13.0
    transitivePeerDependencies:
      - '@algolia/client-search'
      - algoliasearch
    dev: false

  /@algolia/autocomplete-preset-algolia@1.9.3(@algolia/client-search@4.22.1)(algoliasearch@4.19.1):
    resolution: {integrity: sha512-d4qlt6YmrLMYy95n5TB52wtNDr6EgAIPH81dvvvW8UmuWRgxEtY0NJiPwl/h95JtG2vmRM804M0DSwMCNZlzRA==}
    peerDependencies:
      '@algolia/client-search': '>= 4.9.1 < 6'
      algoliasearch: '>= 4.9.1 < 6'
    dependencies:
      '@algolia/autocomplete-shared': 1.9.3(@algolia/client-search@4.22.1)(algoliasearch@4.19.1)
      '@algolia/client-search': 4.22.1
      algoliasearch: 4.19.1
    dev: false

  /@algolia/autocomplete-shared@1.9.3(@algolia/client-search@4.22.1)(algoliasearch@4.19.1):
    resolution: {integrity: sha512-Wnm9E4Ye6Rl6sTTqjoymD+l8DjSTHsHboVRYrKgEt8Q7UHm9nYbqhN/i0fhUYA3OAEH7WA8x3jfpnmJm3rKvaQ==}
    peerDependencies:
      '@algolia/client-search': '>= 4.9.1 < 6'
      algoliasearch: '>= 4.9.1 < 6'
    dependencies:
      '@algolia/client-search': 4.22.1
      algoliasearch: 4.19.1
    dev: false

  /@algolia/cache-browser-local-storage@4.19.1:
    resolution: {integrity: sha512-FYAZWcGsFTTaSAwj9Std8UML3Bu8dyWDncM7Ls8g+58UOe4XYdlgzXWbrIgjaguP63pCCbMoExKr61B+ztK3tw==}
    dependencies:
      '@algolia/cache-common': 4.19.1
    dev: false

  /@algolia/cache-common@4.19.1:
    resolution: {integrity: sha512-XGghi3l0qA38HiqdoUY+wvGyBsGvKZ6U3vTiMBT4hArhP3fOGLXpIINgMiiGjTe4FVlTa5a/7Zf2bwlIHfRqqg==}
    dev: false

  /@algolia/cache-common@4.22.1:
    resolution: {integrity: sha512-TJMBKqZNKYB9TptRRjSUtevJeQVXRmg6rk9qgFKWvOy8jhCPdyNZV1nB3SKGufzvTVbomAukFR8guu/8NRKBTA==}
    dev: false

  /@algolia/cache-in-memory@4.19.1:
    resolution: {integrity: sha512-+PDWL+XALGvIginigzu8oU6eWw+o76Z8zHbBovWYcrtWOEtinbl7a7UTt3x3lthv+wNuFr/YD1Gf+B+A9V8n5w==}
    dependencies:
      '@algolia/cache-common': 4.19.1
    dev: false

  /@algolia/client-account@4.19.1:
    resolution: {integrity: sha512-Oy0ritA2k7AMxQ2JwNpfaEcgXEDgeyKu0V7E7xt/ZJRdXfEpZcwp9TOg4TJHC7Ia62gIeT2Y/ynzsxccPw92GA==}
    dependencies:
      '@algolia/client-common': 4.19.1
      '@algolia/client-search': 4.19.1
      '@algolia/transporter': 4.19.1
    dev: false

  /@algolia/client-analytics@4.19.1:
    resolution: {integrity: sha512-5QCq2zmgdZLIQhHqwl55ZvKVpLM3DNWjFI4T+bHr3rGu23ew2bLO4YtyxaZeChmDb85jUdPDouDlCumGfk6wOg==}
    dependencies:
      '@algolia/client-common': 4.19.1
      '@algolia/client-search': 4.19.1
      '@algolia/requester-common': 4.19.1
      '@algolia/transporter': 4.19.1
    dev: false

  /@algolia/client-common@4.19.1:
    resolution: {integrity: sha512-3kAIVqTcPrjfS389KQvKzliC559x+BDRxtWamVJt8IVp7LGnjq+aVAXg4Xogkur1MUrScTZ59/AaUd5EdpyXgA==}
    dependencies:
      '@algolia/requester-common': 4.19.1
      '@algolia/transporter': 4.19.1
    dev: false

  /@algolia/client-common@4.22.1:
    resolution: {integrity: sha512-IvaL5v9mZtm4k4QHbBGDmU3wa/mKokmqNBqPj0K7lcR8ZDKzUorhcGp/u8PkPC/e0zoHSTvRh7TRkGX3Lm7iOQ==}
    dependencies:
      '@algolia/requester-common': 4.22.1
      '@algolia/transporter': 4.22.1
    dev: false

  /@algolia/client-personalization@4.19.1:
    resolution: {integrity: sha512-8CWz4/H5FA+krm9HMw2HUQenizC/DxUtsI5oYC0Jxxyce1vsr8cb1aEiSJArQT6IzMynrERif1RVWLac1m36xw==}
    dependencies:
      '@algolia/client-common': 4.19.1
      '@algolia/requester-common': 4.19.1
      '@algolia/transporter': 4.19.1
    dev: false

  /@algolia/client-search@4.19.1:
    resolution: {integrity: sha512-mBecfMFS4N+yK/p0ZbK53vrZbL6OtWMk8YmnOv1i0LXx4pelY8TFhqKoTit3NPVPwoSNN0vdSN9dTu1xr1XOVw==}
    dependencies:
      '@algolia/client-common': 4.19.1
      '@algolia/requester-common': 4.19.1
      '@algolia/transporter': 4.19.1
    dev: false

  /@algolia/client-search@4.22.1:
    resolution: {integrity: sha512-yb05NA4tNaOgx3+rOxAmFztgMTtGBi97X7PC3jyNeGiwkAjOZc2QrdZBYyIdcDLoI09N0gjtpClcackoTN0gPA==}
    dependencies:
      '@algolia/client-common': 4.22.1
      '@algolia/requester-common': 4.22.1
      '@algolia/transporter': 4.22.1
    dev: false

  /@algolia/logger-common@4.19.1:
    resolution: {integrity: sha512-i6pLPZW/+/YXKis8gpmSiNk1lOmYCmRI6+x6d2Qk1OdfvX051nRVdalRbEcVTpSQX6FQAoyeaui0cUfLYW5Elw==}
    dev: false

  /@algolia/logger-common@4.22.1:
    resolution: {integrity: sha512-OnTFymd2odHSO39r4DSWRFETkBufnY2iGUZNrMXpIhF5cmFE8pGoINNPzwg02QLBlGSaLqdKy0bM8S0GyqPLBg==}
    dev: false

  /@algolia/logger-console@4.19.1:
    resolution: {integrity: sha512-jj72k9GKb9W0c7TyC3cuZtTr0CngLBLmc8trzZlXdfvQiigpUdvTi1KoWIb2ZMcRBG7Tl8hSb81zEY3zI2RlXg==}
    dependencies:
      '@algolia/logger-common': 4.19.1
    dev: false

  /@algolia/requester-browser-xhr@4.19.1:
    resolution: {integrity: sha512-09K/+t7lptsweRTueHnSnmPqIxbHMowejAkn9XIcJMLdseS3zl8ObnS5GWea86mu3vy4+8H+ZBKkUN82Zsq/zg==}
    dependencies:
      '@algolia/requester-common': 4.19.1
    dev: false

  /@algolia/requester-common@4.19.1:
    resolution: {integrity: sha512-BisRkcWVxrDzF1YPhAckmi2CFYK+jdMT60q10d7z3PX+w6fPPukxHRnZwooiTUrzFe50UBmLItGizWHP5bDzVQ==}
    dev: false

  /@algolia/requester-common@4.22.1:
    resolution: {integrity: sha512-dgvhSAtg2MJnR+BxrIFqlLtkLlVVhas9HgYKMk2Uxiy5m6/8HZBL40JVAMb2LovoPFs9I/EWIoFVjOrFwzn5Qg==}
    dev: false

  /@algolia/requester-node-http@4.19.1:
    resolution: {integrity: sha512-6DK52DHviBHTG2BK/Vv2GIlEw7i+vxm7ypZW0Z7vybGCNDeWzADx+/TmxjkES2h15+FZOqVf/Ja677gePsVItA==}
    dependencies:
      '@algolia/requester-common': 4.19.1
    dev: false

  /@algolia/transporter@4.19.1:
    resolution: {integrity: sha512-nkpvPWbpuzxo1flEYqNIbGz7xhfhGOKGAZS7tzC+TELgEmi7z99qRyTfNSUlW7LZmB3ACdnqAo+9A9KFBENviQ==}
    dependencies:
      '@algolia/cache-common': 4.19.1
      '@algolia/logger-common': 4.19.1
      '@algolia/requester-common': 4.19.1
    dev: false

  /@algolia/transporter@4.22.1:
    resolution: {integrity: sha512-kzWgc2c9IdxMa3YqA6TN0NW5VrKYYW/BELIn7vnLyn+U/RFdZ4lxxt9/8yq3DKV5snvoDzzO4ClyejZRdV3lMQ==}
    dependencies:
      '@algolia/cache-common': 4.22.1
      '@algolia/logger-common': 4.22.1
      '@algolia/requester-common': 4.22.1
    dev: false

  /@babel/code-frame@7.22.13:
    resolution: {integrity: sha512-XktuhWlJ5g+3TJXc5upd9Ks1HutSArik6jf2eAjYFyIOf4ej3RN+184cZbzDvbPnuTJIUhPKKJE3cIsYTiAT3w==}
    engines: {node: '>=6.9.0'}
    dependencies:
      '@babel/highlight': 7.22.13
      chalk: 2.4.2
    dev: false

  /@babel/helper-validator-identifier@7.22.15:
    resolution: {integrity: sha512-4E/F9IIEi8WR94324mbDUMo074YTheJmd7eZF5vITTeYchqAi6sYXRLHUVsmkdmY4QjfKTcB2jB7dVP3NaBElQ==}
    engines: {node: '>=6.9.0'}
    dev: false

  /@babel/highlight@7.22.13:
    resolution: {integrity: sha512-C/BaXcnnvBCmHTpz/VGZ8jgtE2aYlW4hxDhseJAWZb7gqGM/qtCK6iZUb0TyKFf7BOUsBH7Q7fkRsDRhg1XklQ==}
    engines: {node: '>=6.9.0'}
    dependencies:
      '@babel/helper-validator-identifier': 7.22.15
      chalk: 2.4.2
      js-tokens: 4.0.0
    dev: false

  /@babel/runtime@7.22.11:
    resolution: {integrity: sha512-ee7jVNlWN09+KftVOu9n7S8gQzD/Z6hN/I8VBRXW4P1+Xe7kJGXMwu8vds4aGIMHZnNbdpSWCfZZtinytpcAvA==}
    engines: {node: '>=6.9.0'}
    dependencies:
      regenerator-runtime: 0.14.0
    dev: false

  /@babel/runtime@7.23.9:
    resolution: {integrity: sha512-0CX6F+BI2s9dkUqr08KFrAIZgNFj75rdBU/DjCyYLIaV/quFjkk6T+EJ2LkZHyZTbEV4L5p97mNkUsHl2wLFAw==}
    engines: {node: '>=6.9.0'}
    dependencies:
      regenerator-runtime: 0.14.0
    dev: false

  /@biomejs/biome@1.6.1:
    resolution: {integrity: sha512-SILQvA2S0XeaOuu1bivv6fQmMo7zMfr2xqDEN+Sz78pGbAKZnGmg0emsXjQWoBY/RVm9kPCgX+aGEpZZTYaM7w==}
    engines: {node: '>=14.*'}
    hasBin: true
    requiresBuild: true
    optionalDependencies:
      '@biomejs/cli-darwin-arm64': 1.6.1
      '@biomejs/cli-darwin-x64': 1.6.1
      '@biomejs/cli-linux-arm64': 1.6.1
      '@biomejs/cli-linux-arm64-musl': 1.6.1
      '@biomejs/cli-linux-x64': 1.6.1
      '@biomejs/cli-linux-x64-musl': 1.6.1
      '@biomejs/cli-win32-arm64': 1.6.1
      '@biomejs/cli-win32-x64': 1.6.1
    dev: true

  /@biomejs/cli-darwin-arm64@1.6.1:
    resolution: {integrity: sha512-KlvY00iB9T/vFi4m/GXxEyYkYnYy6aw06uapzUIIdiMMj7I/pmZu7CsZlzWdekVD0j+SsQbxdZMsb0wPhnRSsg==}
    engines: {node: '>=14.*'}
    cpu: [arm64]
    os: [darwin]
    requiresBuild: true
    dev: true
    optional: true

  /@biomejs/cli-darwin-x64@1.6.1:
    resolution: {integrity: sha512-jP4E8TXaQX5e3nvRJSzB+qicZrdIDCrjR0sSb1DaDTx4JPZH5WXq/BlTqAyWi3IijM+IYMjWqAAK4kOHsSCzxw==}
    engines: {node: '>=14.*'}
    cpu: [x64]
    os: [darwin]
    requiresBuild: true
    dev: true
    optional: true

  /@biomejs/cli-linux-arm64-musl@1.6.1:
    resolution: {integrity: sha512-YdkDgFecdHJg7PJxAMaZIixVWGB6St4yH08BHagO0fEhNNiY8cAKEVo2mcXlsnEiTMpeSEAY9VxLUrVT3IVxpw==}
    engines: {node: '>=14.*'}
    cpu: [arm64]
    os: [linux]
    requiresBuild: true
    dev: true
    optional: true

  /@biomejs/cli-linux-arm64@1.6.1:
    resolution: {integrity: sha512-nxD1UyX3bWSl/RSKlib/JsOmt+652/9yieogdSC/UTLgVCZYOF7u8L/LK7kAa0Y4nA8zSPavAQTgko7mHC2ObA==}
    engines: {node: '>=14.*'}
    cpu: [arm64]
    os: [linux]
    requiresBuild: true
    dev: true
    optional: true

  /@biomejs/cli-linux-x64-musl@1.6.1:
    resolution: {integrity: sha512-aSISIDmxq04NNy7tm4x9rBk2vH0ub2VDIE4outEmdC2LBtEJoINiphlZagx/FvjbsqUfygent9QUSn0oREnAXg==}
    engines: {node: '>=14.*'}
    cpu: [x64]
    os: [linux]
    requiresBuild: true
    dev: true
    optional: true

  /@biomejs/cli-linux-x64@1.6.1:
    resolution: {integrity: sha512-BYAzenlMF3QdngjNFw9QVBXKGNzeecqwF3pwDgUGEvU7OJpn1/lyVkJVxYPtVGRNdjQ9e6l/s8NjKuBpW/ZR4Q==}
    engines: {node: '>=14.*'}
    cpu: [x64]
    os: [linux]
    requiresBuild: true
    dev: true
    optional: true

  /@biomejs/cli-win32-arm64@1.6.1:
    resolution: {integrity: sha512-/eCHQKZ1kEawUpkSuXq4urtxMsD1P1678OPG3zNKt3ru16AqqspLdO3jzBe3k74xCPYnQ36e9Yqc97Mo0qgPtg==}
    engines: {node: '>=14.*'}
    cpu: [arm64]
    os: [win32]
    requiresBuild: true
    dev: true
    optional: true

  /@biomejs/cli-win32-x64@1.6.1:
    resolution: {integrity: sha512-5TUZbzBwnDLFxLVGEPsorNi6eC2Gt+z4Oei9Qvq0M/4c4/mjZ96ABgwao/tMxf4ZBr/qyy2YdvF+gX9Rc+xC0A==}
    engines: {node: '>=14.*'}
    cpu: [x64]
    os: [win32]
    requiresBuild: true
    dev: true
    optional: true

  /@contentlayer/cli@0.3.4(esbuild@0.19.11):
    resolution: {integrity: sha512-vNDwgLuhYNu+m70NZ3XK9kexKNguuxPXg7Yvzj3B34cEilQjjzSrcTY/i+AIQm9V7uT5GGshx9ukzPf+SmoszQ==}
    dependencies:
      '@contentlayer/core': 0.3.4(esbuild@0.19.11)
      '@contentlayer/utils': 0.3.4
      clipanion: 3.2.1(typanion@3.14.0)
      typanion: 3.14.0
    transitivePeerDependencies:
      - '@effect-ts/otel-node'
      - esbuild
      - markdown-wasm
      - supports-color
    dev: false

  /@contentlayer/client@0.3.4(esbuild@0.19.11):
    resolution: {integrity: sha512-QSlLyc3y4PtdC5lFw0L4wTZUH8BQnv2nk37hNCsPAqGf+dRO7TLAzdc+2/mVIRgK+vSH+pSOzjLsQpFxxXRTZA==}
    dependencies:
      '@contentlayer/core': 0.3.4(esbuild@0.19.11)
    transitivePeerDependencies:
      - '@effect-ts/otel-node'
      - esbuild
      - markdown-wasm
      - supports-color
    dev: false

  /@contentlayer/core@0.3.4(esbuild@0.19.11):
    resolution: {integrity: sha512-o68oBLwfYZ+2vtgfk1lgHxOl3LoxvRNiUfeQ8IWFWy/L4wnIkKIqLZX01zlRE5IzYM+ZMMN5V0cKQlO7DsyR9g==}
    peerDependencies:
      esbuild: 0.17.x || 0.18.x
      markdown-wasm: 1.x
    peerDependenciesMeta:
      esbuild:
        optional: true
      markdown-wasm:
        optional: true
    dependencies:
      '@contentlayer/utils': 0.3.4
      camel-case: 4.1.2
      comment-json: 4.2.3
      esbuild: 0.19.11
      gray-matter: 4.0.3
      mdx-bundler: 9.2.1(esbuild@0.19.11)
      rehype-stringify: 9.0.4
      remark-frontmatter: 4.0.1
      remark-parse: 10.0.2
      remark-rehype: 10.1.0
      source-map-support: 0.5.21
      type-fest: 3.13.1
      unified: 10.1.2
    transitivePeerDependencies:
      - '@effect-ts/otel-node'
      - supports-color
    dev: false

  /@contentlayer/source-files@0.3.4(esbuild@0.19.11):
    resolution: {integrity: sha512-4njyn0OFPu7WY4tAjMxiJgWOKeiHuBOGdQ36EYE03iij/pPPRbiWbL+cmLccYXUFEW58mDwpqROZZm6pnxjRDQ==}
    dependencies:
      '@contentlayer/core': 0.3.4(esbuild@0.19.11)
      '@contentlayer/utils': 0.3.4
      chokidar: 3.5.3
      fast-glob: 3.3.1
      gray-matter: 4.0.3
      imagescript: 1.2.16
      micromatch: 4.0.5
      ts-pattern: 4.3.0
      unified: 10.1.2
      yaml: 2.3.2
      zod: 3.22.4
    transitivePeerDependencies:
      - '@effect-ts/otel-node'
      - esbuild
      - markdown-wasm
      - supports-color
    dev: false

  /@contentlayer/source-remote-files@0.3.4(esbuild@0.19.11):
    resolution: {integrity: sha512-cyiv4sNUySZvR0uAKlM+kSAELzNd2h2QT1R2e41dRKbwOUVxeLfmGiLugr0aVac6Q3xYcD99dbHyR1xWPV+w9w==}
    dependencies:
      '@contentlayer/core': 0.3.4(esbuild@0.19.11)
      '@contentlayer/source-files': 0.3.4(esbuild@0.19.11)
      '@contentlayer/utils': 0.3.4
    transitivePeerDependencies:
      - '@effect-ts/otel-node'
      - esbuild
      - markdown-wasm
      - supports-color
    dev: false

  /@contentlayer/utils@0.3.4:
    resolution: {integrity: sha512-ZWWOhbUWYQ2QHoLIlcUnEo7X4ZbwcyFPuzVQWWMkK43BxCveyQtZwBIzfyx54sqVzi0GUmKP8bHzsLQT0QxaLQ==}
    peerDependencies:
      '@effect-ts/otel-node': '*'
    peerDependenciesMeta:
      '@effect-ts/core':
        optional: true
      '@effect-ts/otel':
        optional: true
      '@effect-ts/otel-node':
        optional: true
    dependencies:
      '@effect-ts/core': 0.60.5
      '@effect-ts/otel': 0.15.1(@effect-ts/core@0.60.5)(@opentelemetry/api@1.4.1)(@opentelemetry/core@1.15.2)(@opentelemetry/sdk-trace-base@1.15.2)
      '@effect-ts/otel-exporter-trace-otlp-grpc': 0.15.1(@effect-ts/core@0.60.5)(@opentelemetry/api@1.4.1)(@opentelemetry/core@1.15.2)(@opentelemetry/exporter-trace-otlp-grpc@0.39.1)(@opentelemetry/sdk-trace-base@1.15.2)
      '@effect-ts/otel-sdk-trace-node': 0.15.1(@effect-ts/core@0.60.5)(@opentelemetry/api@1.4.1)(@opentelemetry/core@1.15.2)(@opentelemetry/sdk-trace-base@1.15.2)(@opentelemetry/sdk-trace-node@1.15.2)
      '@js-temporal/polyfill': 0.4.4
      '@opentelemetry/api': 1.4.1
      '@opentelemetry/core': 1.15.2(@opentelemetry/api@1.4.1)
      '@opentelemetry/exporter-trace-otlp-grpc': 0.39.1(@opentelemetry/api@1.4.1)
      '@opentelemetry/resources': 1.15.2(@opentelemetry/api@1.4.1)
      '@opentelemetry/sdk-trace-base': 1.15.2(@opentelemetry/api@1.4.1)
      '@opentelemetry/sdk-trace-node': 1.15.2(@opentelemetry/api@1.4.1)
      '@opentelemetry/semantic-conventions': 1.15.2
      chokidar: 3.5.3
      hash-wasm: 4.9.0
      inflection: 2.0.1
      memfs: 3.5.3
      oo-ascii-tree: 1.88.0
      ts-pattern: 4.3.0
      type-fest: 3.13.1
    dev: false

  /@docsearch/css@3.5.2:
    resolution: {integrity: sha512-SPiDHaWKQZpwR2siD0KQUwlStvIAnEyK6tAE2h2Wuoq8ue9skzhlyVQ1ddzOxX6khULnAALDiR/isSF3bnuciA==}
    dev: false

  /@docsearch/react@3.5.2(@algolia/client-search@4.22.1)(@types/react@18.2.21)(react-dom@18.2.0)(react@18.2.0)(search-insights@2.13.0):
    resolution: {integrity: sha512-9Ahcrs5z2jq/DcAvYtvlqEBHImbm4YJI8M9y0x6Tqg598P40HTEkX7hsMcIuThI+hTFxRGZ9hll0Wygm2yEjng==}
    peerDependencies:
      '@types/react': '>= 16.8.0 < 19.0.0'
      react: '>= 16.8.0 < 19.0.0'
      react-dom: '>= 16.8.0 < 19.0.0'
      search-insights: '>= 1 < 3'
    peerDependenciesMeta:
      '@types/react':
        optional: true
      react:
        optional: true
      react-dom:
        optional: true
      search-insights:
        optional: true
    dependencies:
      '@algolia/autocomplete-core': 1.9.3(@algolia/client-search@4.22.1)(algoliasearch@4.19.1)(search-insights@2.13.0)
      '@algolia/autocomplete-preset-algolia': 1.9.3(@algolia/client-search@4.22.1)(algoliasearch@4.19.1)
      '@docsearch/css': 3.5.2
      '@types/react': 18.2.21
      algoliasearch: 4.19.1
      react: 18.2.0
      react-dom: 18.2.0(react@18.2.0)
      search-insights: 2.13.0
    transitivePeerDependencies:
      - '@algolia/client-search'
    dev: false

  /@effect-ts/core@0.60.5:
    resolution: {integrity: sha512-qi1WrtJA90XLMnj2hnUszW9Sx4dXP03ZJtCc5DiUBIOhF4Vw7plfb65/bdBySPoC9s7zy995TdUX1XBSxUkl5w==}
    dependencies:
      '@effect-ts/system': 0.57.5
    dev: false

  /@effect-ts/otel-exporter-trace-otlp-grpc@0.15.1(@effect-ts/core@0.60.5)(@opentelemetry/api@1.4.1)(@opentelemetry/core@1.15.2)(@opentelemetry/exporter-trace-otlp-grpc@0.39.1)(@opentelemetry/sdk-trace-base@1.15.2):
    resolution: {integrity: sha512-47gAg0O2pW5Jlo86jfzjdkwL5a7Bzb+Kj5WTmdu4CxYRfWn9ytKjuuYIfsNDW8neuhdKzn+P5wCddgEh0glYyQ==}
    peerDependencies:
      '@effect-ts/core': ^0.60.2
      '@opentelemetry/api': ^1.4.0
      '@opentelemetry/core': ^1.13.0
      '@opentelemetry/exporter-trace-otlp-grpc': ^0.39.0
      '@opentelemetry/sdk-trace-base': ^1.13.0
    dependencies:
      '@effect-ts/core': 0.60.5
      '@effect-ts/otel': 0.15.1(@effect-ts/core@0.60.5)(@opentelemetry/api@1.4.1)(@opentelemetry/core@1.15.2)(@opentelemetry/sdk-trace-base@1.15.2)
      '@opentelemetry/api': 1.4.1
      '@opentelemetry/core': 1.15.2(@opentelemetry/api@1.4.1)
      '@opentelemetry/exporter-trace-otlp-grpc': 0.39.1(@opentelemetry/api@1.4.1)
      '@opentelemetry/sdk-trace-base': 1.15.2(@opentelemetry/api@1.4.1)
    dev: false

  /@effect-ts/otel-sdk-trace-node@0.15.1(@effect-ts/core@0.60.5)(@opentelemetry/api@1.4.1)(@opentelemetry/core@1.15.2)(@opentelemetry/sdk-trace-base@1.15.2)(@opentelemetry/sdk-trace-node@1.15.2):
    resolution: {integrity: sha512-a2sF0ylmn8xOJs8fNeT/spJ1gUcsksAJCALxo9WOfuTCMtTwMVtVhCKEPEeQoL7wFqU+JgPkVdP91+FJ/Rkeow==}
    peerDependencies:
      '@effect-ts/core': ^0.60.2
      '@opentelemetry/api': ^1.4.0
      '@opentelemetry/core': ^1.13.0
      '@opentelemetry/sdk-trace-base': ^1.13.0
      '@opentelemetry/sdk-trace-node': ^1.13.0
    dependencies:
      '@effect-ts/core': 0.60.5
      '@effect-ts/otel': 0.15.1(@effect-ts/core@0.60.5)(@opentelemetry/api@1.4.1)(@opentelemetry/core@1.15.2)(@opentelemetry/sdk-trace-base@1.15.2)
      '@opentelemetry/api': 1.4.1
      '@opentelemetry/core': 1.15.2(@opentelemetry/api@1.4.1)
      '@opentelemetry/sdk-trace-base': 1.15.2(@opentelemetry/api@1.4.1)
      '@opentelemetry/sdk-trace-node': 1.15.2(@opentelemetry/api@1.4.1)
    dev: false

  /@effect-ts/otel@0.15.1(@effect-ts/core@0.60.5)(@opentelemetry/api@1.4.1)(@opentelemetry/core@1.15.2)(@opentelemetry/sdk-trace-base@1.15.2):
    resolution: {integrity: sha512-AmZJHl7t0+Peh7Yb2+hqn6r9+rd9/UfeA4AMV9h0YGTdOyouyFfD3wzWlxnAUzAQ4Lrod4kC7Noruret4EpqpA==}
    peerDependencies:
      '@effect-ts/core': ^0.60.2
      '@opentelemetry/api': ^1.4.0
      '@opentelemetry/core': ^1.13.0
      '@opentelemetry/sdk-trace-base': ^1.13.0
    dependencies:
      '@effect-ts/core': 0.60.5
      '@opentelemetry/api': 1.4.1
      '@opentelemetry/core': 1.15.2(@opentelemetry/api@1.4.1)
      '@opentelemetry/sdk-trace-base': 1.15.2(@opentelemetry/api@1.4.1)
    dev: false

  /@effect-ts/system@0.57.5:
    resolution: {integrity: sha512-/crHGujo0xnuHIYNc1VgP0HGJGFSoSqq88JFXe6FmFyXPpWt8Xu39LyLg7rchsxfXFeEdA9CrIZvLV5eswXV5g==}
    dev: false

  /@emotion/is-prop-valid@0.8.8:
    resolution: {integrity: sha512-u5WtneEAr5IDG2Wv65yhunPSMLIpuKsbuOktRojfrEiEvRyC85LgPMZI63cr7NUqT8ZIGdSVg8ZKGxIug4lXcA==}
    requiresBuild: true
    dependencies:
      '@emotion/memoize': 0.7.4
    dev: false
    optional: true

  /@emotion/memoize@0.7.4:
    resolution: {integrity: sha512-Ja/Vfqe3HpuzRsG1oBtWTHk2PGZ7GR+2Vz5iYGelAw8dx32K0y7PjVuxK6z1nMpZOqAFsRUPCkK1YjJ56qJlgw==}
    requiresBuild: true
    dev: false
    optional: true

  /@esbuild-plugins/node-resolve@0.1.4(esbuild@0.19.11):
    resolution: {integrity: sha512-haFQ0qhxEpqtWWY0kx1Y5oE3sMyO1PcoSiWEPrAw6tm/ZOOLXjSs6Q+v1v9eyuVF0nNt50YEvrcrvENmyoMv5g==}
    peerDependencies:
      esbuild: '*'
    dependencies:
      '@types/resolve': 1.20.2
      debug: 4.3.4
      esbuild: 0.19.11
      escape-string-regexp: 4.0.0
      resolve: 1.22.4
    transitivePeerDependencies:
      - supports-color
    dev: false

  /@esbuild/aix-ppc64@0.19.11:
    resolution: {integrity: sha512-FnzU0LyE3ySQk7UntJO4+qIiQgI7KoODnZg5xzXIrFJlKd2P2gwHsHY4927xj9y5PJmJSzULiUCWmv7iWnNa7g==}
    engines: {node: '>=12'}
    cpu: [ppc64]
    os: [aix]
    requiresBuild: true
    dev: false
    optional: true

  /@esbuild/android-arm64@0.19.11:
    resolution: {integrity: sha512-aiu7K/5JnLj//KOnOfEZ0D90obUkRzDMyqd/wNAUQ34m4YUPVhRZpnqKV9uqDGxT7cToSDnIHsGooyIczu9T+Q==}
    engines: {node: '>=12'}
    cpu: [arm64]
    os: [android]
    requiresBuild: true
    dev: false
    optional: true

  /@esbuild/android-arm@0.19.11:
    resolution: {integrity: sha512-5OVapq0ClabvKvQ58Bws8+wkLCV+Rxg7tUVbo9xu034Nm536QTII4YzhaFriQ7rMrorfnFKUsArD2lqKbFY4vw==}
    engines: {node: '>=12'}
    cpu: [arm]
    os: [android]
    requiresBuild: true
    dev: false
    optional: true

  /@esbuild/android-x64@0.19.11:
    resolution: {integrity: sha512-eccxjlfGw43WYoY9QgB82SgGgDbibcqyDTlk3l3C0jOVHKxrjdc9CTwDUQd0vkvYg5um0OH+GpxYvp39r+IPOg==}
    engines: {node: '>=12'}
    cpu: [x64]
    os: [android]
    requiresBuild: true
    dev: false
    optional: true

  /@esbuild/darwin-arm64@0.19.11:
    resolution: {integrity: sha512-ETp87DRWuSt9KdDVkqSoKoLFHYTrkyz2+65fj9nfXsaV3bMhTCjtQfw3y+um88vGRKRiF7erPrh/ZuIdLUIVxQ==}
    engines: {node: '>=12'}
    cpu: [arm64]
    os: [darwin]
    requiresBuild: true
    dev: false
    optional: true

  /@esbuild/darwin-x64@0.19.11:
    resolution: {integrity: sha512-fkFUiS6IUK9WYUO/+22omwetaSNl5/A8giXvQlcinLIjVkxwTLSktbF5f/kJMftM2MJp9+fXqZ5ezS7+SALp4g==}
    engines: {node: '>=12'}
    cpu: [x64]
    os: [darwin]
    requiresBuild: true
    dev: false
    optional: true

  /@esbuild/freebsd-arm64@0.19.11:
    resolution: {integrity: sha512-lhoSp5K6bxKRNdXUtHoNc5HhbXVCS8V0iZmDvyWvYq9S5WSfTIHU2UGjcGt7UeS6iEYp9eeymIl5mJBn0yiuxA==}
    engines: {node: '>=12'}
    cpu: [arm64]
    os: [freebsd]
    requiresBuild: true
    dev: false
    optional: true

  /@esbuild/freebsd-x64@0.19.11:
    resolution: {integrity: sha512-JkUqn44AffGXitVI6/AbQdoYAq0TEullFdqcMY/PCUZ36xJ9ZJRtQabzMA+Vi7r78+25ZIBosLTOKnUXBSi1Kw==}
    engines: {node: '>=12'}
    cpu: [x64]
    os: [freebsd]
    requiresBuild: true
    dev: false
    optional: true

  /@esbuild/linux-arm64@0.19.11:
    resolution: {integrity: sha512-LneLg3ypEeveBSMuoa0kwMpCGmpu8XQUh+mL8XXwoYZ6Be2qBnVtcDI5azSvh7vioMDhoJFZzp9GWp9IWpYoUg==}
    engines: {node: '>=12'}
    cpu: [arm64]
    os: [linux]
    requiresBuild: true
    dev: false
    optional: true

  /@esbuild/linux-arm@0.19.11:
    resolution: {integrity: sha512-3CRkr9+vCV2XJbjwgzjPtO8T0SZUmRZla+UL1jw+XqHZPkPgZiyWvbDvl9rqAN8Zl7qJF0O/9ycMtjU67HN9/Q==}
    engines: {node: '>=12'}
    cpu: [arm]
    os: [linux]
    requiresBuild: true
    dev: false
    optional: true

  /@esbuild/linux-ia32@0.19.11:
    resolution: {integrity: sha512-caHy++CsD8Bgq2V5CodbJjFPEiDPq8JJmBdeyZ8GWVQMjRD0sU548nNdwPNvKjVpamYYVL40AORekgfIubwHoA==}
    engines: {node: '>=12'}
    cpu: [ia32]
    os: [linux]
    requiresBuild: true
    dev: false
    optional: true

  /@esbuild/linux-loong64@0.19.11:
    resolution: {integrity: sha512-ppZSSLVpPrwHccvC6nQVZaSHlFsvCQyjnvirnVjbKSHuE5N24Yl8F3UwYUUR1UEPaFObGD2tSvVKbvR+uT1Nrg==}
    engines: {node: '>=12'}
    cpu: [loong64]
    os: [linux]
    requiresBuild: true
    dev: false
    optional: true

  /@esbuild/linux-mips64el@0.19.11:
    resolution: {integrity: sha512-B5x9j0OgjG+v1dF2DkH34lr+7Gmv0kzX6/V0afF41FkPMMqaQ77pH7CrhWeR22aEeHKaeZVtZ6yFwlxOKPVFyg==}
    engines: {node: '>=12'}
    cpu: [mips64el]
    os: [linux]
    requiresBuild: true
    dev: false
    optional: true

  /@esbuild/linux-ppc64@0.19.11:
    resolution: {integrity: sha512-MHrZYLeCG8vXblMetWyttkdVRjQlQUb/oMgBNurVEnhj4YWOr4G5lmBfZjHYQHHN0g6yDmCAQRR8MUHldvvRDA==}
    engines: {node: '>=12'}
    cpu: [ppc64]
    os: [linux]
    requiresBuild: true
    dev: false
    optional: true

  /@esbuild/linux-riscv64@0.19.11:
    resolution: {integrity: sha512-f3DY++t94uVg141dozDu4CCUkYW+09rWtaWfnb3bqe4w5NqmZd6nPVBm+qbz7WaHZCoqXqHz5p6CM6qv3qnSSQ==}
    engines: {node: '>=12'}
    cpu: [riscv64]
    os: [linux]
    requiresBuild: true
    dev: false
    optional: true

  /@esbuild/linux-s390x@0.19.11:
    resolution: {integrity: sha512-A5xdUoyWJHMMlcSMcPGVLzYzpcY8QP1RtYzX5/bS4dvjBGVxdhuiYyFwp7z74ocV7WDc0n1harxmpq2ePOjI0Q==}
    engines: {node: '>=12'}
    cpu: [s390x]
    os: [linux]
    requiresBuild: true
    dev: false
    optional: true

  /@esbuild/linux-x64@0.19.11:
    resolution: {integrity: sha512-grbyMlVCvJSfxFQUndw5mCtWs5LO1gUlwP4CDi4iJBbVpZcqLVT29FxgGuBJGSzyOxotFG4LoO5X+M1350zmPA==}
    engines: {node: '>=12'}
    cpu: [x64]
    os: [linux]
    requiresBuild: true
    dev: false
    optional: true

  /@esbuild/netbsd-x64@0.19.11:
    resolution: {integrity: sha512-13jvrQZJc3P230OhU8xgwUnDeuC/9egsjTkXN49b3GcS5BKvJqZn86aGM8W9pd14Kd+u7HuFBMVtrNGhh6fHEQ==}
    engines: {node: '>=12'}
    cpu: [x64]
    os: [netbsd]
    requiresBuild: true
    dev: false
    optional: true

  /@esbuild/openbsd-x64@0.19.11:
    resolution: {integrity: sha512-ysyOGZuTp6SNKPE11INDUeFVVQFrhcNDVUgSQVDzqsqX38DjhPEPATpid04LCoUr2WXhQTEZ8ct/EgJCUDpyNw==}
    engines: {node: '>=12'}
    cpu: [x64]
    os: [openbsd]
    requiresBuild: true
    dev: false
    optional: true

  /@esbuild/sunos-x64@0.19.11:
    resolution: {integrity: sha512-Hf+Sad9nVwvtxy4DXCZQqLpgmRTQqyFyhT3bZ4F2XlJCjxGmRFF0Shwn9rzhOYRB61w9VMXUkxlBy56dk9JJiQ==}
    engines: {node: '>=12'}
    cpu: [x64]
    os: [sunos]
    requiresBuild: true
    dev: false
    optional: true

  /@esbuild/win32-arm64@0.19.11:
    resolution: {integrity: sha512-0P58Sbi0LctOMOQbpEOvOL44Ne0sqbS0XWHMvvrg6NE5jQ1xguCSSw9jQeUk2lfrXYsKDdOe6K+oZiwKPilYPQ==}
    engines: {node: '>=12'}
    cpu: [arm64]
    os: [win32]
    requiresBuild: true
    dev: false
    optional: true

  /@esbuild/win32-ia32@0.19.11:
    resolution: {integrity: sha512-6YOrWS+sDJDmshdBIQU+Uoyh7pQKrdykdefC1avn76ss5c+RN6gut3LZA4E2cH5xUEp5/cA0+YxRaVtRAb0xBg==}
    engines: {node: '>=12'}
    cpu: [ia32]
    os: [win32]
    requiresBuild: true
    dev: false
    optional: true

  /@esbuild/win32-x64@0.19.11:
    resolution: {integrity: sha512-vfkhltrjCAb603XaFhqhAF4LGDi2M4OrCRrFusyQ+iTLQ/o60QQXxc9cZC/FFpihBI9N1Grn6SMKVJ4KP7Fuiw==}
    engines: {node: '>=12'}
    cpu: [x64]
    os: [win32]
    requiresBuild: true
    dev: false
    optional: true

  /@fal-works/esbuild-plugin-global-externals@2.1.2:
    resolution: {integrity: sha512-cEee/Z+I12mZcFJshKcCqC8tuX5hG3s+d+9nZ3LabqKF1vKdF41B92pJVCBggjAGORAeOzyyDDKrZwIkLffeOQ==}
    dev: false

  /@floating-ui/core@1.4.1:
    resolution: {integrity: sha512-jk3WqquEJRlcyu7997NtR5PibI+y5bi+LS3hPmguVClypenMsCY3CBa3LAQnozRCtCrYWSEtAdiskpamuJRFOQ==}
    dependencies:
      '@floating-ui/utils': 0.1.1
    dev: false

  /@floating-ui/dom@1.5.1:
    resolution: {integrity: sha512-KwvVcPSXg6mQygvA1TjbN/gh///36kKtllIF8SUm0qpFj8+rvYrpvlYdL1JoA71SHpDqgSSdGOSoQ0Mp3uY5aw==}
    dependencies:
      '@floating-ui/core': 1.4.1
      '@floating-ui/utils': 0.1.1
    dev: false

  /@floating-ui/react-dom@2.0.2(react-dom@18.2.0)(react@18.2.0):
    resolution: {integrity: sha512-5qhlDvjaLmAst/rKb3VdlCinwTF4EYMiVxuuc/HVUjs46W0zgtbMmAZ1UTsDrRTxRmUEzl92mOtWbeeXL26lSQ==}
    peerDependencies:
      react: '>=16.8.0'
      react-dom: '>=16.8.0'
    dependencies:
      '@floating-ui/dom': 1.5.1
      react: 18.2.0
      react-dom: 18.2.0(react@18.2.0)
    dev: false

  /@floating-ui/utils@0.1.1:
    resolution: {integrity: sha512-m0G6wlnhm/AX0H12IOWtK8gASEMffnX08RtKkCgTdHb9JpHKGloI7icFfLg9ZmQeavcvR0PKmzxClyuFPSjKWw==}
    dev: false

  /@formatjs/ecma402-abstract@1.17.0:
    resolution: {integrity: sha512-6ueQTeJZtwKjmh23bdkq/DMqH4l4bmfvtQH98blOSbiXv/OUiyijSW6jU22IT8BNM1ujCaEvJfTtyCYVH38EMQ==}
    dependencies:
      '@formatjs/intl-localematcher': 0.4.0
      tslib: 2.6.2
    dev: false

  /@formatjs/fast-memoize@2.2.0:
    resolution: {integrity: sha512-hnk/nY8FyrL5YxwP9e4r9dqeM6cAbo8PeU9UjyXojZMNvVad2Z06FAVHyR3Ecw6fza+0GH7vdJgiKIVXTMbSBA==}
    dependencies:
      tslib: 2.6.2
    dev: false

  /@formatjs/icu-messageformat-parser@2.6.0:
    resolution: {integrity: sha512-yT6at0qc0DANw9qM/TU8RZaCtfDXtj4pZM/IC2WnVU80yAcliS3KVDiuUt4jSQAeFL9JS5bc2hARnFmjPdA6qw==}
    dependencies:
      '@formatjs/ecma402-abstract': 1.17.0
      '@formatjs/icu-skeleton-parser': 1.6.0
      tslib: 2.6.2
    dev: false

  /@formatjs/icu-skeleton-parser@1.6.0:
    resolution: {integrity: sha512-eMmxNpoX/J1IPUjPGSZwo0Wh+7CEvdEMddP2Jxg1gQJXfGfht/FdW2D5XDFj3VMbOTUQlDIdZJY7uC6O6gjPoA==}
    dependencies:
      '@formatjs/ecma402-abstract': 1.17.0
      tslib: 2.6.2
    dev: false

  /@formatjs/intl-localematcher@0.4.0:
    resolution: {integrity: sha512-bRTd+rKomvfdS4QDlVJ6TA/Jx1F2h/TBVO5LjvhQ7QPPHp19oPNMIum7W2CMEReq/zPxpmCeB31F9+5gl/qtvw==}
    dependencies:
      tslib: 2.6.2
    dev: false

  /@fuel-ts/abi-coder@0.67.0:
    resolution: {integrity: sha512-RK24LruD8fuQcHACDWSHWVGl52RWne4RxlMDqQAkcQ4ja9qs/RiqxblyJTQi3e4ffRFwqNtd/aRQWBxA+w30xw==}
    engines: {node: ^18.14.1}
    dependencies:
      '@fuel-ts/crypto': 0.67.0
      '@fuel-ts/errors': 0.67.0
      '@fuel-ts/math': 0.67.0
      '@fuel-ts/utils': 0.67.0
      '@fuel-ts/versions': 0.67.0
      ethers: 6.9.0
      type-fest: 3.13.1
    transitivePeerDependencies:
      - bufferutil
      - utf-8-validate
    dev: false

  /@fuel-ts/abi-coder@0.73.0:
    resolution: {integrity: sha512-whuX9mqhYKOiP0iyNYUrL5Onn6Lk21PmctyGMYh+rK4sU8yAIBDN8ubQcDmwq1YoYkpJR2UzANXwBXud33KDWQ==}
    engines: {node: ^18.18.2 || ^20.0.0}
    dependencies:
      '@fuel-ts/crypto': 0.73.0
      '@fuel-ts/errors': 0.73.0
      '@fuel-ts/math': 0.73.0
      '@fuel-ts/utils': 0.73.0
      '@fuel-ts/versions': 0.73.0
      ethers: 6.9.0
      type-fest: 3.13.1
    transitivePeerDependencies:
      - bufferutil
      - utf-8-validate
    dev: false

  /@fuel-ts/abi-typegen@0.67.0:
    resolution: {integrity: sha512-koNJrRtX3q5BYWQ0QhJMh8oGiqmK3Bsg6Rjq7b7ECLKy4SBahwyNqo+Q9psnTXMbIFkzvaR/Ly/8jcDISwetDg==}
    engines: {node: ^18.14.1}
    hasBin: true
    dependencies:
      '@fuel-ts/errors': 0.67.0
      '@fuel-ts/utils': 0.67.0
      '@fuel-ts/versions': 0.67.0
      commander: 9.5.0
      ethers: 6.9.0
      glob: 10.3.4
      handlebars: 4.7.8
      mkdirp: 1.0.4
      ramda: 0.29.0
      rimraf: 3.0.2
    transitivePeerDependencies:
      - bufferutil
      - utf-8-validate
    dev: false

  /@fuel-ts/abi-typegen@0.73.0:
    resolution: {integrity: sha512-m/k7wYsQ3kll46O1WMGT8+KrpU0QSmJBrck56RyvBxCBrC3wX55VV94uwUM/ytQJ75Y8skAC0HQdW7DBISF7SQ==}
    engines: {node: ^18.18.2 || ^20.0.0}
    hasBin: true
    dependencies:
      '@fuel-ts/errors': 0.73.0
      '@fuel-ts/utils': 0.73.0
      '@fuel-ts/versions': 0.73.0
      commander: 9.5.0
      ethers: 6.9.0
      glob: 10.3.4
      handlebars: 4.7.8
      mkdirp: 1.0.4
      ramda: 0.29.0
      rimraf: 3.0.2
    transitivePeerDependencies:
      - bufferutil
      - utf-8-validate
    dev: false

  /@fuel-ts/address@0.67.0:
    resolution: {integrity: sha512-RdFY8DknACkDxiyYVfV+4lchHG6jzxSjZriz10W98NBk1LcIr5kO8l7cfxe8x7U5DqXFQTcqsU/oi1aEiYjo0g==}
    engines: {node: ^18.14.1}
    dependencies:
      '@fuel-ts/crypto': 0.67.0
      '@fuel-ts/errors': 0.67.0
      '@fuel-ts/interfaces': 0.67.0
      '@fuel-ts/versions': 0.67.0
      bech32: 2.0.0
      ethers: 6.9.0
    transitivePeerDependencies:
      - bufferutil
      - utf-8-validate
    dev: false

  /@fuel-ts/address@0.73.0:
    resolution: {integrity: sha512-uGLvXlua6mQua3CGpCANdiSRb1SY3BoVIyfac1hIA5bT5fKgnjxtfhqSeAvPR5cLCurBvOKXqW38n+c1F9Xjxg==}
    engines: {node: ^18.18.2 || ^20.0.0}
    dependencies:
      '@fuel-ts/crypto': 0.73.0
      '@fuel-ts/errors': 0.73.0
      '@fuel-ts/interfaces': 0.73.0
      '@fuel-ts/versions': 0.73.0
      bech32: 2.0.0
      ethers: 6.9.0
    transitivePeerDependencies:
      - bufferutil
      - utf-8-validate
    dev: false

  /@fuel-ts/contract@0.67.0:
    resolution: {integrity: sha512-+2MjWjtpQi6FRxM/PeRkTMHpNwvEvv367329IniYlZjhrVRhRu3jIUR8uqRIeeH6Vx9DKDCEw4uHQDiHF9cWgQ==}
    engines: {node: ^18.14.1}
    dependencies:
      '@fuel-ts/abi-coder': 0.67.0
      '@fuel-ts/address': 0.67.0
      '@fuel-ts/crypto': 0.67.0
      '@fuel-ts/errors': 0.67.0
      '@fuel-ts/merkle': 0.67.0
      '@fuel-ts/program': 0.67.0
      '@fuel-ts/providers': 0.67.0
      '@fuel-ts/transactions': 0.67.0
      '@fuel-ts/utils': 0.67.0
      '@fuel-ts/versions': 0.67.0
      '@fuel-ts/wallet': 0.67.0
      ethers: 6.9.0
    transitivePeerDependencies:
      - bufferutil
      - encoding
      - supports-color
      - utf-8-validate
    dev: false

  /@fuel-ts/contract@0.73.0:
    resolution: {integrity: sha512-IveZAYEvHvssWbST2mqv6BlOvmAMea8im+JIAgl+XICj/Q5KAf6e0Mn/JQv/7fHq4UqUonk3Kb2Ye/1tHjwHqw==}
    engines: {node: ^18.18.2 || ^20.0.0}
    dependencies:
      '@fuel-ts/abi-coder': 0.73.0
      '@fuel-ts/address': 0.73.0
      '@fuel-ts/crypto': 0.73.0
      '@fuel-ts/errors': 0.73.0
      '@fuel-ts/merkle': 0.73.0
      '@fuel-ts/program': 0.73.0
      '@fuel-ts/providers': 0.73.0
      '@fuel-ts/transactions': 0.73.0
      '@fuel-ts/utils': 0.73.0
      '@fuel-ts/versions': 0.73.0
      '@fuel-ts/wallet': 0.73.0
      ethers: 6.9.0
    transitivePeerDependencies:
      - bufferutil
      - encoding
      - supports-color
      - utf-8-validate
    dev: false

  /@fuel-ts/crypto@0.67.0:
    resolution: {integrity: sha512-EDRf/kPk2fvDaQbslwRR1S1Vjq4JfUyh+QV96Q5yVASW+ZpT1l42lJeH4VIDi64c4cc/H5HMkFSFYPxASMgkow==}
    engines: {node: ^18.14.1}
    dependencies:
      '@fuel-ts/errors': 0.67.0
      ethereum-cryptography: 2.1.2
      ethers: 6.9.0
    transitivePeerDependencies:
      - bufferutil
      - utf-8-validate
    dev: false

  /@fuel-ts/crypto@0.73.0:
    resolution: {integrity: sha512-nkQBkcQthAsRW1agvAXgeOJ0c4DyElt2v993bjYGJX8Av8vRmc8q/LRqzRTXhqfDAEUDQ84JQibWtc+Ywwj25Q==}
    engines: {node: ^18.18.2 || ^20.0.0}
    dependencies:
      '@fuel-ts/errors': 0.73.0
      ethereum-cryptography: 2.1.2
      ethers: 6.9.0
    transitivePeerDependencies:
      - bufferutil
      - utf-8-validate
    dev: false

  /@fuel-ts/errors@0.67.0:
    resolution: {integrity: sha512-p56zsTOHebh8QfYINN4r8lnsrxMn5HlQqKnOQiG4f1HnNOKVGEU9tgesXJZPk31wE4AusPbpSI/g97V2FJwC/A==}
    engines: {node: ^18.14.1}
    dependencies:
      '@fuel-ts/versions': 0.67.0
    dev: false

  /@fuel-ts/errors@0.73.0:
    resolution: {integrity: sha512-Uqe+hFVut4TZgrUsS+KzeXgDl3dADqqTS4eVoKUbG9ML9CTMaG9P2V/qYOTjJOOx+QX3xx72E7AR/oSwUEBWLA==}
    engines: {node: ^18.18.2 || ^20.0.0}
    dependencies:
      '@fuel-ts/versions': 0.73.0
    dev: false

  /@fuel-ts/forc@0.67.0:
    resolution: {integrity: sha512-gMvzPXHAcXuO27fTjVxWBNfpsCSgVxQqPnXptC5IzEORpS9/uNLC4FEcvzksL8tJzuIO+bb5+9jMUfBWQcqSRQ==}
    hasBin: true
    requiresBuild: true
    dependencies:
      node-fetch: 2.7.0
    transitivePeerDependencies:
      - encoding
    dev: false

  /@fuel-ts/forc@0.73.0:
    resolution: {integrity: sha512-Dpli/ch7axvJ2nptzVnYgpQQHUM4NwuSXkIRrhEKdcSGy6q1kClngL5NaeenUHLzsQfZPrMJ69fExF6BpOHNhg==}
    hasBin: true
    requiresBuild: true
    dependencies:
      node-fetch: 2.7.0
    transitivePeerDependencies:
      - encoding
    dev: false

  /@fuel-ts/fuel-core@0.67.0:
    resolution: {integrity: sha512-O5EAh1dd1enuq0WGbdvfI5V3TTAQ9sUecxGmbhRCus3buh3mrmQ83bDVR5v3d85QRFm9Ucw0SHKzERz9fMGiuA==}
    hasBin: true
    requiresBuild: true
    dependencies:
      node-fetch: 2.7.0
    transitivePeerDependencies:
      - encoding
    dev: false

  /@fuel-ts/fuel-core@0.73.0:
    resolution: {integrity: sha512-+c1678UfBhfz8atxZEgBJfxKY7OXtlcIqQzZOft6mSiyu81Lc6C3WfQY/EJqMG/mEKCmZpNHHrpA3sU72sO+7Q==}
    hasBin: true
    requiresBuild: true
    dependencies:
      node-fetch: 2.7.0
    transitivePeerDependencies:
      - encoding
    dev: false

  /@fuel-ts/hasher@0.67.0:
    resolution: {integrity: sha512-3I08ujP3MC7yIt7zepbxfKjfjX0skzYZAIGA1YOJj/ppSLrjU3DKj4ZwWDFnoAl2lXCOTBgXOcu94bbMMY8nUA==}
    engines: {node: ^18.14.1}
    dependencies:
      '@fuel-ts/address': 0.67.0
      '@fuel-ts/crypto': 0.67.0
      '@fuel-ts/math': 0.67.0
      '@fuel-ts/providers': 0.67.0
      '@fuel-ts/transactions': 0.67.0
      '@fuel-ts/utils': 0.67.0
      ethers: 6.9.0
      ramda: 0.29.0
    transitivePeerDependencies:
      - bufferutil
      - encoding
      - utf-8-validate
    dev: false

  /@fuel-ts/hasher@0.73.0:
    resolution: {integrity: sha512-1tN+J0pBBLPpbneDqQTqWH6kYrsJ24i9F9rDBUf6iDXHiyCD1QKVL2MXtVdRUZ/0zBkxNxdOoUjdDKfsrMWL5g==}
    engines: {node: ^18.18.2 || ^20.0.0}
    dependencies:
      '@fuel-ts/address': 0.73.0
      '@fuel-ts/crypto': 0.73.0
      '@fuel-ts/math': 0.73.0
      '@fuel-ts/utils': 0.73.0
      ethers: 6.9.0
      ramda: 0.29.0
    transitivePeerDependencies:
      - bufferutil
      - utf-8-validate
    dev: false

  /@fuel-ts/hdwallet@0.67.0:
    resolution: {integrity: sha512-938HeUB59/iRmxEe6eivUjrgjCF9CwTiGFpcBORY4GI/al1hmHRnHirYNbQMD7Y65d+GQp8XCHQrzuAApJIKBQ==}
    engines: {node: ^18.14.1}
    dependencies:
      '@fuel-ts/errors': 0.67.0
      '@fuel-ts/math': 0.67.0
      '@fuel-ts/mnemonic': 0.67.0
      '@fuel-ts/signer': 0.67.0
      ethers: 6.9.0
    transitivePeerDependencies:
      - bufferutil
      - encoding
      - utf-8-validate
    dev: false

  /@fuel-ts/hdwallet@0.73.0:
    resolution: {integrity: sha512-8ncYkrgQBQO6FoSQSgsa/r+HdUuTbeHAiMG10AMAvLBwzrTtyp7tlwr1KBDmrBEQQn95CSa1pd1drd/7f2F7MA==}
    engines: {node: ^18.18.2 || ^20.0.0}
    dependencies:
      '@fuel-ts/errors': 0.73.0
      '@fuel-ts/math': 0.73.0
      '@fuel-ts/mnemonic': 0.73.0
      '@fuel-ts/signer': 0.73.0
      ethers: 6.9.0
    transitivePeerDependencies:
      - bufferutil
      - utf-8-validate
    dev: false

  /@fuel-ts/interfaces@0.67.0:
    resolution: {integrity: sha512-6DMtHewADzsFHMAC+WV2wWZHiqmBstj1NzHxSMXiaZz/e4LbbRrzc9PsYUAjRwHZKuDpsCQO7NLHPzlCiZWXdQ==}
    engines: {node: ^18.14.1}
    dev: false

  /@fuel-ts/interfaces@0.73.0:
    resolution: {integrity: sha512-/YwdWf1nlBX6XcSkNsk3fxkISlUMCHPh3R+CKLl8Bvq63erOr60KCz0ULeoqXpD/HsGTdJUiNGAv8Sv3eqrpTw==}
    engines: {node: ^18.18.2 || ^20.0.0}
    dev: false

  /@fuel-ts/math@0.54.1:
    resolution: {integrity: sha512-balx5RmqFOPAA5e8T5HS89dXOwt//oji10Asr2znN8aAxC0O05Hr7BFiiMFun6ql2rNaw/PdY1b/zuvrzysdBQ==}
    dependencies:
      '@types/bn.js': 5.1.1
      bn.js: 5.2.1
    dev: false

  /@fuel-ts/math@0.67.0:
    resolution: {integrity: sha512-b6vbHs1886e5EQ9F+Vzu5rqG2SsA22avKqs7lV7+UMTdqigucm7kkM62y9xinNsIE36UGU1npebEQmtqtO7DzQ==}
    engines: {node: ^18.14.1}
    dependencies:
      '@fuel-ts/errors': 0.67.0
      '@types/bn.js': 5.1.1
      bn.js: 5.2.1
    dev: false

  /@fuel-ts/math@0.73.0:
    resolution: {integrity: sha512-eyXOSa0zxy7J1ArfAelOVPsuiziAqqzyLogwW/1TuQO4Q5WYyJfhFPsYf7CnpzrOd4fSQggeGBMdzheu5j/Bhw==}
    engines: {node: ^18.18.2 || ^20.0.0}
    dependencies:
      '@fuel-ts/errors': 0.73.0
      '@types/bn.js': 5.1.1
      bn.js: 5.2.1
    dev: false

  /@fuel-ts/merkle@0.67.0:
    resolution: {integrity: sha512-LDyOAs71jF2rMDItEaxlODPrLdz+YVTToIyqjLbORJSe9wvXHcxg+9t/LK1+M67FWHbbvIZ8jVdhBYCr1h9oCQ==}
    engines: {node: ^18.14.1}
    dependencies:
      '@fuel-ts/math': 0.67.0
      ethers: 6.9.0
    transitivePeerDependencies:
      - bufferutil
      - utf-8-validate
    dev: false

  /@fuel-ts/merkle@0.73.0:
    resolution: {integrity: sha512-FStpyuBuFlTgInBBhnmFuLW8yvgz/grBmh3k+tE7ph9QG6zUH5iTlnu4hd26xCYMprqyjx2VOfOCIXI5B2PjPQ==}
    engines: {node: ^18.18.2 || ^20.0.0}
    dependencies:
      '@fuel-ts/math': 0.73.0
      ethers: 6.9.0
    transitivePeerDependencies:
      - bufferutil
      - utf-8-validate
    dev: false

  /@fuel-ts/mnemonic@0.67.0:
    resolution: {integrity: sha512-/eec0CHP9S4KwFHySMJuY1JfudcGbRkSZ3mEiBK+aAyFeVjEIBmE33aOJ4VZ0lXVqD8kRpDJDWEfPZ/1rJUNKQ==}
    engines: {node: ^18.14.1}
    dependencies:
      '@fuel-ts/crypto': 0.67.0
      '@fuel-ts/errors': 0.67.0
      '@fuel-ts/wordlists': 0.67.0
      ethers: 6.9.0
    transitivePeerDependencies:
      - bufferutil
      - utf-8-validate
    dev: false

  /@fuel-ts/mnemonic@0.73.0:
    resolution: {integrity: sha512-IsECe6WOvbfXWYx/SMbhzb4pmUPxfB174sSmk1H8z+mn3/QCAuEE6ld6qWnmh1OE0ZrUKD84FflcS20VsBFmWg==}
    engines: {node: ^18.18.2 || ^20.0.0}
    dependencies:
      '@fuel-ts/crypto': 0.73.0
      '@fuel-ts/errors': 0.73.0
      '@fuel-ts/wordlists': 0.73.0
      ethers: 6.9.0
    transitivePeerDependencies:
      - bufferutil
      - utf-8-validate
    dev: false

  /@fuel-ts/predicate@0.67.0:
    resolution: {integrity: sha512-VHn2agmEGcwmoXzNMMFZ/+5nm5AHBDHmmzKxSXfS+x57inIzZnZHdPVQl2jdP2zkAoc8vNx+QBtkgZC8jMeXMg==}
    engines: {node: ^18.14.1}
    dependencies:
      '@fuel-ts/abi-coder': 0.67.0
      '@fuel-ts/address': 0.67.0
      '@fuel-ts/errors': 0.67.0
      '@fuel-ts/hasher': 0.67.0
      '@fuel-ts/interfaces': 0.67.0
      '@fuel-ts/merkle': 0.67.0
      '@fuel-ts/providers': 0.67.0
      '@fuel-ts/transactions': 0.67.0
      '@fuel-ts/utils': 0.67.0
      '@fuel-ts/versions': 0.67.0
      '@fuel-ts/wallet': 0.67.0
      ethers: 6.9.0
    transitivePeerDependencies:
      - bufferutil
      - encoding
      - supports-color
      - utf-8-validate
    dev: false

  /@fuel-ts/predicate@0.73.0:
    resolution: {integrity: sha512-CRqhXIsjp/XAPs4Lx7qnELAz8jbPEe3CDoo5bzUBO2ZsDU6ADeOavmpuyYwkP8/QqvGSCZ4W3u7rMcTILxjE5w==}
    engines: {node: ^18.18.2 || ^20.0.0}
    dependencies:
      '@fuel-ts/abi-coder': 0.73.0
      '@fuel-ts/address': 0.73.0
      '@fuel-ts/errors': 0.73.0
      '@fuel-ts/hasher': 0.73.0
      '@fuel-ts/interfaces': 0.73.0
      '@fuel-ts/merkle': 0.73.0
      '@fuel-ts/providers': 0.73.0
      '@fuel-ts/transactions': 0.73.0
      '@fuel-ts/utils': 0.73.0
      '@fuel-ts/versions': 0.73.0
      '@fuel-ts/wallet': 0.73.0
      ethers: 6.9.0
    transitivePeerDependencies:
      - bufferutil
      - encoding
      - supports-color
      - utf-8-validate
    dev: false

  /@fuel-ts/program@0.67.0:
    resolution: {integrity: sha512-AKI7GiKTbp6ed/MxxsdrxelqRWY8FGRaJtKaA/JXY29WGJtMy81K+j8R5xbNQRgZrdwyl8DkyvxevPfL1ubG8A==}
    engines: {node: ^18.14.1}
    dependencies:
      '@fuel-ts/abi-coder': 0.67.0
      '@fuel-ts/address': 0.67.0
      '@fuel-ts/errors': 0.67.0
      '@fuel-ts/interfaces': 0.67.0
      '@fuel-ts/math': 0.67.0
      '@fuel-ts/providers': 0.67.0
      '@fuel-ts/transactions': 0.67.0
      '@fuel-ts/utils': 0.67.0
      '@fuel-ts/versions': 0.67.0
      '@fuel-ts/wallet': 0.67.0
      '@fuels/vm-asm': 0.36.1
      ethers: 6.9.0
    transitivePeerDependencies:
      - bufferutil
      - encoding
      - supports-color
      - utf-8-validate
    dev: false

  /@fuel-ts/program@0.73.0:
    resolution: {integrity: sha512-1SzQu1PfFDEuoF49CqCjzWY0XA+paVIIqTJWx2fzjJTC1vNI75kNDmueU2GxPNi6LiXPHeow/5bAiO7SnMrQRQ==}
    engines: {node: ^18.18.2 || ^20.0.0}
    dependencies:
      '@fuel-ts/abi-coder': 0.73.0
      '@fuel-ts/address': 0.73.0
      '@fuel-ts/errors': 0.73.0
      '@fuel-ts/hasher': 0.73.0
      '@fuel-ts/interfaces': 0.73.0
      '@fuel-ts/math': 0.73.0
      '@fuel-ts/providers': 0.73.0
      '@fuel-ts/transactions': 0.73.0
      '@fuel-ts/utils': 0.73.0
      '@fuel-ts/versions': 0.73.0
      '@fuel-ts/wallet': 0.73.0
      '@fuels/vm-asm': 0.42.1
      ethers: 6.9.0
    transitivePeerDependencies:
      - bufferutil
      - encoding
      - supports-color
      - utf-8-validate
    dev: false

  /@fuel-ts/providers@0.67.0:
    resolution: {integrity: sha512-rUzs5ToIlLJ8D/S5uFoV/rax8RJKB6t+8bi1OVhn4ANbqn8SLdG92caEIoUnh/REKYPxXWqohIdW4dnduluzSA==}
    engines: {node: ^18.14.1}
    dependencies:
      '@fuel-ts/abi-coder': 0.67.0
      '@fuel-ts/address': 0.67.0
      '@fuel-ts/crypto': 0.67.0
      '@fuel-ts/errors': 0.67.0
      '@fuel-ts/interfaces': 0.67.0
      '@fuel-ts/math': 0.67.0
      '@fuel-ts/transactions': 0.67.0
      '@fuel-ts/versions': 0.67.0
      ethers: 6.9.0
      graphql: 16.8.1
      graphql-request: 5.2.0(graphql@16.8.1)
      graphql-tag: 2.12.6(graphql@16.8.1)
      ramda: 0.29.0
      tai64: 1.0.0
    transitivePeerDependencies:
      - bufferutil
      - encoding
      - utf-8-validate
    dev: false

  /@fuel-ts/providers@0.73.0:
    resolution: {integrity: sha512-81NWYrCG4AuNmXbVxBn3jgI1Ed6hiJWOGbN8Cu7SKenDg8MSlfqDkZylNCKx+vAOSdtPki2nyzSRWLSCca3+rw==}
    engines: {node: ^18.18.2 || ^20.0.0}
    dependencies:
      '@fuel-ts/abi-coder': 0.73.0
      '@fuel-ts/address': 0.73.0
      '@fuel-ts/crypto': 0.73.0
      '@fuel-ts/errors': 0.73.0
      '@fuel-ts/hasher': 0.73.0
      '@fuel-ts/interfaces': 0.73.0
      '@fuel-ts/math': 0.73.0
      '@fuel-ts/transactions': 0.73.0
      '@fuel-ts/versions': 0.73.0
      ethers: 6.9.0
      graphql: 16.8.1
      graphql-request: 5.0.0(graphql@16.8.1)
      graphql-tag: 2.12.6(graphql@16.8.1)
      ramda: 0.29.0
      tai64: 1.0.0
    transitivePeerDependencies:
      - bufferutil
      - encoding
      - utf-8-validate
    dev: false

  /@fuel-ts/script@0.67.0:
    resolution: {integrity: sha512-dy+uQHVZyYvnUOoxjBycOOf3rM7gtaQtEfBp9nAdJio5rpFBfe0H1oz364mVI8zpCi641QgdIt7ohxsOaKlA1g==}
    engines: {node: ^18.14.1}
    dependencies:
      '@fuel-ts/abi-coder': 0.67.0
      '@fuel-ts/abi-typegen': 0.67.0
      '@fuel-ts/address': 0.67.0
      '@fuel-ts/errors': 0.67.0
      '@fuel-ts/interfaces': 0.67.0
      '@fuel-ts/math': 0.67.0
      '@fuel-ts/program': 0.67.0
      '@fuel-ts/providers': 0.67.0
      '@fuel-ts/transactions': 0.67.0
      '@fuel-ts/utils': 0.67.0
      '@fuel-ts/wallet': 0.67.0
      ethers: 6.9.0
    transitivePeerDependencies:
      - bufferutil
      - encoding
      - supports-color
      - utf-8-validate
    dev: false

  /@fuel-ts/script@0.73.0:
    resolution: {integrity: sha512-m9pn1IMwZB3OGuK4tTUdmnNUi3gtvC4nYIYbymO8rGhY/ZdH0SCnlCrIkmm/urYzNqcZMwGkmqN9Vb7iPF/sPw==}
    engines: {node: ^18.18.2 || ^20.0.0}
    dependencies:
      '@fuel-ts/abi-coder': 0.73.0
      '@fuel-ts/abi-typegen': 0.73.0
      '@fuel-ts/address': 0.73.0
      '@fuel-ts/errors': 0.73.0
      '@fuel-ts/interfaces': 0.73.0
      '@fuel-ts/math': 0.73.0
      '@fuel-ts/program': 0.73.0
      '@fuel-ts/providers': 0.73.0
      '@fuel-ts/transactions': 0.73.0
      '@fuel-ts/utils': 0.73.0
      '@fuel-ts/wallet': 0.73.0
      ethers: 6.9.0
    transitivePeerDependencies:
      - bufferutil
      - encoding
      - supports-color
      - utf-8-validate
    dev: false

  /@fuel-ts/signer@0.67.0:
    resolution: {integrity: sha512-KiI1kTyWkj/moV8Ij0+XnqmgGmZS/NELvxBzeyqO0JcIdLZopOYXi3+eylLFdCB9Kr4MRATA1YWhMbjNaUSxjQ==}
    engines: {node: ^18.14.1}
    dependencies:
      '@fuel-ts/address': 0.67.0
      '@fuel-ts/crypto': 0.67.0
      '@fuel-ts/hasher': 0.67.0
      '@fuel-ts/math': 0.67.0
      elliptic: 6.5.4
      ethers: 6.9.0
    transitivePeerDependencies:
      - bufferutil
      - encoding
      - utf-8-validate
    dev: false

  /@fuel-ts/signer@0.73.0:
    resolution: {integrity: sha512-VCEgNg1FtrN8iSXkPpM5xtdYiKQ92VX+s82nfFS0mnFyk0urlmd/Xk4O4rjK9uvC5+nyAY587ysHFGca8qvS0Q==}
    engines: {node: ^18.18.2 || ^20.0.0}
    dependencies:
      '@fuel-ts/address': 0.73.0
      '@fuel-ts/crypto': 0.73.0
      '@fuel-ts/hasher': 0.73.0
      '@fuel-ts/math': 0.73.0
      '@noble/curves': 1.3.0
      ethers: 6.9.0
    transitivePeerDependencies:
      - bufferutil
      - utf-8-validate
    dev: false

  /@fuel-ts/transactions@0.67.0:
    resolution: {integrity: sha512-C05DLkLfVPsA2g/e7uIks8Tqva9hwDD6IU0BiXqcUqknNO/O48l+XJ9+P2uTofTyZAZKItqtCg4L3b6G/d/O0Q==}
    engines: {node: ^18.14.1}
    dependencies:
      '@fuel-ts/abi-coder': 0.67.0
      '@fuel-ts/address': 0.67.0
      '@fuel-ts/errors': 0.67.0
      '@fuel-ts/math': 0.67.0
      '@fuel-ts/utils': 0.67.0
      ethers: 6.9.0
    transitivePeerDependencies:
      - bufferutil
      - utf-8-validate
    dev: false

  /@fuel-ts/transactions@0.73.0:
    resolution: {integrity: sha512-E+M9YJRXSiIr3FAJXakb5EKN6drAvz9I8wlWld707uvJ8TS1tpIW9rzvCXCYH7fmcFr7CaNgdyFUvKrvX55r2Q==}
    engines: {node: ^18.18.2 || ^20.0.0}
    dependencies:
      '@fuel-ts/abi-coder': 0.73.0
      '@fuel-ts/address': 0.73.0
      '@fuel-ts/errors': 0.73.0
      '@fuel-ts/math': 0.73.0
      '@fuel-ts/utils': 0.73.0
      ethers: 6.9.0
    transitivePeerDependencies:
      - bufferutil
      - utf-8-validate
    dev: false

  /@fuel-ts/utils@0.67.0:
    resolution: {integrity: sha512-AE4vjyQa+pLANPUvXVRuwPNg8coFakdG5pFwNzpsmPVjYkTIpal82DEPjYRN7QR3nG7ixotx5YHQCEyYsTwClg==}
    engines: {node: ^18.14.1}
    dependencies:
      ethers: 6.9.0
      ramda: 0.29.0
      rimraf: 3.0.2
    transitivePeerDependencies:
      - bufferutil
      - utf-8-validate
    dev: false

  /@fuel-ts/utils@0.73.0:
    resolution: {integrity: sha512-wY0oQqo3US4WWx3A2eDb0KBJerP9euoVMgp+FYNFSgWMuHZgm0sX5Oz2pJEKR9K0xFnXyomHUdIHGGvvi8v29w==}
    engines: {node: ^18.18.2 || ^20.0.0}
    dependencies:
      '@fuel-ts/errors': 0.73.0
      '@fuel-ts/interfaces': 0.73.0
      ramda: 0.29.0
      rimraf: 3.0.2
    dev: false

  /@fuel-ts/versions@0.67.0:
    resolution: {integrity: sha512-CR1iroYL9Rj6q+IbC8RQm78koync/uGR6JL1wNK+ubOlF5n2wZtAdpNe3vBiDakfTPRZCI8PukDIO90xUnxOVg==}
    engines: {node: ^18.14.1}
    hasBin: true
    dependencies:
      chalk: 4.1.2
      cli-table: 0.3.11
      semver: 7.5.4
    dev: false

  /@fuel-ts/versions@0.73.0:
    resolution: {integrity: sha512-llc1gwmSOk+ymEx+PnaTinTDa1nhTUQg0p8vqatPCre4uTCmRoMz5aNI2aYt4RzjWgiCvXpewu0n/PDpxQ1OWg==}
    engines: {node: ^18.18.2 || ^20.0.0}
    hasBin: true
    dependencies:
      chalk: 4.1.2
      cli-table: 0.3.11
    dev: false

  /@fuel-ts/wallet-manager@0.67.0:
    resolution: {integrity: sha512-4/zpWvP4ixvw7jAGvAg6tMdWedo2Hq4q8ovOfokFqC1afuWdb1ZuE3V58HWCd6clI2aQwHufxcYnjlRc8TryjQ==}
    engines: {node: ^18.14.1}
    dependencies:
      '@fuel-ts/address': 0.67.0
      '@fuel-ts/crypto': 0.67.0
      '@fuel-ts/errors': 0.67.0
      '@fuel-ts/interfaces': 0.67.0
      '@fuel-ts/mnemonic': 0.67.0
      '@fuel-ts/providers': 0.67.0
      '@fuel-ts/wallet': 0.67.0
      events: 3.3.0
    transitivePeerDependencies:
      - bufferutil
      - encoding
      - supports-color
      - utf-8-validate
    dev: false

  /@fuel-ts/wallet-manager@0.73.0:
    resolution: {integrity: sha512-VNgawSQX2KPsimkqZqWZhfeljXuBrMJpkIEY1rLGAm7z4ex/pNd2K6wmCCDhqm35mHFFTx1gxMdFCTAl+5W08g==}
    engines: {node: ^18.18.2 || ^20.0.0}
    dependencies:
      '@fuel-ts/address': 0.73.0
      '@fuel-ts/crypto': 0.73.0
      '@fuel-ts/errors': 0.73.0
      '@fuel-ts/interfaces': 0.73.0
      '@fuel-ts/mnemonic': 0.73.0
      '@fuel-ts/providers': 0.73.0
      '@fuel-ts/wallet': 0.73.0
      events: 3.3.0
    transitivePeerDependencies:
      - bufferutil
      - encoding
      - supports-color
      - utf-8-validate
    dev: false

  /@fuel-ts/wallet@0.67.0:
    resolution: {integrity: sha512-Xww/NpUbHw+2XiaWQFsA0men0NmEZEcBu+QkpSf4y7W7Xv9dDOfpmsivEg+UnKGOc7fG/dBX5kv/aAOUUwpdXw==}
    engines: {node: ^18.14.1}
    dependencies:
      '@fuel-ts/abi-coder': 0.67.0
      '@fuel-ts/address': 0.67.0
      '@fuel-ts/crypto': 0.67.0
      '@fuel-ts/errors': 0.67.0
      '@fuel-ts/fuel-core': 0.67.0
      '@fuel-ts/hasher': 0.67.0
      '@fuel-ts/hdwallet': 0.67.0
      '@fuel-ts/interfaces': 0.67.0
      '@fuel-ts/math': 0.67.0
      '@fuel-ts/mnemonic': 0.67.0
      '@fuel-ts/providers': 0.67.0
      '@fuel-ts/signer': 0.67.0
      '@fuel-ts/transactions': 0.67.0
      '@fuel-ts/utils': 0.67.0
      '@fuels/vm-asm': 0.36.1
      ethers: 6.9.0
      portfinder: 1.0.32
      tree-kill: 1.2.2
      uuid: 9.0.1
    transitivePeerDependencies:
      - bufferutil
      - encoding
      - supports-color
      - utf-8-validate
    dev: false

  /@fuel-ts/wallet@0.73.0:
    resolution: {integrity: sha512-nzAfNN+y13Xm4o0tx6K9h5Vu60iAyCixqp1s5FMtol5gnwUbruH1KT25jIVD2ipVl2qGVktrtYROm75n6YijOg==}
    engines: {node: ^18.18.2 || ^20.0.0}
    dependencies:
      '@fuel-ts/abi-coder': 0.73.0
      '@fuel-ts/address': 0.73.0
      '@fuel-ts/crypto': 0.73.0
      '@fuel-ts/errors': 0.73.0
      '@fuel-ts/fuel-core': 0.73.0
      '@fuel-ts/hasher': 0.73.0
      '@fuel-ts/hdwallet': 0.73.0
      '@fuel-ts/interfaces': 0.73.0
      '@fuel-ts/math': 0.73.0
      '@fuel-ts/mnemonic': 0.73.0
      '@fuel-ts/providers': 0.73.0
      '@fuel-ts/signer': 0.73.0
      '@fuel-ts/transactions': 0.73.0
      '@fuel-ts/utils': 0.73.0
      '@fuels/vm-asm': 0.42.1
      ethers: 6.9.0
      portfinder: 1.0.32
      tree-kill: 1.2.2
      uuid: 9.0.1
    transitivePeerDependencies:
      - bufferutil
      - encoding
      - supports-color
      - utf-8-validate
    dev: false

  /@fuel-ts/wordlists@0.67.0:
    resolution: {integrity: sha512-exmtp+jpeJLNvX4R6HOqzPwEF8fKhsMzkegZ8Eeo9PXJu2XnTUQ0fxX2BtCd366vXluXNC7JUjbKe9ZegiuchA==}
    engines: {node: ^18.14.1}
    dev: false

  /@fuel-ts/wordlists@0.73.0:
    resolution: {integrity: sha512-Fd1jiLw7Sm0v6EqqVOEuXXYcQStDGMe/LyIf/9K7nrZbC6siVfw1FktBANnd39/uaQ0GHM4NZRXOO58LEf7nzg==}
    engines: {node: ^18.18.2 || ^20.0.0}
    dev: false

  /@fuel-ui/css@0.21.0-pr-305-04b8434:
    resolution: {integrity: sha512-hF4fvnsMo0OzuDP7hInAcbasdS729PcPNAn+5Kd+xYTiQDVFvxG3NgpzWnqycrDCmt6gwa3e4Q6PaEFUmz0CLQ==}
    dependencies:
      '@fuel-ui/design-tokens': 0.21.0-pr-305-04b8434
      '@radix-ui/colors': 2.1.0
      classnames: 2.3.2
      react: 18.2.0
      react-dom: 18.2.0(react@18.2.0)
    dev: false

  /@fuel-ui/design-tokens@0.21.0-pr-305-04b8434:
    resolution: {integrity: sha512-twTQuu9mbO+8IWR1Dzn7T8RFG0ekjVCVKfEDeIDLyxs8Kyq8O5EkaSZoDsUN77aMA7zRmMSM4gJOkmZ4zvYBtQ==}
    dependencies:
      '@radix-ui/colors': 2.1.0
      chroma-js: 2.4.2
      copy-to-clipboard: 3.3.3
      lodash: 4.17.21
    dev: false

  /@fuel-ui/icons@0.21.0-pr-305-04b8434:
    resolution: {integrity: sha512-99J+xEKspizlz9DWA9VeogAfXkDbXqFBZXOcKC70qtCEJo+pxFG8AX1B8Ld/OXUkrhRlFqEr2mOPKmkl8qDXsg==}
    dependencies:
      '@tabler/icons': 2.33.0
      prettier: 3.0.3
      svgo: 3.0.2
    dev: false

  /@fuel-ui/react@0.21.0-pr-305-04b8434(@types/react-dom@18.2.7)(@types/react@18.2.21)(csstype@3.1.3):
    resolution: {integrity: sha512-ZWZPYN+RakuZpxOlMQ+3GAJKhRvxIErkmg5iDgb6wCHE+rsTzoWlt5DLn/u4P+bev9oMG8R7hyT0R7nwiGqC9Q==}
    dependencies:
      '@fuel-ts/math': 0.54.1
      '@fuel-ui/css': 0.21.0-pr-305-04b8434
      '@fuel-ui/icons': 0.21.0-pr-305-04b8434
      '@radix-ui/react-accordion': 1.1.2(@types/react-dom@18.2.7)(@types/react@18.2.21)(react-dom@18.2.0)(react@18.2.0)
      '@radix-ui/react-alert-dialog': 1.0.4(@types/react-dom@18.2.7)(@types/react@18.2.21)(react-dom@18.2.0)(react@18.2.0)
      '@radix-ui/react-aspect-ratio': 1.0.3(@types/react-dom@18.2.7)(@types/react@18.2.21)(react-dom@18.2.0)(react@18.2.0)
      '@radix-ui/react-avatar': 1.0.3(@types/react-dom@18.2.7)(@types/react@18.2.21)(react-dom@18.2.0)(react@18.2.0)
      '@radix-ui/react-checkbox': 1.0.4(@types/react-dom@18.2.7)(@types/react@18.2.21)(react-dom@18.2.0)(react@18.2.0)
      '@radix-ui/react-dialog': 1.0.4(@types/react-dom@18.2.7)(@types/react@18.2.21)(react-dom@18.2.0)(react@18.2.0)
      '@radix-ui/react-label': 2.0.2(@types/react-dom@18.2.7)(@types/react@18.2.21)(react-dom@18.2.0)(react@18.2.0)
      '@radix-ui/react-popover': 1.0.6(@types/react-dom@18.2.7)(@types/react@18.2.21)(react-dom@18.2.0)(react@18.2.0)
      '@radix-ui/react-radio-group': 1.1.3(@types/react-dom@18.2.7)(@types/react@18.2.21)(react-dom@18.2.0)(react@18.2.0)
      '@radix-ui/react-switch': 1.0.3(@types/react-dom@18.2.7)(@types/react@18.2.21)(react-dom@18.2.0)(react@18.2.0)
      '@radix-ui/react-tabs': 1.0.4(@types/react-dom@18.2.7)(@types/react@18.2.21)(react-dom@18.2.0)(react@18.2.0)
      '@radix-ui/react-tooltip': 1.0.6(@types/react-dom@18.2.7)(@types/react@18.2.21)(react-dom@18.2.0)(react@18.2.0)
      '@radix-ui/react-visually-hidden': 1.0.3(@types/react-dom@18.2.7)(@types/react@18.2.21)(react-dom@18.2.0)(react@18.2.0)
      '@react-aria/focus': 3.14.0(react@18.2.0)
      '@react-aria/interactions': 3.17.0(react@18.2.0)
      '@react-aria/overlays': 3.16.0(react-dom@18.2.0)(react@18.2.0)
      '@react-aria/utils': 3.19.0(react@18.2.0)
      '@testing-library/react': 14.0.0(react-dom@18.2.0)(react@18.2.0)
      '@xstate/react': 3.2.2(@types/react@18.2.21)(react@18.2.0)(xstate@4.38.2)
      deepmerge-json: 1.5.0
      framer-motion: 10.16.4(react-dom@18.2.0)(react@18.2.0)
      react: 18.2.0
      react-aria: 3.27.0(react-dom@18.2.0)(react@18.2.0)
      react-content-loader: 6.2.1(react@18.2.0)
      react-dom: 18.2.0(react@18.2.0)
      react-hot-toast: 2.4.1(csstype@3.1.3)(react-dom@18.2.0)(react@18.2.0)
      react-number-format: 5.3.1(react-dom@18.2.0)(react@18.2.0)
      react-stately: 3.25.0(react@18.2.0)
      xstate: 4.38.2
      zustand: 4.4.1(@types/react@18.2.21)(react@18.2.0)
    transitivePeerDependencies:
      - '@types/react'
      - '@types/react-dom'
      - '@xstate/fsm'
      - csstype
      - immer
    dev: false

  /@fuel-wallet/playwright-utils@0.13.10(@playwright/test@1.38.1):
    resolution: {integrity: sha512-bU7lzTj5I4I05dNwWwdL9j5vnm/hhbbU848pvVqZjudMXX+ATHZENIHGkzkXRkKdOL1qZefYkg300WaadPruUg==}
    peerDependencies:
      '@playwright/test': ^1.39.0
    dependencies:
      '@playwright/test': 1.38.1
      adm-zip: 0.5.10
      fuels: 0.67.0
    transitivePeerDependencies:
      - bufferutil
      - encoding
      - supports-color
      - utf-8-validate
    dev: false

  /@fuel-wallet/react@0.15.2(@types/react-dom@18.2.7)(@types/react@18.2.21)(fuels@0.73.0)(react-dom@18.2.0)(react@18.2.0):
    resolution: {integrity: sha512-cJPidiRSSZM2jV4bHgvQl7EOTnNde7Lx7+49Hxs7hr53eleS5Otd8yY3grgWDWL0D4wiSLZkrUM+U2SH9ScENg==}
    peerDependencies:
      fuels: '>=0.73.0'
      react: ^18.2.0
    dependencies:
      '@radix-ui/react-dialog': 1.0.5(@types/react-dom@18.2.7)(@types/react@18.2.21)(react-dom@18.2.0)(react@18.2.0)
      '@tanstack/react-query': 4.36.1(react-dom@18.2.0)(react@18.2.0)
      events: 3.3.0
      fuels: 0.73.0
      react: 18.2.0
    transitivePeerDependencies:
      - '@types/react'
      - '@types/react-dom'
      - react-dom
      - react-native
    dev: false

  /@fuel-wallet/sdk@0.15.2(dexie@3.2.4)(fuels@0.73.0):
    resolution: {integrity: sha512-hUrCNpWqso968h8oExhVCWp8lOgAR0ZA1dkv7/bOYT+HEpWebl90GjJ2q2xx6+ijq4WrRJi8fIDVgnB7+LD+mw==}
    peerDependencies:
      fuels: '>=0.73.0'
    dependencies:
      '@fuel-wallet/types': 0.15.2(dexie@3.2.4)(fuels@0.73.0)
      events: 3.3.0
      fuels: 0.73.0
      json-rpc-2.0: 1.7.0
    transitivePeerDependencies:
      - dexie
    dev: false

  /@fuel-wallet/types@0.15.2(dexie@3.2.4)(fuels@0.73.0):
    resolution: {integrity: sha512-RQCIImIItQiAjUrSWjpOp2t9o6YUlSyxakpSlX+myTBM7TjIWXFjZDSFthcLKhQdECMYIf7hZyRf7d0o2AJ6dQ==}
    peerDependencies:
      fuels: '>=0.73.0'
    dependencies:
      '@fuels/assets': 0.1.5
      dexie-observable: 4.0.1-beta.13(dexie@3.2.4)
      fuels: 0.73.0
      json-rpc-2.0: 1.7.0
    transitivePeerDependencies:
      - dexie
    dev: false

  /@fuels/assets@0.1.5:
    resolution: {integrity: sha512-3rFZdY2f5/h7e2Rlhv/+WKz1CVsTnydKoxLdVjQfUaNsj7zbMLSfT37bsBSB42AnXKOlPs/vyMbS77LxhN8a2A==}
    dev: false

<<<<<<< HEAD
  /@fuels/eslint-plugin@0.15.1(eslint@8.48.0)(typescript@5.2.2):
    resolution: {integrity: sha512-EWWTbOi2RKaxxndi1onUggmqy+Nx51k9myMJdYo5X/vy3Y1cawbghtBdCJjur0+cLhHIhKbxY23nCo7f3TBWsQ==}
    peerDependencies:
      eslint: ^8.48.0
    dependencies:
      '@next/eslint-plugin-next': 13.4.19
      '@typescript-eslint/eslint-plugin': 6.21.0(@typescript-eslint/parser@6.21.0)(eslint@8.48.0)(typescript@5.2.2)
      '@typescript-eslint/parser': 6.21.0(eslint@8.48.0)(typescript@5.2.2)
      eslint: 8.48.0
      eslint-config-prettier: 9.1.0(eslint@8.48.0)
      eslint-import-resolver-node: 0.3.9
      eslint-import-resolver-typescript: 3.6.1(@typescript-eslint/parser@6.21.0)(eslint-import-resolver-node@0.3.9)(eslint-plugin-import@2.29.1)(eslint@8.48.0)
      eslint-plugin-eslint-comments: 3.2.0(eslint@8.48.0)
      eslint-plugin-import: 2.29.1(@typescript-eslint/parser@6.21.0)(eslint-import-resolver-typescript@3.6.1)(eslint@8.48.0)
      eslint-plugin-jest-dom: 5.1.0(eslint@8.48.0)
      eslint-plugin-jsx-a11y: 6.8.0(eslint@8.48.0)
      eslint-plugin-prettier: 5.1.3(eslint-config-prettier@9.1.0)(eslint@8.48.0)(prettier@3.0.3)
      eslint-plugin-react: 7.33.2(eslint@8.48.0)
      eslint-plugin-react-hooks: 4.6.0(eslint@8.48.0)
      eslint-plugin-testing-library: 6.2.0(eslint@8.48.0)(typescript@5.2.2)
      prettier: 3.0.3
    transitivePeerDependencies:
      - '@testing-library/dom'
      - '@types/eslint'
      - eslint-import-resolver-webpack
      - supports-color
      - typescript
    dev: false

  /@fuels/prettier-config@0.0.8(prettier@2.8.0):
    resolution: {integrity: sha512-hu/UpKlYmdYUuCLonbIh9hxNkSWnGD+/GIH94QrRRTJSJ/u5f7922NDMRZ+EDFRf1Vpd6zFtmdl4Q/Z/LRJLkw==}
    peerDependencies:
      prettier: ^3.0.3
    dependencies:
      prettier: 2.8.0
=======
  /@fuels/react@0.16.0(@types/react-dom@18.2.7)(@types/react@18.2.21)(fuels@0.76.0)(react-dom@18.2.0)(react@18.2.0):
    resolution: {integrity: sha512-+VE2yczITKhAW9343f9MrOV29YSRpyS/oRa46A9yCY/Ks/BtG1XwbC2lCs5amGHRDmBB35kQcuUL9cvL36+gdA==}
    peerDependencies:
      fuels: '>=0.74.0'
      react: ^18.2.0
    dependencies:
      '@radix-ui/react-dialog': 1.0.5(@types/react-dom@18.2.7)(@types/react@18.2.21)(react-dom@18.2.0)(react@18.2.0)
      '@tanstack/react-query': 4.36.1(react-dom@18.2.0)(react@18.2.0)
      events: 3.3.0
      fuels: 0.76.0(dexie@3.2.4)
      react: 18.2.0
    transitivePeerDependencies:
      - '@types/react'
      - '@types/react-dom'
      - react-dom
      - react-native
>>>>>>> 880cedf9
    dev: false

  /@fuels/ts-config@0.15.1(typescript@5.2.2):
    resolution: {integrity: sha512-I8wKvUXcIsoAInjrbfWCz6mSER5OZePXC0JGIVJao9YuJFvr0COhRJP1ZlK1o++6Z917hXDcIV7hhiB1J/qs7w==}
    peerDependencies:
      typescript: 5.2.2
    dependencies:
      typescript: 5.2.2
    dev: false

  /@fuels/vm-asm@0.36.1:
    resolution: {integrity: sha512-MXtNDk0WXONIrDJOlk07+X7GegpCz2hfbAgSIWycOD0th2z1GndvMqBryiw/pTVDHLnHe+5TGIODLsprI4RiEw==}
    dev: false

  /@fuels/vm-asm@0.42.1:
    resolution: {integrity: sha512-5e0IDHen26hrKc93ejYNDhQFbqi+EQ7xPpFJcUnSrz0+6zPdPhA2dtwh5UqN0fYDM5AcEFd0wpq+r7Pd2XS5AQ==}
    dev: false

  /@graphql-typed-document-node/core@3.2.0(graphql@16.8.1):
    resolution: {integrity: sha512-mB9oAsNCm9aM3/SOv4YtBMqZbYj10R7dkq8byBqxGY/ncFwhf2oQzMV+LCRlWoDSEBJ3COiR1yeDvMtsoOsuFQ==}
    peerDependencies:
      graphql: '>=16.8.1'
    dependencies:
      graphql: 16.8.1
    dev: false

  /@grpc/grpc-js@1.9.2:
    resolution: {integrity: sha512-Lf2pUhNTaviEdEaGgjU+29qw3arX7Qd/45q66F3z1EV5hroE6wM9xSHPvjB8EY+b1RmKZgwnLWXQorC6fZ9g5g==}
    engines: {node: ^8.13.0 || >=10.10.0}
    dependencies:
      '@grpc/proto-loader': 0.7.9
      '@types/node': 20.5.9
    dev: false

  /@grpc/proto-loader@0.7.9:
    resolution: {integrity: sha512-YJsOehVXzgurc+lLAxYnlSMc1p/Gu6VAvnfx0ATi2nzvr0YZcjhmZDeY8SeAKv1M7zE3aEJH0Xo9mK1iZ8GYoQ==}
    engines: {node: '>=6'}
    hasBin: true
    dependencies:
      lodash.camelcase: 4.3.0
      long: 5.2.3
      protobufjs: 7.2.5
      yargs: 17.7.2
    dev: false

  /@internationalized/date@3.4.0:
    resolution: {integrity: sha512-QUDSGCsvrEVITVf+kv9VSAraAmCgjQmU5CiXtesUBBhBe374NmnEIIaOFBZ72t29dfGMBP0zF+v6toVnbcc6jg==}
    dependencies:
      '@swc/helpers': 0.5.1
    dev: false

  /@internationalized/message@3.1.1:
    resolution: {integrity: sha512-ZgHxf5HAPIaR0th+w0RUD62yF6vxitjlprSxmLJ1tam7FOekqRSDELMg4Cr/DdszG5YLsp5BG3FgHgqquQZbqw==}
    dependencies:
      '@swc/helpers': 0.5.1
      intl-messageformat: 10.5.0
    dev: false

  /@internationalized/number@3.2.1:
    resolution: {integrity: sha512-hK30sfBlmB1aIe3/OwAPg9Ey0DjjXvHEiGVhNaOiBJl31G0B6wMaX8BN3ibzdlpyRNE9p7X+3EBONmxtJO9Yfg==}
    dependencies:
      '@swc/helpers': 0.5.1
    dev: false

  /@internationalized/string@3.1.1:
    resolution: {integrity: sha512-fvSr6YRoVPgONiVIUhgCmIAlifMVCeej/snPZVzbzRPxGpHl3o1GRe+d/qh92D8KhgOciruDUH8I5mjdfdjzfA==}
    dependencies:
      '@swc/helpers': 0.5.1
    dev: false

  /@isaacs/cliui@8.0.2:
    resolution: {integrity: sha512-O8jcjabXaleOG9DQ0+ARXWZBTfnP4WNAqzuiJK7ll44AmxGKv/J2M4TPjxjY3znBCfvBXFzucm1twdyFybFqEA==}
    engines: {node: '>=12'}
    dependencies:
      string-width: 5.1.2
      string-width-cjs: /string-width@4.2.3
      strip-ansi: 7.1.0
      strip-ansi-cjs: /strip-ansi@6.0.1
      wrap-ansi: 8.1.0
      wrap-ansi-cjs: /wrap-ansi@7.0.0
    dev: false

  /@js-temporal/polyfill@0.4.4:
    resolution: {integrity: sha512-2X6bvghJ/JAoZO52lbgyAPFj8uCflhTo2g7nkFzEQdXd/D8rEeD4HtmTEpmtGCva260fcd66YNXBOYdnmHqSOg==}
    engines: {node: '>=12'}
    dependencies:
      jsbi: 4.3.0
      tslib: 2.6.2
    dev: false

  /@mdx-js/esbuild@2.3.0(esbuild@0.19.11):
    resolution: {integrity: sha512-r/vsqsM0E+U4Wr0DK+0EfmABE/eg+8ITW4DjvYdh3ve/tK2safaqHArNnaqbOk1DjYGrhxtoXoGaM3BY8fGBTA==}
    peerDependencies:
      esbuild: '>=0.11.0'
    dependencies:
      '@mdx-js/mdx': 2.3.0
      esbuild: 0.19.11
      node-fetch: 3.3.2
      vfile: 5.3.7
    transitivePeerDependencies:
      - supports-color
    dev: false

  /@mdx-js/mdx@2.3.0:
    resolution: {integrity: sha512-jLuwRlz8DQfQNiUCJR50Y09CGPq3fLtmtUQfVrj79E0JWu3dvsVcxVIcfhR5h0iXu+/z++zDrYeiJqifRynJkA==}
    dependencies:
      '@types/estree-jsx': 1.0.0
      '@types/mdx': 2.0.7
      estree-util-build-jsx: 2.2.2
      estree-util-is-identifier-name: 2.1.0
      estree-util-to-js: 1.2.0
      estree-walker: 3.0.3
      hast-util-to-estree: 2.3.3
      markdown-extensions: 1.1.1
      periscopic: 3.1.0
      remark-mdx: 2.3.0
      remark-parse: 10.0.2
      remark-rehype: 10.1.0
      unified: 10.1.2
      unist-util-position-from-estree: 1.1.2
      unist-util-stringify-position: 3.0.3
      unist-util-visit: 4.1.2
      vfile: 5.3.7
    transitivePeerDependencies:
      - supports-color
    dev: false

  /@mdx-js/react@2.3.0(react@18.2.0):
    resolution: {integrity: sha512-zQH//gdOmuu7nt2oJR29vFhDv88oGPmVw6BggmrHeMI+xgEkp1B2dX9/bMBSYtK0dyLX/aOmesKS09g222K1/g==}
    peerDependencies:
      react: '>=16'
    dependencies:
      '@types/mdx': 2.0.7
      '@types/react': 18.2.21
      react: 18.2.0
    dev: false

  /@next/env@13.5.6:
    resolution: {integrity: sha512-Yac/bV5sBGkkEXmAX5FWPS9Mmo2rthrOPRQQNfycJPkjUAUclomCPH7QFVCDQ4Mp2k2K1SSM6m0zrxYrOwtFQw==}
    dev: false

  /@next/swc-darwin-arm64@13.5.6:
    resolution: {integrity: sha512-5nvXMzKtZfvcu4BhtV0KH1oGv4XEW+B+jOfmBdpFI3C7FrB/MfujRpWYSBBO64+qbW8pkZiSyQv9eiwnn5VIQA==}
    engines: {node: '>= 10'}
    cpu: [arm64]
    os: [darwin]
    requiresBuild: true
    dev: false
    optional: true

  /@next/swc-darwin-x64@13.5.6:
    resolution: {integrity: sha512-6cgBfxg98oOCSr4BckWjLLgiVwlL3vlLj8hXg2b+nDgm4bC/qVXXLfpLB9FHdoDu4057hzywbxKvmYGmi7yUzA==}
    engines: {node: '>= 10'}
    cpu: [x64]
    os: [darwin]
    requiresBuild: true
    dev: false
    optional: true

  /@next/swc-linux-arm64-gnu@13.5.6:
    resolution: {integrity: sha512-txagBbj1e1w47YQjcKgSU4rRVQ7uF29YpnlHV5xuVUsgCUf2FmyfJ3CPjZUvpIeXCJAoMCFAoGnbtX86BK7+sg==}
    engines: {node: '>= 10'}
    cpu: [arm64]
    os: [linux]
    requiresBuild: true
    dev: false
    optional: true

  /@next/swc-linux-arm64-musl@13.5.6:
    resolution: {integrity: sha512-cGd+H8amifT86ZldVJtAKDxUqeFyLWW+v2NlBULnLAdWsiuuN8TuhVBt8ZNpCqcAuoruoSWynvMWixTFcroq+Q==}
    engines: {node: '>= 10'}
    cpu: [arm64]
    os: [linux]
    requiresBuild: true
    dev: false
    optional: true

  /@next/swc-linux-x64-gnu@13.5.6:
    resolution: {integrity: sha512-Mc2b4xiIWKXIhBy2NBTwOxGD3nHLmq4keFk+d4/WL5fMsB8XdJRdtUlL87SqVCTSaf1BRuQQf1HvXZcy+rq3Nw==}
    engines: {node: '>= 10'}
    cpu: [x64]
    os: [linux]
    requiresBuild: true
    dev: false
    optional: true

  /@next/swc-linux-x64-musl@13.5.6:
    resolution: {integrity: sha512-CFHvP9Qz98NruJiUnCe61O6GveKKHpJLloXbDSWRhqhkJdZD2zU5hG+gtVJR//tyW897izuHpM6Gtf6+sNgJPQ==}
    engines: {node: '>= 10'}
    cpu: [x64]
    os: [linux]
    requiresBuild: true
    dev: false
    optional: true

  /@next/swc-win32-arm64-msvc@13.5.6:
    resolution: {integrity: sha512-aFv1ejfkbS7PUa1qVPwzDHjQWQtknzAZWGTKYIAaS4NMtBlk3VyA6AYn593pqNanlicewqyl2jUhQAaFV/qXsg==}
    engines: {node: '>= 10'}
    cpu: [arm64]
    os: [win32]
    requiresBuild: true
    dev: false
    optional: true

  /@next/swc-win32-ia32-msvc@13.5.6:
    resolution: {integrity: sha512-XqqpHgEIlBHvzwG8sp/JXMFkLAfGLqkbVsyN+/Ih1mR8INb6YCc2x/Mbwi6hsAgUnqQztz8cvEbHJUbSl7RHDg==}
    engines: {node: '>= 10'}
    cpu: [ia32]
    os: [win32]
    requiresBuild: true
    dev: false
    optional: true

  /@next/swc-win32-x64-msvc@13.5.6:
    resolution: {integrity: sha512-Cqfe1YmOS7k+5mGu92nl5ULkzpKuxJrP3+4AEuPmrpFZ3BHxTY3TnHmU1On3bFmFFs6FbTcdF58CCUProGpIGQ==}
    engines: {node: '>= 10'}
    cpu: [x64]
    os: [win32]
    requiresBuild: true
    dev: false
    optional: true

  /@noble/curves@1.1.0:
    resolution: {integrity: sha512-091oBExgENk/kGj3AZmtBDMpxQPDtxQABR2B9lb1JbVTs6ytdzZNwvhxQ4MWasRNEzlbEH8jCWFCwhF/Obj5AA==}
    dependencies:
      '@noble/hashes': 1.3.1
    dev: false

  /@noble/curves@1.2.0:
    resolution: {integrity: sha512-oYclrNgRaM9SsBUBVbb8M6DTV7ZHRTKugureoYEncY5c65HOmRzvSiTE3y5CYaPYJA/GVkrhXEoF0M3Ya9PMnw==}
    dependencies:
      '@noble/hashes': 1.3.2
    dev: false

  /@noble/curves@1.3.0:
    resolution: {integrity: sha512-t01iSXPuN+Eqzb4eBX0S5oubSqXbK/xXa1Ne18Hj8f9pStxztHCE2gfboSp/dZRLSqfuLpRK2nDXDK+W9puocA==}
    dependencies:
      '@noble/hashes': 1.3.3
    dev: false

  /@noble/hashes@1.3.1:
    resolution: {integrity: sha512-EbqwksQwz9xDRGfDST86whPBgM65E0OH/pCgqW0GBVzO22bNE+NuIbeTb714+IfSjU3aRk47EUvXIb5bTsenKA==}
    engines: {node: '>= 16'}
    dev: false

  /@noble/hashes@1.3.2:
    resolution: {integrity: sha512-MVC8EAQp7MvEcm30KWENFjgR+Mkmf+D189XJTkFIlwohU5hcBbn1ZkKq7KVTi2Hme3PMGF390DaL52beVrIihQ==}
    engines: {node: '>= 16'}
    dev: false

  /@noble/hashes@1.3.3:
    resolution: {integrity: sha512-V7/fPHgl+jsVPXqqeOzT8egNj2iBIVt+ECeMMG8TdcnTikP3oaBtUVqpT/gYCR68aEBJSF+XbYUxStjbFMqIIA==}
    engines: {node: '>= 16'}
    dev: false

  /@nodelib/fs.scandir@2.1.5:
    resolution: {integrity: sha512-vq24Bq3ym5HEQm2NKCr3yXDwjc7vTsEThRDnkp2DK9p1uqLR+DHurm/NOTo0KG7HYHU7eppKZj3MyqYuMBf62g==}
    engines: {node: '>= 8'}
    dependencies:
      '@nodelib/fs.stat': 2.0.5
      run-parallel: 1.2.0
    dev: false

  /@nodelib/fs.stat@2.0.5:
    resolution: {integrity: sha512-RkhPPp2zrqDAQA/2jNhnztcPAlv64XdhIp7a7454A5ovI7Bukxgt7MX7udwAu3zg1DcpPU0rz3VV1SeaqvY4+A==}
    engines: {node: '>= 8'}
    dev: false

  /@nodelib/fs.walk@1.2.8:
    resolution: {integrity: sha512-oGB+UxlgWcgQkgwo8GcEGwemoTFt3FIO9ababBmaGwXIoBKZ+GTy0pP185beGg7Llih/NSHSV2XAs1lnznocSg==}
    engines: {node: '>= 8'}
    dependencies:
      '@nodelib/fs.scandir': 2.1.5
      fastq: 1.15.0
    dev: false

  /@octokit/auth-token@2.5.0:
    resolution: {integrity: sha512-r5FVUJCOLl19AxiuZD2VRZ/ORjp/4IN98Of6YJoJOkY75CIBuYfmiNHGrDwXr+aLGG55igl9QrxX3hbiXlLb+g==}
    dependencies:
      '@octokit/types': 6.41.0
    dev: false

  /@octokit/core@3.6.0:
    resolution: {integrity: sha512-7RKRKuA4xTjMhY+eG3jthb3hlZCsOwg3rztWh75Xc+ShDWOfDDATWbeZpAHBNRpm4Tv9WgBMOy1zEJYXG6NJ7Q==}
    dependencies:
      '@octokit/auth-token': 2.5.0
      '@octokit/graphql': 4.8.0
      '@octokit/request': 5.6.3
      '@octokit/request-error': 2.1.0
      '@octokit/types': 6.41.0
      before-after-hook: 2.2.3
      universal-user-agent: 6.0.0
    transitivePeerDependencies:
      - encoding
    dev: false

  /@octokit/endpoint@6.0.12:
    resolution: {integrity: sha512-lF3puPwkQWGfkMClXb4k/eUT/nZKQfxinRWJrdZaJO85Dqwo/G0yOC434Jr2ojwafWJMYqFGFa5ms4jJUgujdA==}
    dependencies:
      '@octokit/types': 6.41.0
      is-plain-object: 5.0.0
      universal-user-agent: 6.0.0
    dev: false

  /@octokit/graphql@4.8.0:
    resolution: {integrity: sha512-0gv+qLSBLKF0z8TKaSKTsS39scVKF9dbMxJpj3U0vC7wjNWFuIpL/z76Qe2fiuCbDRcJSavkXsVtMS6/dtQQsg==}
    dependencies:
      '@octokit/request': 5.6.3
      '@octokit/types': 6.41.0
      universal-user-agent: 6.0.0
    transitivePeerDependencies:
      - encoding
    dev: false

  /@octokit/openapi-types@12.11.0:
    resolution: {integrity: sha512-VsXyi8peyRq9PqIz/tpqiL2w3w80OgVMwBHltTml3LmVvXiphgeqmY9mvBw9Wu7e0QWk/fqD37ux8yP5uVekyQ==}
    dev: false

  /@octokit/plugin-paginate-rest@2.21.3(@octokit/core@3.6.0):
    resolution: {integrity: sha512-aCZTEf0y2h3OLbrgKkrfFdjRL6eSOo8komneVQJnYecAxIej7Bafor2xhuDJOIFau4pk0i/P28/XgtbyPF0ZHw==}
    peerDependencies:
      '@octokit/core': '>=2'
    dependencies:
      '@octokit/core': 3.6.0
      '@octokit/types': 6.41.0
    dev: false

  /@octokit/plugin-rest-endpoint-methods@4.15.1(@octokit/core@3.6.0):
    resolution: {integrity: sha512-4gQg4ySoW7ktKB0Mf38fHzcSffVZd6mT5deJQtpqkuPuAqzlED5AJTeW8Uk7dPRn7KaOlWcXB0MedTFJU1j4qA==}
    peerDependencies:
      '@octokit/core': '>=3'
    dependencies:
      '@octokit/core': 3.6.0
      '@octokit/types': 6.41.0
      deprecation: 2.3.1
    dev: false

  /@octokit/request-error@2.1.0:
    resolution: {integrity: sha512-1VIvgXxs9WHSjicsRwq8PlR2LR2x6DwsJAaFgzdi0JfJoGSO8mYI/cHJQ+9FbN21aa+DrgNLnwObmyeSC8Rmpg==}
    dependencies:
      '@octokit/types': 6.41.0
      deprecation: 2.3.1
      once: 1.4.0
    dev: false

  /@octokit/request@5.6.3:
    resolution: {integrity: sha512-bFJl0I1KVc9jYTe9tdGGpAMPy32dLBXXo1dS/YwSCTL/2nd9XeHsY616RE3HPXDVk+a+dBuzyz5YdlXwcDTr2A==}
    dependencies:
      '@octokit/endpoint': 6.0.12
      '@octokit/request-error': 2.1.0
      '@octokit/types': 6.41.0
      is-plain-object: 5.0.0
      node-fetch: 2.7.0
      universal-user-agent: 6.0.0
    transitivePeerDependencies:
      - encoding
    dev: false

  /@octokit/types@6.41.0:
    resolution: {integrity: sha512-eJ2jbzjdijiL3B4PrSQaSjuF2sPEQPVCPzBvTHJD9Nz+9dw2SGH4K4xeQJ77YfTq5bRQ+bD8wT11JbeDPmxmGg==}
    dependencies:
      '@octokit/openapi-types': 12.11.0
    dev: false

  /@opencensus/core@0.0.8:
    resolution: {integrity: sha512-yUFT59SFhGMYQgX0PhoTR0LBff2BEhPrD9io1jWfF/VDbakRfs6Pq60rjv0Z7iaTav5gQlttJCX2+VPxFWCuoQ==}
    engines: {node: '>=6.0'}
    dependencies:
      continuation-local-storage: 3.2.1
      log-driver: 1.2.7
      semver: 7.5.4
      shimmer: 1.2.1
      uuid: 3.4.0
    dev: true

  /@opencensus/core@0.0.9:
    resolution: {integrity: sha512-31Q4VWtbzXpVUd2m9JS6HEaPjlKvNMOiF7lWKNmXF84yUcgfAFL5re7/hjDmdyQbOp32oGc+RFV78jXIldVz6Q==}
    engines: {node: '>=6.0'}
    dependencies:
      continuation-local-storage: 3.2.1
      log-driver: 1.2.7
      semver: 7.5.4
      shimmer: 1.2.1
      uuid: 3.4.0
    dev: true

  /@opencensus/propagation-b3@0.0.8:
    resolution: {integrity: sha512-PffXX2AL8Sh0VHQ52jJC4u3T0H6wDK6N/4bg7xh4ngMYOIi13aR1kzVvX1sVDBgfGwDOkMbl4c54Xm3tlPx/+A==}
    engines: {node: '>=6.0'}
    dependencies:
      '@opencensus/core': 0.0.8
      uuid: 3.4.0
    dev: true

  /@opentelemetry/api-logs@0.39.1:
    resolution: {integrity: sha512-9BJ8lMcOzEN0lu+Qji801y707oFO4xT3db6cosPvl+k7ItUHKN5ofWqtSbM9gbt1H4JJ/4/2TVrqI9Rq7hNv6Q==}
    engines: {node: '>=14'}
    dependencies:
      '@opentelemetry/api': 1.4.1
    dev: false

  /@opentelemetry/api@1.4.1:
    resolution: {integrity: sha512-O2yRJce1GOc6PAy3QxFM4NzFiWzvScDC1/5ihYBL6BUEVdq0XMWN01sppE+H6bBXbaFYipjwFLEWLg5PaSOThA==}
    engines: {node: '>=8.0.0'}
    dev: false

  /@opentelemetry/context-async-hooks@1.15.2(@opentelemetry/api@1.4.1):
    resolution: {integrity: sha512-VAMHG67srGFQDG/N2ns5AyUT9vUcoKpZ/NpJ5fDQIPfJd7t3ju+aHwvDsMcrYBWuCh03U3Ky6o16+872CZchBg==}
    engines: {node: '>=14'}
    peerDependencies:
      '@opentelemetry/api': '>=1.0.0 <1.5.0'
    dependencies:
      '@opentelemetry/api': 1.4.1
    dev: false

  /@opentelemetry/core@1.13.0(@opentelemetry/api@1.4.1):
    resolution: {integrity: sha512-2dBX3Sj99H96uwJKvc2w9NOiNgbvAO6mOFJFramNkKfS9O4Um+VWgpnlAazoYjT6kUJ1MP70KQ5ngD4ed+4NUw==}
    engines: {node: '>=14'}
    peerDependencies:
      '@opentelemetry/api': '>=1.0.0 <1.5.0'
    dependencies:
      '@opentelemetry/api': 1.4.1
      '@opentelemetry/semantic-conventions': 1.13.0
    dev: false

  /@opentelemetry/core@1.15.2(@opentelemetry/api@1.4.1):
    resolution: {integrity: sha512-+gBv15ta96WqkHZaPpcDHiaz0utiiHZVfm2YOYSqFGrUaJpPkMoSuLBB58YFQGi6Rsb9EHos84X6X5+9JspmLw==}
    engines: {node: '>=14'}
    peerDependencies:
      '@opentelemetry/api': '>=1.0.0 <1.5.0'
    dependencies:
      '@opentelemetry/api': 1.4.1
      '@opentelemetry/semantic-conventions': 1.15.2
    dev: false

  /@opentelemetry/exporter-trace-otlp-grpc@0.39.1(@opentelemetry/api@1.4.1):
    resolution: {integrity: sha512-l5RhLKx6U+yuLhMrtgavTDthX50E1mZM3/SSySC7OPZiArFHV/b/9x9jxAzrOgIQUDxyj4N0V9aLKSA2t7Qzxg==}
    engines: {node: '>=14'}
    peerDependencies:
      '@opentelemetry/api': ^1.0.0
    dependencies:
      '@grpc/grpc-js': 1.9.2
      '@opentelemetry/api': 1.4.1
      '@opentelemetry/core': 1.13.0(@opentelemetry/api@1.4.1)
      '@opentelemetry/otlp-grpc-exporter-base': 0.39.1(@opentelemetry/api@1.4.1)
      '@opentelemetry/otlp-transformer': 0.39.1(@opentelemetry/api@1.4.1)
      '@opentelemetry/resources': 1.13.0(@opentelemetry/api@1.4.1)
      '@opentelemetry/sdk-trace-base': 1.13.0(@opentelemetry/api@1.4.1)
    dev: false

  /@opentelemetry/otlp-exporter-base@0.39.1(@opentelemetry/api@1.4.1):
    resolution: {integrity: sha512-Pv5X8fbi6jD/RJBePyn7MnCSuE6MbPB6dl+7YYBWJ5RcMGYMwvLXjd4h2jWsPV2TSUg38H/RoSP0aXvQ06Y7iw==}
    engines: {node: '>=14'}
    peerDependencies:
      '@opentelemetry/api': ^1.0.0
    dependencies:
      '@opentelemetry/api': 1.4.1
      '@opentelemetry/core': 1.13.0(@opentelemetry/api@1.4.1)
    dev: false

  /@opentelemetry/otlp-grpc-exporter-base@0.39.1(@opentelemetry/api@1.4.1):
    resolution: {integrity: sha512-u3ErFRQqQFKjjIMuwLWxz/tLPYInfmiAmSy//fGSCzCh2ZdJgqQjMOAxBgqFtCF2xFL+OmMhyuC2ThMzceGRWA==}
    engines: {node: '>=14'}
    peerDependencies:
      '@opentelemetry/api': ^1.0.0
    dependencies:
      '@grpc/grpc-js': 1.9.2
      '@opentelemetry/api': 1.4.1
      '@opentelemetry/core': 1.13.0(@opentelemetry/api@1.4.1)
      '@opentelemetry/otlp-exporter-base': 0.39.1(@opentelemetry/api@1.4.1)
      protobufjs: 7.2.5
    dev: false

  /@opentelemetry/otlp-transformer@0.39.1(@opentelemetry/api@1.4.1):
    resolution: {integrity: sha512-0hgVnXXz5efI382B/24NxD4b6Zxlh7nxCdJkxkdmQMbn0yRiwoq/ZT+QG8eUL6JNzsBAV1WJlF5aJNsL8skHvw==}
    engines: {node: '>=14'}
    peerDependencies:
      '@opentelemetry/api': '>=1.3.0 <1.5.0'
    dependencies:
      '@opentelemetry/api': 1.4.1
      '@opentelemetry/api-logs': 0.39.1
      '@opentelemetry/core': 1.13.0(@opentelemetry/api@1.4.1)
      '@opentelemetry/resources': 1.13.0(@opentelemetry/api@1.4.1)
      '@opentelemetry/sdk-logs': 0.39.1(@opentelemetry/api-logs@0.39.1)(@opentelemetry/api@1.4.1)
      '@opentelemetry/sdk-metrics': 1.13.0(@opentelemetry/api@1.4.1)
      '@opentelemetry/sdk-trace-base': 1.13.0(@opentelemetry/api@1.4.1)
    dev: false

  /@opentelemetry/propagator-b3@1.15.2(@opentelemetry/api@1.4.1):
    resolution: {integrity: sha512-ZSrL3DpMEDsjD8dPt9Ze3ue53nEXJt512KyxXlLgLWnSNbe1mrWaXWkh7OLDoVJh9LqFw+tlvAhDVt/x3DaFGg==}
    engines: {node: '>=14'}
    peerDependencies:
      '@opentelemetry/api': '>=1.0.0 <1.5.0'
    dependencies:
      '@opentelemetry/api': 1.4.1
      '@opentelemetry/core': 1.15.2(@opentelemetry/api@1.4.1)
    dev: false

  /@opentelemetry/propagator-jaeger@1.15.2(@opentelemetry/api@1.4.1):
    resolution: {integrity: sha512-6m1yu7PVDIRz6BwA36lacfBZJCfAEHKgu+kSyukNwVdVjsTNeyD9xNPQnkl0WN7Rvhk8/yWJ83tLPEyGhk1wCQ==}
    engines: {node: '>=14'}
    peerDependencies:
      '@opentelemetry/api': '>=1.0.0 <1.5.0'
    dependencies:
      '@opentelemetry/api': 1.4.1
      '@opentelemetry/core': 1.15.2(@opentelemetry/api@1.4.1)
    dev: false

  /@opentelemetry/resources@1.13.0(@opentelemetry/api@1.4.1):
    resolution: {integrity: sha512-euqjOkiN6xhjE//0vQYGvbStxoD/WWQRhDiO0OTLlnLBO9Yw2Gd/VoSx2H+svsebjzYk5OxLuREBmcdw6rbUNg==}
    engines: {node: '>=14'}
    peerDependencies:
      '@opentelemetry/api': '>=1.0.0 <1.5.0'
    dependencies:
      '@opentelemetry/api': 1.4.1
      '@opentelemetry/core': 1.13.0(@opentelemetry/api@1.4.1)
      '@opentelemetry/semantic-conventions': 1.13.0
    dev: false

  /@opentelemetry/resources@1.15.2(@opentelemetry/api@1.4.1):
    resolution: {integrity: sha512-xmMRLenT9CXmm5HMbzpZ1hWhaUowQf8UB4jMjFlAxx1QzQcsD3KFNAVX/CAWzFPtllTyTplrA4JrQ7sCH3qmYw==}
    engines: {node: '>=14'}
    peerDependencies:
      '@opentelemetry/api': '>=1.0.0 <1.5.0'
    dependencies:
      '@opentelemetry/api': 1.4.1
      '@opentelemetry/core': 1.15.2(@opentelemetry/api@1.4.1)
      '@opentelemetry/semantic-conventions': 1.15.2
    dev: false

  /@opentelemetry/sdk-logs@0.39.1(@opentelemetry/api-logs@0.39.1)(@opentelemetry/api@1.4.1):
    resolution: {integrity: sha512-/gmgKfZ1ZVFporKuwsewqIyvaUIGpv76JZ7lBpHQQPb37IMpaXO6pdqFI4ebHAWfNIm3akMyhmdtzivcgF3lgw==}
    engines: {node: '>=14'}
    peerDependencies:
      '@opentelemetry/api': '>=1.4.0 <1.5.0'
      '@opentelemetry/api-logs': '>=0.38.0'
    dependencies:
      '@opentelemetry/api': 1.4.1
      '@opentelemetry/api-logs': 0.39.1
      '@opentelemetry/core': 1.13.0(@opentelemetry/api@1.4.1)
      '@opentelemetry/resources': 1.13.0(@opentelemetry/api@1.4.1)
    dev: false

  /@opentelemetry/sdk-metrics@1.13.0(@opentelemetry/api@1.4.1):
    resolution: {integrity: sha512-MOjZX6AnSOqLliCcZUrb+DQKjAWXBiGeICGbHAGe5w0BB18PJIeIo995lO5JSaFfHpmUMgJButTPfJJD27W3Vg==}
    engines: {node: '>=14'}
    peerDependencies:
      '@opentelemetry/api': '>=1.3.0 <1.5.0'
    dependencies:
      '@opentelemetry/api': 1.4.1
      '@opentelemetry/core': 1.13.0(@opentelemetry/api@1.4.1)
      '@opentelemetry/resources': 1.13.0(@opentelemetry/api@1.4.1)
      lodash.merge: 4.6.2
    dev: false

  /@opentelemetry/sdk-trace-base@1.13.0(@opentelemetry/api@1.4.1):
    resolution: {integrity: sha512-moTiQtc0uPR1hQLt6gLDJH9IIkeBhgRb71OKjNHZPE1VF45fHtD6nBDi5J/DkTHTwYP5X3kBJLa3xN7ub6J4eg==}
    engines: {node: '>=14'}
    peerDependencies:
      '@opentelemetry/api': '>=1.0.0 <1.5.0'
    dependencies:
      '@opentelemetry/api': 1.4.1
      '@opentelemetry/core': 1.13.0(@opentelemetry/api@1.4.1)
      '@opentelemetry/resources': 1.13.0(@opentelemetry/api@1.4.1)
      '@opentelemetry/semantic-conventions': 1.13.0
    dev: false

  /@opentelemetry/sdk-trace-base@1.15.2(@opentelemetry/api@1.4.1):
    resolution: {integrity: sha512-BEaxGZbWtvnSPchV98qqqqa96AOcb41pjgvhfzDij10tkBhIu9m0Jd6tZ1tJB5ZHfHbTffqYVYE0AOGobec/EQ==}
    engines: {node: '>=14'}
    peerDependencies:
      '@opentelemetry/api': '>=1.0.0 <1.5.0'
    dependencies:
      '@opentelemetry/api': 1.4.1
      '@opentelemetry/core': 1.15.2(@opentelemetry/api@1.4.1)
      '@opentelemetry/resources': 1.15.2(@opentelemetry/api@1.4.1)
      '@opentelemetry/semantic-conventions': 1.15.2
    dev: false

  /@opentelemetry/sdk-trace-node@1.15.2(@opentelemetry/api@1.4.1):
    resolution: {integrity: sha512-5deakfKLCbPpKJRCE2GPI8LBE2LezyvR17y3t37ZI3sbaeogtyxmBaFV+slmG9fN8OaIT+EUsm1QAT1+z59gbQ==}
    engines: {node: '>=14'}
    peerDependencies:
      '@opentelemetry/api': '>=1.0.0 <1.5.0'
    dependencies:
      '@opentelemetry/api': 1.4.1
      '@opentelemetry/context-async-hooks': 1.15.2(@opentelemetry/api@1.4.1)
      '@opentelemetry/core': 1.15.2(@opentelemetry/api@1.4.1)
      '@opentelemetry/propagator-b3': 1.15.2(@opentelemetry/api@1.4.1)
      '@opentelemetry/propagator-jaeger': 1.15.2(@opentelemetry/api@1.4.1)
      '@opentelemetry/sdk-trace-base': 1.15.2(@opentelemetry/api@1.4.1)
      semver: 7.5.4
    dev: false

  /@opentelemetry/semantic-conventions@1.13.0:
    resolution: {integrity: sha512-LMGqfSZkaMQXqewO0o1wvWr/2fQdCh4a3Sqlxka/UsJCe0cfLulh6x2aqnKLnsrSGiCq5rSCwvINd152i0nCqw==}
    engines: {node: '>=14'}
    dev: false

  /@opentelemetry/semantic-conventions@1.15.2:
    resolution: {integrity: sha512-CjbOKwk2s+3xPIMcd5UNYQzsf+v94RczbdNix9/kQh38WiQkM90sUOi3if8eyHFgiBjBjhwXrA7W3ydiSQP9mw==}
    engines: {node: '>=14'}
    dev: false

  /@pkgjs/parseargs@0.11.0:
    resolution: {integrity: sha512-+1VkjdD0QBLPodGrJUeqarH8VAIvQODIbwh9XpP5Syisf7YoQgsJKPNFoqqLQlu+VQ/tVSshMR6loPMn8U+dPg==}
    engines: {node: '>=14'}
    requiresBuild: true
    dev: false
    optional: true

  /@playwright/test@1.38.1:
    resolution: {integrity: sha512-NqRp8XMwj3AK+zKLbZShl0r/9wKgzqI/527bkptKXomtuo+dOjU9NdMASQ8DNC9z9zLOMbG53T4eihYr3XR+BQ==}
    engines: {node: '>=16'}
    hasBin: true
    dependencies:
      playwright: 1.38.1

  /@pm2/agent@2.0.3:
    resolution: {integrity: sha512-xkqqCoTf5VsciMqN0vb9jthW7olVAi4KRFNddCc7ZkeJZ3i8QwZANr4NSH2H5DvseRFHq7MiPspRY/EWAFWWTg==}
    dependencies:
      async: 3.2.5
      chalk: 3.0.0
      dayjs: 1.8.36
      debug: 4.3.4
      eventemitter2: 5.0.1
      fast-json-patch: 3.1.1
      fclone: 1.0.11
      nssocket: 0.6.0
      pm2-axon: 4.0.1
      pm2-axon-rpc: 0.7.1
      proxy-agent: 6.3.1
      semver: 7.5.4
      ws: 7.4.6
    transitivePeerDependencies:
      - bufferutil
      - supports-color
      - utf-8-validate
    dev: true

  /@pm2/io@5.0.2:
    resolution: {integrity: sha512-XAvrNoQPKOyO/jJyCu8jPhLzlyp35MEf7w/carHXmWKddPzeNOFSEpSEqMzPDawsvpxbE+i918cNN+MwgVsStA==}
    engines: {node: '>=6.0'}
    dependencies:
      '@opencensus/core': 0.0.9
      '@opencensus/propagation-b3': 0.0.8
      async: 2.6.4
      debug: 4.3.4
      eventemitter2: 6.4.9
      require-in-the-middle: 5.2.0
      semver: 7.5.4
      shimmer: 1.2.1
      signal-exit: 3.0.7
      tslib: 1.9.3
    transitivePeerDependencies:
      - supports-color
    dev: true

  /@pm2/js-api@0.6.7:
    resolution: {integrity: sha512-jiJUhbdsK+5C4zhPZNnyA3wRI01dEc6a2GhcQ9qI38DyIk+S+C8iC3fGjcjUbt/viLYKPjlAaE+hcT2/JMQPXw==}
    engines: {node: '>=4.0'}
    dependencies:
      async: 2.6.4
      axios: 1.6.7(debug@4.3.4)
      debug: 4.3.4
      eventemitter2: 6.4.9
      ws: 7.5.9
    transitivePeerDependencies:
      - bufferutil
      - supports-color
      - utf-8-validate
    dev: true

  /@pm2/pm2-version-check@1.0.4:
    resolution: {integrity: sha512-SXsM27SGH3yTWKc2fKR4SYNxsmnvuBQ9dd6QHtEWmiZ/VqaOYPAIlS8+vMcn27YLtAEBGvNRSh3TPNvtjZgfqA==}
    dependencies:
      debug: 4.3.4
    transitivePeerDependencies:
      - supports-color
    dev: true

  /@protobufjs/aspromise@1.1.2:
    resolution: {integrity: sha512-j+gKExEuLmKwvz3OgROXtrJ2UG2x8Ch2YZUxahh+s1F2HZ+wAceUNLkvy6zKCPVRkU++ZWQrdxsUeQXmcg4uoQ==}
    dev: false

  /@protobufjs/base64@1.1.2:
    resolution: {integrity: sha512-AZkcAA5vnN/v4PDqKyMR5lx7hZttPDgClv83E//FMNhR2TMcLUhfRUBHCmSl0oi9zMgDDqRUJkSxO3wm85+XLg==}
    dev: false

  /@protobufjs/codegen@2.0.4:
    resolution: {integrity: sha512-YyFaikqM5sH0ziFZCN3xDC7zeGaB/d0IUb9CATugHWbd1FRFwWwt4ld4OYMPWu5a3Xe01mGAULCdqhMlPl29Jg==}
    dev: false

  /@protobufjs/eventemitter@1.1.0:
    resolution: {integrity: sha512-j9ednRT81vYJ9OfVuXG6ERSTdEL1xVsNgqpkxMsbIabzSo3goCjDIveeGv5d03om39ML71RdmrGNjG5SReBP/Q==}
    dev: false

  /@protobufjs/fetch@1.1.0:
    resolution: {integrity: sha512-lljVXpqXebpsijW71PZaCYeIcE5on1w5DlQy5WH6GLbFryLUrBD4932W/E2BSpfRJWseIL4v/KPgBFxDOIdKpQ==}
    dependencies:
      '@protobufjs/aspromise': 1.1.2
      '@protobufjs/inquire': 1.1.0
    dev: false

  /@protobufjs/float@1.0.2:
    resolution: {integrity: sha512-Ddb+kVXlXst9d+R9PfTIxh1EdNkgoRe5tOX6t01f1lYWOvJnSPDBlG241QLzcyPdoNTsblLUdujGSE4RzrTZGQ==}
    dev: false

  /@protobufjs/inquire@1.1.0:
    resolution: {integrity: sha512-kdSefcPdruJiFMVSbn801t4vFK7KB/5gd2fYvrxhuJYg8ILrmn9SKSX2tZdV6V+ksulWqS7aXjBcRXl3wHoD9Q==}
    dev: false

  /@protobufjs/path@1.1.2:
    resolution: {integrity: sha512-6JOcJ5Tm08dOHAbdR3GrvP+yUUfkjG5ePsHYczMFLq3ZmMkAD98cDgcT2iA1lJ9NVwFd4tH/iSSoe44YWkltEA==}
    dev: false

  /@protobufjs/pool@1.1.0:
    resolution: {integrity: sha512-0kELaGSIDBKvcgS4zkjz1PeddatrjYcmMWOlAuAPwAeccUrPHdUqo/J6LiymHHEiJT5NrF1UVwxY14f+fy4WQw==}
    dev: false

  /@protobufjs/utf8@1.1.0:
    resolution: {integrity: sha512-Vvn3zZrhQZkkBE8LSuW3em98c0FwgO4nxzv6OdSxPKJIEKY2bGbHn+mhGIPerzI4twdxaP8/0+06HBpwf345Lw==}
    dev: false

  /@radix-ui/colors@2.1.0:
    resolution: {integrity: sha512-gcBnxjS2u2c6thQz/9K1+Pt2ZYcm5WKU4SLi0emYkRmYbVUw+37rlc5wgLtYOsSsRP9nxVtbJJYj6WVO7UUmZg==}
    dev: false

  /@radix-ui/primitive@1.0.1:
    resolution: {integrity: sha512-yQ8oGX2GVsEYMWGxcovu1uGWPCxV5BFfeeYxqPmuAzUyLT9qmaMXSAhXpb0WrspIeqYzdJpkh2vHModJPgRIaw==}
    dependencies:
      '@babel/runtime': 7.23.9
    dev: false

  /@radix-ui/react-accordion@1.1.2(@types/react-dom@18.2.7)(@types/react@18.2.21)(react-dom@18.2.0)(react@18.2.0):
    resolution: {integrity: sha512-fDG7jcoNKVjSK6yfmuAs0EnPDro0WMXIhMtXdTBWqEioVW206ku+4Lw07e+13lUkFkpoEQ2PdeMIAGpdqEAmDg==}
    peerDependencies:
      '@types/react': '*'
      '@types/react-dom': '*'
      react: ^16.8 || ^17.0 || ^18.0
      react-dom: ^16.8 || ^17.0 || ^18.0
    peerDependenciesMeta:
      '@types/react':
        optional: true
      '@types/react-dom':
        optional: true
    dependencies:
      '@babel/runtime': 7.22.11
      '@radix-ui/primitive': 1.0.1
      '@radix-ui/react-collapsible': 1.0.3(@types/react-dom@18.2.7)(@types/react@18.2.21)(react-dom@18.2.0)(react@18.2.0)
      '@radix-ui/react-collection': 1.0.3(@types/react-dom@18.2.7)(@types/react@18.2.21)(react-dom@18.2.0)(react@18.2.0)
      '@radix-ui/react-compose-refs': 1.0.1(@types/react@18.2.21)(react@18.2.0)
      '@radix-ui/react-context': 1.0.1(@types/react@18.2.21)(react@18.2.0)
      '@radix-ui/react-direction': 1.0.1(@types/react@18.2.21)(react@18.2.0)
      '@radix-ui/react-id': 1.0.1(@types/react@18.2.21)(react@18.2.0)
      '@radix-ui/react-primitive': 1.0.3(@types/react-dom@18.2.7)(@types/react@18.2.21)(react-dom@18.2.0)(react@18.2.0)
      '@radix-ui/react-use-controllable-state': 1.0.1(@types/react@18.2.21)(react@18.2.0)
      '@types/react': 18.2.21
      '@types/react-dom': 18.2.7
      react: 18.2.0
      react-dom: 18.2.0(react@18.2.0)
    dev: false

  /@radix-ui/react-alert-dialog@1.0.4(@types/react-dom@18.2.7)(@types/react@18.2.21)(react-dom@18.2.0)(react@18.2.0):
    resolution: {integrity: sha512-jbfBCRlKYlhbitueOAv7z74PXYeIQmWpKwm3jllsdkw7fGWNkxqP3v0nY9WmOzcPqpQuoorNtvViBgL46n5gVg==}
    peerDependencies:
      '@types/react': '*'
      '@types/react-dom': '*'
      react: ^16.8 || ^17.0 || ^18.0
      react-dom: ^16.8 || ^17.0 || ^18.0
    peerDependenciesMeta:
      '@types/react':
        optional: true
      '@types/react-dom':
        optional: true
    dependencies:
      '@babel/runtime': 7.22.11
      '@radix-ui/primitive': 1.0.1
      '@radix-ui/react-compose-refs': 1.0.1(@types/react@18.2.21)(react@18.2.0)
      '@radix-ui/react-context': 1.0.1(@types/react@18.2.21)(react@18.2.0)
      '@radix-ui/react-dialog': 1.0.4(@types/react-dom@18.2.7)(@types/react@18.2.21)(react-dom@18.2.0)(react@18.2.0)
      '@radix-ui/react-primitive': 1.0.3(@types/react-dom@18.2.7)(@types/react@18.2.21)(react-dom@18.2.0)(react@18.2.0)
      '@radix-ui/react-slot': 1.0.2(@types/react@18.2.21)(react@18.2.0)
      '@types/react': 18.2.21
      '@types/react-dom': 18.2.7
      react: 18.2.0
      react-dom: 18.2.0(react@18.2.0)
    dev: false

  /@radix-ui/react-arrow@1.0.3(@types/react-dom@18.2.7)(@types/react@18.2.21)(react-dom@18.2.0)(react@18.2.0):
    resolution: {integrity: sha512-wSP+pHsB/jQRaL6voubsQ/ZlrGBHHrOjmBnr19hxYgtS0WvAFwZhK2WP/YY5yF9uKECCEEDGxuLxq1NBK51wFA==}
    peerDependencies:
      '@types/react': '*'
      '@types/react-dom': '*'
      react: ^16.8 || ^17.0 || ^18.0
      react-dom: ^16.8 || ^17.0 || ^18.0
    peerDependenciesMeta:
      '@types/react':
        optional: true
      '@types/react-dom':
        optional: true
    dependencies:
      '@babel/runtime': 7.23.9
      '@radix-ui/react-primitive': 1.0.3(@types/react-dom@18.2.7)(@types/react@18.2.21)(react-dom@18.2.0)(react@18.2.0)
      '@types/react': 18.2.21
      '@types/react-dom': 18.2.7
      react: 18.2.0
      react-dom: 18.2.0(react@18.2.0)
    dev: false

  /@radix-ui/react-aspect-ratio@1.0.3(@types/react-dom@18.2.7)(@types/react@18.2.21)(react-dom@18.2.0)(react@18.2.0):
    resolution: {integrity: sha512-fXR5kbMan9oQqMuacfzlGG/SQMcmMlZ4wrvpckv8SgUulD0MMpspxJrxg/Gp/ISV3JfV1AeSWTYK9GvxA4ySwA==}
    peerDependencies:
      '@types/react': '*'
      '@types/react-dom': '*'
      react: ^16.8 || ^17.0 || ^18.0
      react-dom: ^16.8 || ^17.0 || ^18.0
    peerDependenciesMeta:
      '@types/react':
        optional: true
      '@types/react-dom':
        optional: true
    dependencies:
      '@babel/runtime': 7.22.11
      '@radix-ui/react-primitive': 1.0.3(@types/react-dom@18.2.7)(@types/react@18.2.21)(react-dom@18.2.0)(react@18.2.0)
      '@types/react': 18.2.21
      '@types/react-dom': 18.2.7
      react: 18.2.0
      react-dom: 18.2.0(react@18.2.0)
    dev: false

  /@radix-ui/react-avatar@1.0.3(@types/react-dom@18.2.7)(@types/react@18.2.21)(react-dom@18.2.0)(react@18.2.0):
    resolution: {integrity: sha512-9ToF7YNex3Ste45LrAeTlKtONI9yVRt/zOS158iilIkW5K/Apeyb/TUQlcEFTEFvWr8Kzdi2ZYrm1/suiXPajQ==}
    peerDependencies:
      '@types/react': '*'
      '@types/react-dom': '*'
      react: ^16.8 || ^17.0 || ^18.0
      react-dom: ^16.8 || ^17.0 || ^18.0
    peerDependenciesMeta:
      '@types/react':
        optional: true
      '@types/react-dom':
        optional: true
    dependencies:
      '@babel/runtime': 7.22.11
      '@radix-ui/react-context': 1.0.1(@types/react@18.2.21)(react@18.2.0)
      '@radix-ui/react-primitive': 1.0.3(@types/react-dom@18.2.7)(@types/react@18.2.21)(react-dom@18.2.0)(react@18.2.0)
      '@radix-ui/react-use-callback-ref': 1.0.1(@types/react@18.2.21)(react@18.2.0)
      '@radix-ui/react-use-layout-effect': 1.0.1(@types/react@18.2.21)(react@18.2.0)
      '@types/react': 18.2.21
      '@types/react-dom': 18.2.7
      react: 18.2.0
      react-dom: 18.2.0(react@18.2.0)
    dev: false

  /@radix-ui/react-checkbox@1.0.4(@types/react-dom@18.2.7)(@types/react@18.2.21)(react-dom@18.2.0)(react@18.2.0):
    resolution: {integrity: sha512-CBuGQa52aAYnADZVt/KBQzXrwx6TqnlwtcIPGtVt5JkkzQwMOLJjPukimhfKEr4GQNd43C+djUh5Ikopj8pSLg==}
    peerDependencies:
      '@types/react': '*'
      '@types/react-dom': '*'
      react: ^16.8 || ^17.0 || ^18.0
      react-dom: ^16.8 || ^17.0 || ^18.0
    peerDependenciesMeta:
      '@types/react':
        optional: true
      '@types/react-dom':
        optional: true
    dependencies:
      '@babel/runtime': 7.22.11
      '@radix-ui/primitive': 1.0.1
      '@radix-ui/react-compose-refs': 1.0.1(@types/react@18.2.21)(react@18.2.0)
      '@radix-ui/react-context': 1.0.1(@types/react@18.2.21)(react@18.2.0)
      '@radix-ui/react-presence': 1.0.1(@types/react-dom@18.2.7)(@types/react@18.2.21)(react-dom@18.2.0)(react@18.2.0)
      '@radix-ui/react-primitive': 1.0.3(@types/react-dom@18.2.7)(@types/react@18.2.21)(react-dom@18.2.0)(react@18.2.0)
      '@radix-ui/react-use-controllable-state': 1.0.1(@types/react@18.2.21)(react@18.2.0)
      '@radix-ui/react-use-previous': 1.0.1(@types/react@18.2.21)(react@18.2.0)
      '@radix-ui/react-use-size': 1.0.1(@types/react@18.2.21)(react@18.2.0)
      '@types/react': 18.2.21
      '@types/react-dom': 18.2.7
      react: 18.2.0
      react-dom: 18.2.0(react@18.2.0)
    dev: false

  /@radix-ui/react-collapsible@1.0.3(@types/react-dom@18.2.7)(@types/react@18.2.21)(react-dom@18.2.0)(react@18.2.0):
    resolution: {integrity: sha512-UBmVDkmR6IvDsloHVN+3rtx4Mi5TFvylYXpluuv0f37dtaz3H99bp8No0LGXRigVpl3UAT4l9j6bIchh42S/Gg==}
    peerDependencies:
      '@types/react': '*'
      '@types/react-dom': '*'
      react: ^16.8 || ^17.0 || ^18.0
      react-dom: ^16.8 || ^17.0 || ^18.0
    peerDependenciesMeta:
      '@types/react':
        optional: true
      '@types/react-dom':
        optional: true
    dependencies:
      '@babel/runtime': 7.23.9
      '@radix-ui/primitive': 1.0.1
      '@radix-ui/react-compose-refs': 1.0.1(@types/react@18.2.21)(react@18.2.0)
      '@radix-ui/react-context': 1.0.1(@types/react@18.2.21)(react@18.2.0)
      '@radix-ui/react-id': 1.0.1(@types/react@18.2.21)(react@18.2.0)
      '@radix-ui/react-presence': 1.0.1(@types/react-dom@18.2.7)(@types/react@18.2.21)(react-dom@18.2.0)(react@18.2.0)
      '@radix-ui/react-primitive': 1.0.3(@types/react-dom@18.2.7)(@types/react@18.2.21)(react-dom@18.2.0)(react@18.2.0)
      '@radix-ui/react-use-controllable-state': 1.0.1(@types/react@18.2.21)(react@18.2.0)
      '@radix-ui/react-use-layout-effect': 1.0.1(@types/react@18.2.21)(react@18.2.0)
      '@types/react': 18.2.21
      '@types/react-dom': 18.2.7
      react: 18.2.0
      react-dom: 18.2.0(react@18.2.0)
    dev: false

  /@radix-ui/react-collection@1.0.3(@types/react-dom@18.2.7)(@types/react@18.2.21)(react-dom@18.2.0)(react@18.2.0):
    resolution: {integrity: sha512-3SzW+0PW7yBBoQlT8wNcGtaxaD0XSu0uLUFgrtHY08Acx05TaHaOmVLR73c0j/cqpDy53KBMO7s0dx2wmOIDIA==}
    peerDependencies:
      '@types/react': '*'
      '@types/react-dom': '*'
      react: ^16.8 || ^17.0 || ^18.0
      react-dom: ^16.8 || ^17.0 || ^18.0
    peerDependenciesMeta:
      '@types/react':
        optional: true
      '@types/react-dom':
        optional: true
    dependencies:
      '@babel/runtime': 7.23.9
      '@radix-ui/react-compose-refs': 1.0.1(@types/react@18.2.21)(react@18.2.0)
      '@radix-ui/react-context': 1.0.1(@types/react@18.2.21)(react@18.2.0)
      '@radix-ui/react-primitive': 1.0.3(@types/react-dom@18.2.7)(@types/react@18.2.21)(react-dom@18.2.0)(react@18.2.0)
      '@radix-ui/react-slot': 1.0.2(@types/react@18.2.21)(react@18.2.0)
      '@types/react': 18.2.21
      '@types/react-dom': 18.2.7
      react: 18.2.0
      react-dom: 18.2.0(react@18.2.0)
    dev: false

  /@radix-ui/react-compose-refs@1.0.1(@types/react@18.2.21)(react@18.2.0):
    resolution: {integrity: sha512-fDSBgd44FKHa1FRMU59qBMPFcl2PZE+2nmqunj+BWFyYYjnhIDWL2ItDs3rrbJDQOtzt5nIebLCQc4QRfz6LJw==}
    peerDependencies:
      '@types/react': '*'
      react: ^16.8 || ^17.0 || ^18.0
    peerDependenciesMeta:
      '@types/react':
        optional: true
    dependencies:
      '@babel/runtime': 7.23.9
      '@types/react': 18.2.21
      react: 18.2.0
    dev: false

  /@radix-ui/react-context@1.0.1(@types/react@18.2.21)(react@18.2.0):
    resolution: {integrity: sha512-ebbrdFoYTcuZ0v4wG5tedGnp9tzcV8awzsxYph7gXUyvnNLuTIcCk1q17JEbnVhXAKG9oX3KtchwiMIAYp9NLg==}
    peerDependencies:
      '@types/react': '*'
      react: ^16.8 || ^17.0 || ^18.0
    peerDependenciesMeta:
      '@types/react':
        optional: true
    dependencies:
      '@babel/runtime': 7.23.9
      '@types/react': 18.2.21
      react: 18.2.0
    dev: false

  /@radix-ui/react-dialog@1.0.4(@types/react-dom@18.2.7)(@types/react@18.2.21)(react-dom@18.2.0)(react@18.2.0):
    resolution: {integrity: sha512-hJtRy/jPULGQZceSAP2Re6/4NpKo8im6V8P2hUqZsdFiSL8l35kYsw3qbRI6Ay5mQd2+wlLqje770eq+RJ3yZg==}
    peerDependencies:
      '@types/react': '*'
      '@types/react-dom': '*'
      react: ^16.8 || ^17.0 || ^18.0
      react-dom: ^16.8 || ^17.0 || ^18.0
    peerDependenciesMeta:
      '@types/react':
        optional: true
      '@types/react-dom':
        optional: true
    dependencies:
      '@babel/runtime': 7.22.11
      '@radix-ui/primitive': 1.0.1
      '@radix-ui/react-compose-refs': 1.0.1(@types/react@18.2.21)(react@18.2.0)
      '@radix-ui/react-context': 1.0.1(@types/react@18.2.21)(react@18.2.0)
      '@radix-ui/react-dismissable-layer': 1.0.4(@types/react-dom@18.2.7)(@types/react@18.2.21)(react-dom@18.2.0)(react@18.2.0)
      '@radix-ui/react-focus-guards': 1.0.1(@types/react@18.2.21)(react@18.2.0)
      '@radix-ui/react-focus-scope': 1.0.3(@types/react-dom@18.2.7)(@types/react@18.2.21)(react-dom@18.2.0)(react@18.2.0)
      '@radix-ui/react-id': 1.0.1(@types/react@18.2.21)(react@18.2.0)
      '@radix-ui/react-portal': 1.0.3(@types/react-dom@18.2.7)(@types/react@18.2.21)(react-dom@18.2.0)(react@18.2.0)
      '@radix-ui/react-presence': 1.0.1(@types/react-dom@18.2.7)(@types/react@18.2.21)(react-dom@18.2.0)(react@18.2.0)
      '@radix-ui/react-primitive': 1.0.3(@types/react-dom@18.2.7)(@types/react@18.2.21)(react-dom@18.2.0)(react@18.2.0)
      '@radix-ui/react-slot': 1.0.2(@types/react@18.2.21)(react@18.2.0)
      '@radix-ui/react-use-controllable-state': 1.0.1(@types/react@18.2.21)(react@18.2.0)
      '@types/react': 18.2.21
      '@types/react-dom': 18.2.7
      aria-hidden: 1.2.3
      react: 18.2.0
      react-dom: 18.2.0(react@18.2.0)
      react-remove-scroll: 2.5.5(@types/react@18.2.21)(react@18.2.0)
    dev: false

  /@radix-ui/react-dialog@1.0.5(@types/react-dom@18.2.7)(@types/react@18.2.21)(react-dom@18.2.0)(react@18.2.0):
    resolution: {integrity: sha512-GjWJX/AUpB703eEBanuBnIWdIXg6NvJFCXcNlSZk4xdszCdhrJgBoUd1cGk67vFO+WdA2pfI/plOpqz/5GUP6Q==}
    peerDependencies:
      '@types/react': '*'
      '@types/react-dom': '*'
      react: ^16.8 || ^17.0 || ^18.0
      react-dom: ^16.8 || ^17.0 || ^18.0
    peerDependenciesMeta:
      '@types/react':
        optional: true
      '@types/react-dom':
        optional: true
    dependencies:
      '@babel/runtime': 7.22.11
      '@radix-ui/primitive': 1.0.1
      '@radix-ui/react-compose-refs': 1.0.1(@types/react@18.2.21)(react@18.2.0)
      '@radix-ui/react-context': 1.0.1(@types/react@18.2.21)(react@18.2.0)
      '@radix-ui/react-dismissable-layer': 1.0.5(@types/react-dom@18.2.7)(@types/react@18.2.21)(react-dom@18.2.0)(react@18.2.0)
      '@radix-ui/react-focus-guards': 1.0.1(@types/react@18.2.21)(react@18.2.0)
      '@radix-ui/react-focus-scope': 1.0.4(@types/react-dom@18.2.7)(@types/react@18.2.21)(react-dom@18.2.0)(react@18.2.0)
      '@radix-ui/react-id': 1.0.1(@types/react@18.2.21)(react@18.2.0)
      '@radix-ui/react-portal': 1.0.4(@types/react-dom@18.2.7)(@types/react@18.2.21)(react-dom@18.2.0)(react@18.2.0)
      '@radix-ui/react-presence': 1.0.1(@types/react-dom@18.2.7)(@types/react@18.2.21)(react-dom@18.2.0)(react@18.2.0)
      '@radix-ui/react-primitive': 1.0.3(@types/react-dom@18.2.7)(@types/react@18.2.21)(react-dom@18.2.0)(react@18.2.0)
      '@radix-ui/react-slot': 1.0.2(@types/react@18.2.21)(react@18.2.0)
      '@radix-ui/react-use-controllable-state': 1.0.1(@types/react@18.2.21)(react@18.2.0)
      '@types/react': 18.2.21
      '@types/react-dom': 18.2.7
      aria-hidden: 1.2.3
      react: 18.2.0
      react-dom: 18.2.0(react@18.2.0)
      react-remove-scroll: 2.5.5(@types/react@18.2.21)(react@18.2.0)
    dev: false

  /@radix-ui/react-direction@1.0.1(@types/react@18.2.21)(react@18.2.0):
    resolution: {integrity: sha512-RXcvnXgyvYvBEOhCBuddKecVkoMiI10Jcm5cTI7abJRAHYfFxeu+FBQs/DvdxSYucxR5mna0dNsL6QFlds5TMA==}
    peerDependencies:
      '@types/react': '*'
      react: ^16.8 || ^17.0 || ^18.0
    peerDependenciesMeta:
      '@types/react':
        optional: true
    dependencies:
      '@babel/runtime': 7.23.9
      '@types/react': 18.2.21
      react: 18.2.0
    dev: false

  /@radix-ui/react-dismissable-layer@1.0.4(@types/react-dom@18.2.7)(@types/react@18.2.21)(react-dom@18.2.0)(react@18.2.0):
    resolution: {integrity: sha512-7UpBa/RKMoHJYjie1gkF1DlK8l1fdU/VKDpoS3rCCo8YBJR294GwcEHyxHw72yvphJ7ld0AXEcSLAzY2F/WyCg==}
    peerDependencies:
      '@types/react': '*'
      '@types/react-dom': '*'
      react: ^16.8 || ^17.0 || ^18.0
      react-dom: ^16.8 || ^17.0 || ^18.0
    peerDependenciesMeta:
      '@types/react':
        optional: true
      '@types/react-dom':
        optional: true
    dependencies:
      '@babel/runtime': 7.23.9
      '@radix-ui/primitive': 1.0.1
      '@radix-ui/react-compose-refs': 1.0.1(@types/react@18.2.21)(react@18.2.0)
      '@radix-ui/react-primitive': 1.0.3(@types/react-dom@18.2.7)(@types/react@18.2.21)(react-dom@18.2.0)(react@18.2.0)
      '@radix-ui/react-use-callback-ref': 1.0.1(@types/react@18.2.21)(react@18.2.0)
      '@radix-ui/react-use-escape-keydown': 1.0.3(@types/react@18.2.21)(react@18.2.0)
      '@types/react': 18.2.21
      '@types/react-dom': 18.2.7
      react: 18.2.0
      react-dom: 18.2.0(react@18.2.0)
    dev: false

  /@radix-ui/react-dismissable-layer@1.0.5(@types/react-dom@18.2.7)(@types/react@18.2.21)(react-dom@18.2.0)(react@18.2.0):
    resolution: {integrity: sha512-aJeDjQhywg9LBu2t/At58hCvr7pEm0o2Ke1x33B+MhjNmmZ17sy4KImo0KPLgsnc/zN7GPdce8Cnn0SWvwZO7g==}
    peerDependencies:
      '@types/react': '*'
      '@types/react-dom': '*'
      react: ^16.8 || ^17.0 || ^18.0
      react-dom: ^16.8 || ^17.0 || ^18.0
    peerDependenciesMeta:
      '@types/react':
        optional: true
      '@types/react-dom':
        optional: true
    dependencies:
      '@babel/runtime': 7.23.9
      '@radix-ui/primitive': 1.0.1
      '@radix-ui/react-compose-refs': 1.0.1(@types/react@18.2.21)(react@18.2.0)
      '@radix-ui/react-primitive': 1.0.3(@types/react-dom@18.2.7)(@types/react@18.2.21)(react-dom@18.2.0)(react@18.2.0)
      '@radix-ui/react-use-callback-ref': 1.0.1(@types/react@18.2.21)(react@18.2.0)
      '@radix-ui/react-use-escape-keydown': 1.0.3(@types/react@18.2.21)(react@18.2.0)
      '@types/react': 18.2.21
      '@types/react-dom': 18.2.7
      react: 18.2.0
      react-dom: 18.2.0(react@18.2.0)
    dev: false

  /@radix-ui/react-focus-guards@1.0.1(@types/react@18.2.21)(react@18.2.0):
    resolution: {integrity: sha512-Rect2dWbQ8waGzhMavsIbmSVCgYxkXLxxR3ZvCX79JOglzdEy4JXMb98lq4hPxUbLr77nP0UOGf4rcMU+s1pUA==}
    peerDependencies:
      '@types/react': '*'
      react: ^16.8 || ^17.0 || ^18.0
    peerDependenciesMeta:
      '@types/react':
        optional: true
    dependencies:
      '@babel/runtime': 7.23.9
      '@types/react': 18.2.21
      react: 18.2.0
    dev: false

  /@radix-ui/react-focus-scope@1.0.3(@types/react-dom@18.2.7)(@types/react@18.2.21)(react-dom@18.2.0)(react@18.2.0):
    resolution: {integrity: sha512-upXdPfqI4islj2CslyfUBNlaJCPybbqRHAi1KER7Isel9Q2AtSJ0zRBZv8mWQiFXD2nyAJ4BhC3yXgZ6kMBSrQ==}
    peerDependencies:
      '@types/react': '*'
      '@types/react-dom': '*'
      react: ^16.8 || ^17.0 || ^18.0
      react-dom: ^16.8 || ^17.0 || ^18.0
    peerDependenciesMeta:
      '@types/react':
        optional: true
      '@types/react-dom':
        optional: true
    dependencies:
      '@babel/runtime': 7.23.9
      '@radix-ui/react-compose-refs': 1.0.1(@types/react@18.2.21)(react@18.2.0)
      '@radix-ui/react-primitive': 1.0.3(@types/react-dom@18.2.7)(@types/react@18.2.21)(react-dom@18.2.0)(react@18.2.0)
      '@radix-ui/react-use-callback-ref': 1.0.1(@types/react@18.2.21)(react@18.2.0)
      '@types/react': 18.2.21
      '@types/react-dom': 18.2.7
      react: 18.2.0
      react-dom: 18.2.0(react@18.2.0)
    dev: false

  /@radix-ui/react-focus-scope@1.0.4(@types/react-dom@18.2.7)(@types/react@18.2.21)(react-dom@18.2.0)(react@18.2.0):
    resolution: {integrity: sha512-sL04Mgvf+FmyvZeYfNu1EPAaaxD+aw7cYeIB9L9Fvq8+urhltTRaEo5ysKOpHuKPclsZcSUMKlN05x4u+CINpA==}
    peerDependencies:
      '@types/react': '*'
      '@types/react-dom': '*'
      react: ^16.8 || ^17.0 || ^18.0
      react-dom: ^16.8 || ^17.0 || ^18.0
    peerDependenciesMeta:
      '@types/react':
        optional: true
      '@types/react-dom':
        optional: true
    dependencies:
      '@babel/runtime': 7.23.9
      '@radix-ui/react-compose-refs': 1.0.1(@types/react@18.2.21)(react@18.2.0)
      '@radix-ui/react-primitive': 1.0.3(@types/react-dom@18.2.7)(@types/react@18.2.21)(react-dom@18.2.0)(react@18.2.0)
      '@radix-ui/react-use-callback-ref': 1.0.1(@types/react@18.2.21)(react@18.2.0)
      '@types/react': 18.2.21
      '@types/react-dom': 18.2.7
      react: 18.2.0
      react-dom: 18.2.0(react@18.2.0)
    dev: false

  /@radix-ui/react-id@1.0.1(@types/react@18.2.21)(react@18.2.0):
    resolution: {integrity: sha512-tI7sT/kqYp8p96yGWY1OAnLHrqDgzHefRBKQ2YAkBS5ja7QLcZ9Z/uY7bEjPUatf8RomoXM8/1sMj1IJaE5UzQ==}
    peerDependencies:
      '@types/react': '*'
      react: ^16.8 || ^17.0 || ^18.0
    peerDependenciesMeta:
      '@types/react':
        optional: true
    dependencies:
      '@babel/runtime': 7.23.9
      '@radix-ui/react-use-layout-effect': 1.0.1(@types/react@18.2.21)(react@18.2.0)
      '@types/react': 18.2.21
      react: 18.2.0
    dev: false

  /@radix-ui/react-label@2.0.2(@types/react-dom@18.2.7)(@types/react@18.2.21)(react-dom@18.2.0)(react@18.2.0):
    resolution: {integrity: sha512-N5ehvlM7qoTLx7nWPodsPYPgMzA5WM8zZChQg8nyFJKnDO5WHdba1vv5/H6IO5LtJMfD2Q3wh1qHFGNtK0w3bQ==}
    peerDependencies:
      '@types/react': '*'
      '@types/react-dom': '*'
      react: ^16.8 || ^17.0 || ^18.0
      react-dom: ^16.8 || ^17.0 || ^18.0
    peerDependenciesMeta:
      '@types/react':
        optional: true
      '@types/react-dom':
        optional: true
    dependencies:
      '@babel/runtime': 7.22.11
      '@radix-ui/react-primitive': 1.0.3(@types/react-dom@18.2.7)(@types/react@18.2.21)(react-dom@18.2.0)(react@18.2.0)
      '@types/react': 18.2.21
      '@types/react-dom': 18.2.7
      react: 18.2.0
      react-dom: 18.2.0(react@18.2.0)
    dev: false

  /@radix-ui/react-popover@1.0.6(@types/react-dom@18.2.7)(@types/react@18.2.21)(react-dom@18.2.0)(react@18.2.0):
    resolution: {integrity: sha512-cZ4defGpkZ0qTRtlIBzJLSzL6ht7ofhhW4i1+pkemjV1IKXm0wgCRnee154qlV6r9Ttunmh2TNZhMfV2bavUyA==}
    peerDependencies:
      '@types/react': '*'
      '@types/react-dom': '*'
      react: ^16.8 || ^17.0 || ^18.0
      react-dom: ^16.8 || ^17.0 || ^18.0
    peerDependenciesMeta:
      '@types/react':
        optional: true
      '@types/react-dom':
        optional: true
    dependencies:
      '@babel/runtime': 7.22.11
      '@radix-ui/primitive': 1.0.1
      '@radix-ui/react-compose-refs': 1.0.1(@types/react@18.2.21)(react@18.2.0)
      '@radix-ui/react-context': 1.0.1(@types/react@18.2.21)(react@18.2.0)
      '@radix-ui/react-dismissable-layer': 1.0.4(@types/react-dom@18.2.7)(@types/react@18.2.21)(react-dom@18.2.0)(react@18.2.0)
      '@radix-ui/react-focus-guards': 1.0.1(@types/react@18.2.21)(react@18.2.0)
      '@radix-ui/react-focus-scope': 1.0.3(@types/react-dom@18.2.7)(@types/react@18.2.21)(react-dom@18.2.0)(react@18.2.0)
      '@radix-ui/react-id': 1.0.1(@types/react@18.2.21)(react@18.2.0)
      '@radix-ui/react-popper': 1.1.2(@types/react-dom@18.2.7)(@types/react@18.2.21)(react-dom@18.2.0)(react@18.2.0)
      '@radix-ui/react-portal': 1.0.3(@types/react-dom@18.2.7)(@types/react@18.2.21)(react-dom@18.2.0)(react@18.2.0)
      '@radix-ui/react-presence': 1.0.1(@types/react-dom@18.2.7)(@types/react@18.2.21)(react-dom@18.2.0)(react@18.2.0)
      '@radix-ui/react-primitive': 1.0.3(@types/react-dom@18.2.7)(@types/react@18.2.21)(react-dom@18.2.0)(react@18.2.0)
      '@radix-ui/react-slot': 1.0.2(@types/react@18.2.21)(react@18.2.0)
      '@radix-ui/react-use-controllable-state': 1.0.1(@types/react@18.2.21)(react@18.2.0)
      '@types/react': 18.2.21
      '@types/react-dom': 18.2.7
      aria-hidden: 1.2.3
      react: 18.2.0
      react-dom: 18.2.0(react@18.2.0)
      react-remove-scroll: 2.5.5(@types/react@18.2.21)(react@18.2.0)
    dev: false

  /@radix-ui/react-popper@1.1.2(@types/react-dom@18.2.7)(@types/react@18.2.21)(react-dom@18.2.0)(react@18.2.0):
    resolution: {integrity: sha512-1CnGGfFi/bbqtJZZ0P/NQY20xdG3E0LALJaLUEoKwPLwl6PPPfbeiCqMVQnhoFRAxjJj4RpBRJzDmUgsex2tSg==}
    peerDependencies:
      '@types/react': '*'
      '@types/react-dom': '*'
      react: ^16.8 || ^17.0 || ^18.0
      react-dom: ^16.8 || ^17.0 || ^18.0
    peerDependenciesMeta:
      '@types/react':
        optional: true
      '@types/react-dom':
        optional: true
    dependencies:
      '@babel/runtime': 7.23.9
      '@floating-ui/react-dom': 2.0.2(react-dom@18.2.0)(react@18.2.0)
      '@radix-ui/react-arrow': 1.0.3(@types/react-dom@18.2.7)(@types/react@18.2.21)(react-dom@18.2.0)(react@18.2.0)
      '@radix-ui/react-compose-refs': 1.0.1(@types/react@18.2.21)(react@18.2.0)
      '@radix-ui/react-context': 1.0.1(@types/react@18.2.21)(react@18.2.0)
      '@radix-ui/react-primitive': 1.0.3(@types/react-dom@18.2.7)(@types/react@18.2.21)(react-dom@18.2.0)(react@18.2.0)
      '@radix-ui/react-use-callback-ref': 1.0.1(@types/react@18.2.21)(react@18.2.0)
      '@radix-ui/react-use-layout-effect': 1.0.1(@types/react@18.2.21)(react@18.2.0)
      '@radix-ui/react-use-rect': 1.0.1(@types/react@18.2.21)(react@18.2.0)
      '@radix-ui/react-use-size': 1.0.1(@types/react@18.2.21)(react@18.2.0)
      '@radix-ui/rect': 1.0.1
      '@types/react': 18.2.21
      '@types/react-dom': 18.2.7
      react: 18.2.0
      react-dom: 18.2.0(react@18.2.0)
    dev: false

  /@radix-ui/react-portal@1.0.3(@types/react-dom@18.2.7)(@types/react@18.2.21)(react-dom@18.2.0)(react@18.2.0):
    resolution: {integrity: sha512-xLYZeHrWoPmA5mEKEfZZevoVRK/Q43GfzRXkWV6qawIWWK8t6ifIiLQdd7rmQ4Vk1bmI21XhqF9BN3jWf+phpA==}
    peerDependencies:
      '@types/react': '*'
      '@types/react-dom': '*'
      react: ^16.8 || ^17.0 || ^18.0
      react-dom: ^16.8 || ^17.0 || ^18.0
    peerDependenciesMeta:
      '@types/react':
        optional: true
      '@types/react-dom':
        optional: true
    dependencies:
      '@babel/runtime': 7.23.9
      '@radix-ui/react-primitive': 1.0.3(@types/react-dom@18.2.7)(@types/react@18.2.21)(react-dom@18.2.0)(react@18.2.0)
      '@types/react': 18.2.21
      '@types/react-dom': 18.2.7
      react: 18.2.0
      react-dom: 18.2.0(react@18.2.0)
    dev: false

  /@radix-ui/react-portal@1.0.4(@types/react-dom@18.2.7)(@types/react@18.2.21)(react-dom@18.2.0)(react@18.2.0):
    resolution: {integrity: sha512-Qki+C/EuGUVCQTOTD5vzJzJuMUlewbzuKyUy+/iHM2uwGiru9gZeBJtHAPKAEkB5KWGi9mP/CHKcY0wt1aW45Q==}
    peerDependencies:
      '@types/react': '*'
      '@types/react-dom': '*'
      react: ^16.8 || ^17.0 || ^18.0
      react-dom: ^16.8 || ^17.0 || ^18.0
    peerDependenciesMeta:
      '@types/react':
        optional: true
      '@types/react-dom':
        optional: true
    dependencies:
      '@babel/runtime': 7.23.9
      '@radix-ui/react-primitive': 1.0.3(@types/react-dom@18.2.7)(@types/react@18.2.21)(react-dom@18.2.0)(react@18.2.0)
      '@types/react': 18.2.21
      '@types/react-dom': 18.2.7
      react: 18.2.0
      react-dom: 18.2.0(react@18.2.0)
    dev: false

  /@radix-ui/react-presence@1.0.1(@types/react-dom@18.2.7)(@types/react@18.2.21)(react-dom@18.2.0)(react@18.2.0):
    resolution: {integrity: sha512-UXLW4UAbIY5ZjcvzjfRFo5gxva8QirC9hF7wRE4U5gz+TP0DbRk+//qyuAQ1McDxBt1xNMBTaciFGvEmJvAZCg==}
    peerDependencies:
      '@types/react': '*'
      '@types/react-dom': '*'
      react: ^16.8 || ^17.0 || ^18.0
      react-dom: ^16.8 || ^17.0 || ^18.0
    peerDependenciesMeta:
      '@types/react':
        optional: true
      '@types/react-dom':
        optional: true
    dependencies:
      '@babel/runtime': 7.23.9
      '@radix-ui/react-compose-refs': 1.0.1(@types/react@18.2.21)(react@18.2.0)
      '@radix-ui/react-use-layout-effect': 1.0.1(@types/react@18.2.21)(react@18.2.0)
      '@types/react': 18.2.21
      '@types/react-dom': 18.2.7
      react: 18.2.0
      react-dom: 18.2.0(react@18.2.0)
    dev: false

  /@radix-ui/react-primitive@1.0.3(@types/react-dom@18.2.7)(@types/react@18.2.21)(react-dom@18.2.0)(react@18.2.0):
    resolution: {integrity: sha512-yi58uVyoAcK/Nq1inRY56ZSjKypBNKTa/1mcL8qdl6oJeEaDbOldlzrGn7P6Q3Id5d+SYNGc5AJgc4vGhjs5+g==}
    peerDependencies:
      '@types/react': '*'
      '@types/react-dom': '*'
      react: ^16.8 || ^17.0 || ^18.0
      react-dom: ^16.8 || ^17.0 || ^18.0
    peerDependenciesMeta:
      '@types/react':
        optional: true
      '@types/react-dom':
        optional: true
    dependencies:
      '@babel/runtime': 7.23.9
      '@radix-ui/react-slot': 1.0.2(@types/react@18.2.21)(react@18.2.0)
      '@types/react': 18.2.21
      '@types/react-dom': 18.2.7
      react: 18.2.0
      react-dom: 18.2.0(react@18.2.0)
    dev: false

  /@radix-ui/react-radio-group@1.1.3(@types/react-dom@18.2.7)(@types/react@18.2.21)(react-dom@18.2.0)(react@18.2.0):
    resolution: {integrity: sha512-x+yELayyefNeKeTx4fjK6j99Fs6c4qKm3aY38G3swQVTN6xMpsrbigC0uHs2L//g8q4qR7qOcww8430jJmi2ag==}
    peerDependencies:
      '@types/react': '*'
      '@types/react-dom': '*'
      react: ^16.8 || ^17.0 || ^18.0
      react-dom: ^16.8 || ^17.0 || ^18.0
    peerDependenciesMeta:
      '@types/react':
        optional: true
      '@types/react-dom':
        optional: true
    dependencies:
      '@babel/runtime': 7.22.11
      '@radix-ui/primitive': 1.0.1
      '@radix-ui/react-compose-refs': 1.0.1(@types/react@18.2.21)(react@18.2.0)
      '@radix-ui/react-context': 1.0.1(@types/react@18.2.21)(react@18.2.0)
      '@radix-ui/react-direction': 1.0.1(@types/react@18.2.21)(react@18.2.0)
      '@radix-ui/react-presence': 1.0.1(@types/react-dom@18.2.7)(@types/react@18.2.21)(react-dom@18.2.0)(react@18.2.0)
      '@radix-ui/react-primitive': 1.0.3(@types/react-dom@18.2.7)(@types/react@18.2.21)(react-dom@18.2.0)(react@18.2.0)
      '@radix-ui/react-roving-focus': 1.0.4(@types/react-dom@18.2.7)(@types/react@18.2.21)(react-dom@18.2.0)(react@18.2.0)
      '@radix-ui/react-use-controllable-state': 1.0.1(@types/react@18.2.21)(react@18.2.0)
      '@radix-ui/react-use-previous': 1.0.1(@types/react@18.2.21)(react@18.2.0)
      '@radix-ui/react-use-size': 1.0.1(@types/react@18.2.21)(react@18.2.0)
      '@types/react': 18.2.21
      '@types/react-dom': 18.2.7
      react: 18.2.0
      react-dom: 18.2.0(react@18.2.0)
    dev: false

  /@radix-ui/react-roving-focus@1.0.4(@types/react-dom@18.2.7)(@types/react@18.2.21)(react-dom@18.2.0)(react@18.2.0):
    resolution: {integrity: sha512-2mUg5Mgcu001VkGy+FfzZyzbmuUWzgWkj3rvv4yu+mLw03+mTzbxZHvfcGyFp2b8EkQeMkpRQ5FiA2Vr2O6TeQ==}
    peerDependencies:
      '@types/react': '*'
      '@types/react-dom': '*'
      react: ^16.8 || ^17.0 || ^18.0
      react-dom: ^16.8 || ^17.0 || ^18.0
    peerDependenciesMeta:
      '@types/react':
        optional: true
      '@types/react-dom':
        optional: true
    dependencies:
      '@babel/runtime': 7.23.9
      '@radix-ui/primitive': 1.0.1
      '@radix-ui/react-collection': 1.0.3(@types/react-dom@18.2.7)(@types/react@18.2.21)(react-dom@18.2.0)(react@18.2.0)
      '@radix-ui/react-compose-refs': 1.0.1(@types/react@18.2.21)(react@18.2.0)
      '@radix-ui/react-context': 1.0.1(@types/react@18.2.21)(react@18.2.0)
      '@radix-ui/react-direction': 1.0.1(@types/react@18.2.21)(react@18.2.0)
      '@radix-ui/react-id': 1.0.1(@types/react@18.2.21)(react@18.2.0)
      '@radix-ui/react-primitive': 1.0.3(@types/react-dom@18.2.7)(@types/react@18.2.21)(react-dom@18.2.0)(react@18.2.0)
      '@radix-ui/react-use-callback-ref': 1.0.1(@types/react@18.2.21)(react@18.2.0)
      '@radix-ui/react-use-controllable-state': 1.0.1(@types/react@18.2.21)(react@18.2.0)
      '@types/react': 18.2.21
      '@types/react-dom': 18.2.7
      react: 18.2.0
      react-dom: 18.2.0(react@18.2.0)
    dev: false

  /@radix-ui/react-slot@1.0.2(@types/react@18.2.21)(react@18.2.0):
    resolution: {integrity: sha512-YeTpuq4deV+6DusvVUW4ivBgnkHwECUu0BiN43L5UCDFgdhsRUWAghhTF5MbvNTPzmiFOx90asDSUjWuCNapwg==}
    peerDependencies:
      '@types/react': '*'
      react: ^16.8 || ^17.0 || ^18.0
    peerDependenciesMeta:
      '@types/react':
        optional: true
    dependencies:
      '@babel/runtime': 7.23.9
      '@radix-ui/react-compose-refs': 1.0.1(@types/react@18.2.21)(react@18.2.0)
      '@types/react': 18.2.21
      react: 18.2.0
    dev: false

  /@radix-ui/react-switch@1.0.3(@types/react-dom@18.2.7)(@types/react@18.2.21)(react-dom@18.2.0)(react@18.2.0):
    resolution: {integrity: sha512-mxm87F88HyHztsI7N+ZUmEoARGkC22YVW5CaC+Byc+HRpuvCrOBPTAnXgf+tZ/7i0Sg/eOePGdMhUKhPaQEqow==}
    peerDependencies:
      '@types/react': '*'
      '@types/react-dom': '*'
      react: ^16.8 || ^17.0 || ^18.0
      react-dom: ^16.8 || ^17.0 || ^18.0
    peerDependenciesMeta:
      '@types/react':
        optional: true
      '@types/react-dom':
        optional: true
    dependencies:
      '@babel/runtime': 7.22.11
      '@radix-ui/primitive': 1.0.1
      '@radix-ui/react-compose-refs': 1.0.1(@types/react@18.2.21)(react@18.2.0)
      '@radix-ui/react-context': 1.0.1(@types/react@18.2.21)(react@18.2.0)
      '@radix-ui/react-primitive': 1.0.3(@types/react-dom@18.2.7)(@types/react@18.2.21)(react-dom@18.2.0)(react@18.2.0)
      '@radix-ui/react-use-controllable-state': 1.0.1(@types/react@18.2.21)(react@18.2.0)
      '@radix-ui/react-use-previous': 1.0.1(@types/react@18.2.21)(react@18.2.0)
      '@radix-ui/react-use-size': 1.0.1(@types/react@18.2.21)(react@18.2.0)
      '@types/react': 18.2.21
      '@types/react-dom': 18.2.7
      react: 18.2.0
      react-dom: 18.2.0(react@18.2.0)
    dev: false

  /@radix-ui/react-tabs@1.0.4(@types/react-dom@18.2.7)(@types/react@18.2.21)(react-dom@18.2.0)(react@18.2.0):
    resolution: {integrity: sha512-egZfYY/+wRNCflXNHx+dePvnz9FbmssDTJBtgRfDY7e8SE5oIo3Py2eCB1ckAbh1Q7cQ/6yJZThJ++sgbxibog==}
    peerDependencies:
      '@types/react': '*'
      '@types/react-dom': '*'
      react: ^16.8 || ^17.0 || ^18.0
      react-dom: ^16.8 || ^17.0 || ^18.0
    peerDependenciesMeta:
      '@types/react':
        optional: true
      '@types/react-dom':
        optional: true
    dependencies:
      '@babel/runtime': 7.22.11
      '@radix-ui/primitive': 1.0.1
      '@radix-ui/react-context': 1.0.1(@types/react@18.2.21)(react@18.2.0)
      '@radix-ui/react-direction': 1.0.1(@types/react@18.2.21)(react@18.2.0)
      '@radix-ui/react-id': 1.0.1(@types/react@18.2.21)(react@18.2.0)
      '@radix-ui/react-presence': 1.0.1(@types/react-dom@18.2.7)(@types/react@18.2.21)(react-dom@18.2.0)(react@18.2.0)
      '@radix-ui/react-primitive': 1.0.3(@types/react-dom@18.2.7)(@types/react@18.2.21)(react-dom@18.2.0)(react@18.2.0)
      '@radix-ui/react-roving-focus': 1.0.4(@types/react-dom@18.2.7)(@types/react@18.2.21)(react-dom@18.2.0)(react@18.2.0)
      '@radix-ui/react-use-controllable-state': 1.0.1(@types/react@18.2.21)(react@18.2.0)
      '@types/react': 18.2.21
      '@types/react-dom': 18.2.7
      react: 18.2.0
      react-dom: 18.2.0(react@18.2.0)
    dev: false

  /@radix-ui/react-tooltip@1.0.6(@types/react-dom@18.2.7)(@types/react@18.2.21)(react-dom@18.2.0)(react@18.2.0):
    resolution: {integrity: sha512-DmNFOiwEc2UDigsYj6clJENma58OelxD24O4IODoZ+3sQc3Zb+L8w1EP+y9laTuKCLAysPw4fD6/v0j4KNV8rg==}
    peerDependencies:
      '@types/react': '*'
      '@types/react-dom': '*'
      react: ^16.8 || ^17.0 || ^18.0
      react-dom: ^16.8 || ^17.0 || ^18.0
    peerDependenciesMeta:
      '@types/react':
        optional: true
      '@types/react-dom':
        optional: true
    dependencies:
      '@babel/runtime': 7.22.11
      '@radix-ui/primitive': 1.0.1
      '@radix-ui/react-compose-refs': 1.0.1(@types/react@18.2.21)(react@18.2.0)
      '@radix-ui/react-context': 1.0.1(@types/react@18.2.21)(react@18.2.0)
      '@radix-ui/react-dismissable-layer': 1.0.4(@types/react-dom@18.2.7)(@types/react@18.2.21)(react-dom@18.2.0)(react@18.2.0)
      '@radix-ui/react-id': 1.0.1(@types/react@18.2.21)(react@18.2.0)
      '@radix-ui/react-popper': 1.1.2(@types/react-dom@18.2.7)(@types/react@18.2.21)(react-dom@18.2.0)(react@18.2.0)
      '@radix-ui/react-portal': 1.0.3(@types/react-dom@18.2.7)(@types/react@18.2.21)(react-dom@18.2.0)(react@18.2.0)
      '@radix-ui/react-presence': 1.0.1(@types/react-dom@18.2.7)(@types/react@18.2.21)(react-dom@18.2.0)(react@18.2.0)
      '@radix-ui/react-primitive': 1.0.3(@types/react-dom@18.2.7)(@types/react@18.2.21)(react-dom@18.2.0)(react@18.2.0)
      '@radix-ui/react-slot': 1.0.2(@types/react@18.2.21)(react@18.2.0)
      '@radix-ui/react-use-controllable-state': 1.0.1(@types/react@18.2.21)(react@18.2.0)
      '@radix-ui/react-visually-hidden': 1.0.3(@types/react-dom@18.2.7)(@types/react@18.2.21)(react-dom@18.2.0)(react@18.2.0)
      '@types/react': 18.2.21
      '@types/react-dom': 18.2.7
      react: 18.2.0
      react-dom: 18.2.0(react@18.2.0)
    dev: false

  /@radix-ui/react-use-callback-ref@1.0.1(@types/react@18.2.21)(react@18.2.0):
    resolution: {integrity: sha512-D94LjX4Sp0xJFVaoQOd3OO9k7tpBYNOXdVhkltUbGv2Qb9OXdrg/CpsjlZv7ia14Sylv398LswWBVVu5nqKzAQ==}
    peerDependencies:
      '@types/react': '*'
      react: ^16.8 || ^17.0 || ^18.0
    peerDependenciesMeta:
      '@types/react':
        optional: true
    dependencies:
      '@babel/runtime': 7.23.9
      '@types/react': 18.2.21
      react: 18.2.0
    dev: false

  /@radix-ui/react-use-controllable-state@1.0.1(@types/react@18.2.21)(react@18.2.0):
    resolution: {integrity: sha512-Svl5GY5FQeN758fWKrjM6Qb7asvXeiZltlT4U2gVfl8Gx5UAv2sMR0LWo8yhsIZh2oQ0eFdZ59aoOOMV7b47VA==}
    peerDependencies:
      '@types/react': '*'
      react: ^16.8 || ^17.0 || ^18.0
    peerDependenciesMeta:
      '@types/react':
        optional: true
    dependencies:
      '@babel/runtime': 7.23.9
      '@radix-ui/react-use-callback-ref': 1.0.1(@types/react@18.2.21)(react@18.2.0)
      '@types/react': 18.2.21
      react: 18.2.0
    dev: false

  /@radix-ui/react-use-escape-keydown@1.0.3(@types/react@18.2.21)(react@18.2.0):
    resolution: {integrity: sha512-vyL82j40hcFicA+M4Ex7hVkB9vHgSse1ZWomAqV2Je3RleKGO5iM8KMOEtfoSB0PnIelMd2lATjTGMYqN5ylTg==}
    peerDependencies:
      '@types/react': '*'
      react: ^16.8 || ^17.0 || ^18.0
    peerDependenciesMeta:
      '@types/react':
        optional: true
    dependencies:
      '@babel/runtime': 7.23.9
      '@radix-ui/react-use-callback-ref': 1.0.1(@types/react@18.2.21)(react@18.2.0)
      '@types/react': 18.2.21
      react: 18.2.0
    dev: false

  /@radix-ui/react-use-layout-effect@1.0.1(@types/react@18.2.21)(react@18.2.0):
    resolution: {integrity: sha512-v/5RegiJWYdoCvMnITBkNNx6bCj20fiaJnWtRkU18yITptraXjffz5Qbn05uOiQnOvi+dbkznkoaMltz1GnszQ==}
    peerDependencies:
      '@types/react': '*'
      react: ^16.8 || ^17.0 || ^18.0
    peerDependenciesMeta:
      '@types/react':
        optional: true
    dependencies:
      '@babel/runtime': 7.23.9
      '@types/react': 18.2.21
      react: 18.2.0
    dev: false

  /@radix-ui/react-use-previous@1.0.1(@types/react@18.2.21)(react@18.2.0):
    resolution: {integrity: sha512-cV5La9DPwiQ7S0gf/0qiD6YgNqM5Fk97Kdrlc5yBcrF3jyEZQwm7vYFqMo4IfeHgJXsRaMvLABFtd0OVEmZhDw==}
    peerDependencies:
      '@types/react': '*'
      react: ^16.8 || ^17.0 || ^18.0
    peerDependenciesMeta:
      '@types/react':
        optional: true
    dependencies:
      '@babel/runtime': 7.23.9
      '@types/react': 18.2.21
      react: 18.2.0
    dev: false

  /@radix-ui/react-use-rect@1.0.1(@types/react@18.2.21)(react@18.2.0):
    resolution: {integrity: sha512-Cq5DLuSiuYVKNU8orzJMbl15TXilTnJKUCltMVQg53BQOF1/C5toAaGrowkgksdBQ9H+SRL23g0HDmg9tvmxXw==}
    peerDependencies:
      '@types/react': '*'
      react: ^16.8 || ^17.0 || ^18.0
    peerDependenciesMeta:
      '@types/react':
        optional: true
    dependencies:
      '@babel/runtime': 7.23.9
      '@radix-ui/rect': 1.0.1
      '@types/react': 18.2.21
      react: 18.2.0
    dev: false

  /@radix-ui/react-use-size@1.0.1(@types/react@18.2.21)(react@18.2.0):
    resolution: {integrity: sha512-ibay+VqrgcaI6veAojjofPATwledXiSmX+C0KrBk/xgpX9rBzPV3OsfwlhQdUOFbh+LKQorLYT+xTXW9V8yd0g==}
    peerDependencies:
      '@types/react': '*'
      react: ^16.8 || ^17.0 || ^18.0
    peerDependenciesMeta:
      '@types/react':
        optional: true
    dependencies:
      '@babel/runtime': 7.23.9
      '@radix-ui/react-use-layout-effect': 1.0.1(@types/react@18.2.21)(react@18.2.0)
      '@types/react': 18.2.21
      react: 18.2.0
    dev: false

  /@radix-ui/react-visually-hidden@1.0.3(@types/react-dom@18.2.7)(@types/react@18.2.21)(react-dom@18.2.0)(react@18.2.0):
    resolution: {integrity: sha512-D4w41yN5YRKtu464TLnByKzMDG/JlMPHtfZgQAu9v6mNakUqGUI9vUrfQKz8NK41VMm/xbZbh76NUTVtIYqOMA==}
    peerDependencies:
      '@types/react': '*'
      '@types/react-dom': '*'
      react: ^16.8 || ^17.0 || ^18.0
      react-dom: ^16.8 || ^17.0 || ^18.0
    peerDependenciesMeta:
      '@types/react':
        optional: true
      '@types/react-dom':
        optional: true
    dependencies:
      '@babel/runtime': 7.22.11
      '@radix-ui/react-primitive': 1.0.3(@types/react-dom@18.2.7)(@types/react@18.2.21)(react-dom@18.2.0)(react@18.2.0)
      '@types/react': 18.2.21
      '@types/react-dom': 18.2.7
      react: 18.2.0
      react-dom: 18.2.0(react@18.2.0)
    dev: false

  /@radix-ui/rect@1.0.1:
    resolution: {integrity: sha512-fyrgCaedtvMg9NK3en0pnOYJdtfwxUcNolezkNPUsoX57X8oQk+NkqcvzHXD2uKNij6GXmWU9NDru2IWjrO4BQ==}
    dependencies:
      '@babel/runtime': 7.23.9
    dev: false

  /@react-aria/breadcrumbs@3.5.4(react@18.2.0):
    resolution: {integrity: sha512-CtBAL7xDDHXpZvmglhEYbNAXeoXNl4Ke+Rwn2WTHVr9blry3P17IL4Elou5QAkyzI2GNHnXUs9K6lzX/uLv+kQ==}
    peerDependencies:
      react: ^16.8.0 || ^17.0.0-rc.1 || ^18.0.0
    dependencies:
      '@react-aria/i18n': 3.8.1(react@18.2.0)
      '@react-aria/interactions': 3.17.0(react@18.2.0)
      '@react-aria/link': 3.5.3(react@18.2.0)
      '@react-aria/utils': 3.19.0(react@18.2.0)
      '@react-types/breadcrumbs': 3.6.1(react@18.2.0)
      '@react-types/shared': 3.19.0(react@18.2.0)
      '@swc/helpers': 0.5.1
      react: 18.2.0
    dev: false

  /@react-aria/button@3.8.1(react@18.2.0):
    resolution: {integrity: sha512-igxZ871An3Clpmpw+beN8F792NfEnEaLRAZ4jITtC/FdzwQwRM7eCu/ZEaqpNtbUtruAmYhafnG/2uCkKhTpTw==}
    peerDependencies:
      react: ^16.8.0 || ^17.0.0-rc.1 || ^18.0.0
    dependencies:
      '@react-aria/focus': 3.14.0(react@18.2.0)
      '@react-aria/interactions': 3.17.0(react@18.2.0)
      '@react-aria/utils': 3.19.0(react@18.2.0)
      '@react-stately/toggle': 3.6.1(react@18.2.0)
      '@react-types/button': 3.7.4(react@18.2.0)
      '@react-types/shared': 3.19.0(react@18.2.0)
      '@swc/helpers': 0.5.1
      react: 18.2.0
    dev: false

  /@react-aria/calendar@3.4.1(react-dom@18.2.0)(react@18.2.0):
    resolution: {integrity: sha512-mXz4v0iSPtPX9SR6LaIzSAE5n2blCujaQ+EiM6G91TM3S7BsHqyELiJcV/ucDD7ncr6ovJpm1JsLFOOAn44YTQ==}
    peerDependencies:
      react: ^16.8.0 || ^17.0.0-rc.1 || ^18.0.0
      react-dom: ^16.8.0 || ^17.0.0-rc.1 || ^18.0.0
    dependencies:
      '@internationalized/date': 3.4.0
      '@react-aria/i18n': 3.8.1(react@18.2.0)
      '@react-aria/interactions': 3.17.0(react@18.2.0)
      '@react-aria/live-announcer': 3.3.1
      '@react-aria/utils': 3.19.0(react@18.2.0)
      '@react-stately/calendar': 3.3.1(react@18.2.0)
      '@react-types/button': 3.7.4(react@18.2.0)
      '@react-types/calendar': 3.3.1(react@18.2.0)
      '@react-types/shared': 3.19.0(react@18.2.0)
      '@swc/helpers': 0.5.1
      react: 18.2.0
      react-dom: 18.2.0(react@18.2.0)
    dev: false

  /@react-aria/checkbox@3.10.0(react@18.2.0):
    resolution: {integrity: sha512-1s5jkmag+41Fa2BwoOoM5cRRadDh3N8khgsziuGzD0NqvZLRCtHgDetNlileezFHwOeOWK6zCqDOrYLJhcMi8g==}
    peerDependencies:
      react: ^16.8.0 || ^17.0.0-rc.1 || ^18.0.0
    dependencies:
      '@react-aria/label': 3.6.1(react@18.2.0)
      '@react-aria/toggle': 3.7.0(react@18.2.0)
      '@react-aria/utils': 3.19.0(react@18.2.0)
      '@react-stately/checkbox': 3.4.4(react@18.2.0)
      '@react-stately/toggle': 3.6.1(react@18.2.0)
      '@react-types/checkbox': 3.5.0(react@18.2.0)
      '@react-types/shared': 3.19.0(react@18.2.0)
      '@swc/helpers': 0.5.1
      react: 18.2.0
    dev: false

  /@react-aria/combobox@3.6.3(react-dom@18.2.0)(react@18.2.0):
    resolution: {integrity: sha512-zry8Jh//BrGZ7+qJP3iiFZeb3+EuOjjy6MTmDT3zg60YwGgDArsaSA5s0gopF0fuiOKqlDRCDZ+T3CLyoeOomA==}
    peerDependencies:
      react: ^16.8.0 || ^17.0.0-rc.1 || ^18.0.0
      react-dom: ^16.8.0 || ^17.0.0-rc.1 || ^18.0.0
    dependencies:
      '@react-aria/i18n': 3.8.1(react@18.2.0)
      '@react-aria/interactions': 3.17.0(react@18.2.0)
      '@react-aria/listbox': 3.10.1(react@18.2.0)
      '@react-aria/live-announcer': 3.3.1
      '@react-aria/menu': 3.10.1(react-dom@18.2.0)(react@18.2.0)
      '@react-aria/overlays': 3.16.0(react-dom@18.2.0)(react@18.2.0)
      '@react-aria/selection': 3.16.1(react@18.2.0)
      '@react-aria/textfield': 3.11.0(react@18.2.0)
      '@react-aria/utils': 3.19.0(react@18.2.0)
      '@react-stately/collections': 3.10.0(react@18.2.0)
      '@react-stately/combobox': 3.6.0(react@18.2.0)
      '@react-stately/layout': 3.13.0(react@18.2.0)
      '@react-types/button': 3.7.4(react@18.2.0)
      '@react-types/combobox': 3.7.0(react@18.2.0)
      '@react-types/shared': 3.19.0(react@18.2.0)
      '@swc/helpers': 0.5.1
      react: 18.2.0
      react-dom: 18.2.0(react@18.2.0)
    dev: false

  /@react-aria/datepicker@3.6.0(react-dom@18.2.0)(react@18.2.0):
    resolution: {integrity: sha512-b6LThZJSF9mboFeATUMboTIxSGgW7MjH2vnDZ7UdRQ/ZHZVNX+fjzQ5uOQQ30wJRP44t273jfvxc9OXEMD9CPQ==}
    peerDependencies:
      react: ^16.8.0 || ^17.0.0-rc.1 || ^18.0.0
      react-dom: ^16.8.0 || ^17.0.0-rc.1 || ^18.0.0
    dependencies:
      '@internationalized/date': 3.4.0
      '@internationalized/number': 3.2.1
      '@internationalized/string': 3.1.1
      '@react-aria/focus': 3.14.0(react@18.2.0)
      '@react-aria/i18n': 3.8.1(react@18.2.0)
      '@react-aria/interactions': 3.17.0(react@18.2.0)
      '@react-aria/label': 3.6.1(react@18.2.0)
      '@react-aria/spinbutton': 3.5.1(react-dom@18.2.0)(react@18.2.0)
      '@react-aria/utils': 3.19.0(react@18.2.0)
      '@react-stately/datepicker': 3.6.0(react@18.2.0)
      '@react-types/button': 3.7.4(react@18.2.0)
      '@react-types/calendar': 3.3.1(react@18.2.0)
      '@react-types/datepicker': 3.5.0(react@18.2.0)
      '@react-types/dialog': 3.5.4(react@18.2.0)
      '@react-types/shared': 3.19.0(react@18.2.0)
      '@swc/helpers': 0.5.1
      react: 18.2.0
      react-dom: 18.2.0(react@18.2.0)
    dev: false

  /@react-aria/dialog@3.5.4(react-dom@18.2.0)(react@18.2.0):
    resolution: {integrity: sha512-+YGjX5ygYvFvnRGDy7LVTL2uRCH5VYosMNKn0vyel99SiwHH9d8fdnnJjVvSJ3u8kvoXk22+OnRE2/vEX+G1EA==}
    peerDependencies:
      react: ^16.8.0 || ^17.0.0-rc.1 || ^18.0.0
    dependencies:
      '@react-aria/focus': 3.14.0(react@18.2.0)
      '@react-aria/overlays': 3.16.0(react-dom@18.2.0)(react@18.2.0)
      '@react-aria/utils': 3.19.0(react@18.2.0)
      '@react-stately/overlays': 3.6.1(react@18.2.0)
      '@react-types/dialog': 3.5.4(react@18.2.0)
      '@react-types/shared': 3.19.0(react@18.2.0)
      '@swc/helpers': 0.5.1
      react: 18.2.0
    transitivePeerDependencies:
      - react-dom
    dev: false

  /@react-aria/dnd@3.4.0(react-dom@18.2.0)(react@18.2.0):
    resolution: {integrity: sha512-4KxdC2FXPL/+ZAsv7RVrZ+kC35dxU4yBowdtmZuagTasLSgfuS3SSyY/VRVgQ+Uq8lUgb55u62+km6xc47n7zA==}
    peerDependencies:
      react: ^16.8.0 || ^17.0.0-rc.1 || ^18.0.0
      react-dom: ^16.8.0 || ^17.0.0-rc.1 || ^18.0.0
    dependencies:
      '@internationalized/string': 3.1.1
      '@react-aria/i18n': 3.8.1(react@18.2.0)
      '@react-aria/interactions': 3.17.0(react@18.2.0)
      '@react-aria/live-announcer': 3.3.1
      '@react-aria/overlays': 3.16.0(react-dom@18.2.0)(react@18.2.0)
      '@react-aria/utils': 3.19.0(react@18.2.0)
      '@react-aria/visually-hidden': 3.8.3(react@18.2.0)
      '@react-stately/dnd': 3.2.3(react@18.2.0)
      '@react-types/button': 3.7.4(react@18.2.0)
      '@react-types/shared': 3.19.0(react@18.2.0)
      '@swc/helpers': 0.5.1
      react: 18.2.0
      react-dom: 18.2.0(react@18.2.0)
    dev: false

  /@react-aria/focus@3.14.0(react@18.2.0):
    resolution: {integrity: sha512-Xw7PxLT0Cqcz22OVtTZ8+HvurDogn9/xntzoIbVjpRFWzhlYe5WHnZL+2+gIiKf7EZ18Ma9/QsCnrVnvrky/Kw==}
    peerDependencies:
      react: ^16.8.0 || ^17.0.0-rc.1 || ^18.0.0
    dependencies:
      '@react-aria/interactions': 3.17.0(react@18.2.0)
      '@react-aria/utils': 3.19.0(react@18.2.0)
      '@react-types/shared': 3.19.0(react@18.2.0)
      '@swc/helpers': 0.5.1
      clsx: 1.2.1
      react: 18.2.0
    dev: false

  /@react-aria/grid@3.8.1(react-dom@18.2.0)(react@18.2.0):
    resolution: {integrity: sha512-J/k7i2ZnMgTv3csMIQrIanbb0mWzlokT86QfKDgQpKxIvrPGbdrVJTx99tzJxEzYeXN9w11Jjwjal65rZCs4rQ==}
    peerDependencies:
      react: ^16.8.0 || ^17.0.0-rc.1 || ^18.0.0
      react-dom: ^16.8.0 || ^17.0.0-rc.1 || ^18.0.0
    dependencies:
      '@react-aria/focus': 3.14.0(react@18.2.0)
      '@react-aria/i18n': 3.8.1(react@18.2.0)
      '@react-aria/interactions': 3.17.0(react@18.2.0)
      '@react-aria/live-announcer': 3.3.1
      '@react-aria/selection': 3.16.1(react@18.2.0)
      '@react-aria/utils': 3.19.0(react@18.2.0)
      '@react-stately/collections': 3.10.0(react@18.2.0)
      '@react-stately/grid': 3.8.0(react@18.2.0)
      '@react-stately/selection': 3.13.3(react@18.2.0)
      '@react-stately/virtualizer': 3.6.1(react@18.2.0)
      '@react-types/checkbox': 3.5.0(react@18.2.0)
      '@react-types/grid': 3.2.0(react@18.2.0)
      '@react-types/shared': 3.19.0(react@18.2.0)
      '@swc/helpers': 0.5.1
      react: 18.2.0
      react-dom: 18.2.0(react@18.2.0)
    dev: false

  /@react-aria/gridlist@3.5.1(react-dom@18.2.0)(react@18.2.0):
    resolution: {integrity: sha512-VEyEgOKov3lKizoqHpEUIZD+JzyyH8TK0WzWFo/f6lNvmzbYhnW2ciFmqD5DS3bHxLkoXMFdaiA0/MLofRYbHQ==}
    peerDependencies:
      react: ^16.8.0 || ^17.0.0-rc.1 || ^18.0.0
    dependencies:
      '@react-aria/focus': 3.14.0(react@18.2.0)
      '@react-aria/grid': 3.8.1(react-dom@18.2.0)(react@18.2.0)
      '@react-aria/i18n': 3.8.1(react@18.2.0)
      '@react-aria/interactions': 3.17.0(react@18.2.0)
      '@react-aria/selection': 3.16.1(react@18.2.0)
      '@react-aria/utils': 3.19.0(react@18.2.0)
      '@react-stately/list': 3.9.1(react@18.2.0)
      '@react-types/checkbox': 3.5.0(react@18.2.0)
      '@react-types/shared': 3.19.0(react@18.2.0)
      '@swc/helpers': 0.5.1
      react: 18.2.0
    transitivePeerDependencies:
      - react-dom
    dev: false

  /@react-aria/i18n@3.8.1(react@18.2.0):
    resolution: {integrity: sha512-ftH3saJlhWaHoHEDb/YjYqP8I4/9t4Ksf0D0kvPDRfRcL98DKUSHZD77+EmbjsmzJInzm76qDeEV0FYl4oj7gg==}
    peerDependencies:
      react: ^16.8.0 || ^17.0.0-rc.1 || ^18.0.0
    dependencies:
      '@internationalized/date': 3.4.0
      '@internationalized/message': 3.1.1
      '@internationalized/number': 3.2.1
      '@internationalized/string': 3.1.1
      '@react-aria/ssr': 3.7.1(react@18.2.0)
      '@react-aria/utils': 3.19.0(react@18.2.0)
      '@react-types/shared': 3.19.0(react@18.2.0)
      '@swc/helpers': 0.5.1
      react: 18.2.0
    dev: false

  /@react-aria/interactions@3.17.0(react@18.2.0):
    resolution: {integrity: sha512-v4BI5Nd8gi8s297fHpgjDDXOyufX+FPHJ31rkMwY6X1nR5gtI0+2jNOL4lh7s+cWzszpA0wpwIrKUPGhhLyUjQ==}
    peerDependencies:
      react: ^16.8.0 || ^17.0.0-rc.1 || ^18.0.0
    dependencies:
      '@react-aria/ssr': 3.7.1(react@18.2.0)
      '@react-aria/utils': 3.19.0(react@18.2.0)
      '@react-types/shared': 3.19.0(react@18.2.0)
      '@swc/helpers': 0.5.1
      react: 18.2.0
    dev: false

  /@react-aria/label@3.6.1(react@18.2.0):
    resolution: {integrity: sha512-hR7Qx6q0BjOJi/YG5pI13QTQA/2oaXMYdzDCx4Faz8qaY9CCsLjFpo5pUUwRhNieGmf/nHJq6jiYbJqfaONuTQ==}
    peerDependencies:
      react: ^16.8.0 || ^17.0.0-rc.1 || ^18.0.0
    dependencies:
      '@react-aria/utils': 3.19.0(react@18.2.0)
      '@react-types/label': 3.7.5(react@18.2.0)
      '@react-types/shared': 3.19.0(react@18.2.0)
      '@swc/helpers': 0.5.1
      react: 18.2.0
    dev: false

  /@react-aria/link@3.5.3(react@18.2.0):
    resolution: {integrity: sha512-WGz/s/czlb/+wJUnBfnfaRuvOSiNTaQDTk9QsEEwrTkkYbWo7fMlH5Tc7c0Uxem4UuUblYXKth5SskiKQNWc0w==}
    peerDependencies:
      react: ^16.8.0 || ^17.0.0-rc.1 || ^18.0.0
    dependencies:
      '@react-aria/focus': 3.14.0(react@18.2.0)
      '@react-aria/interactions': 3.17.0(react@18.2.0)
      '@react-aria/utils': 3.19.0(react@18.2.0)
      '@react-types/link': 3.4.4(react@18.2.0)
      '@react-types/shared': 3.19.0(react@18.2.0)
      '@swc/helpers': 0.5.1
      react: 18.2.0
    dev: false

  /@react-aria/listbox@3.10.1(react@18.2.0):
    resolution: {integrity: sha512-hG+f7URcVk7saRG6bemCRaZSNMCg5U51ol/EuoKyHyvd0Vfq/AcsLYrg8vOyRWTsPwjxFtMLItNOZo36KIDs5w==}
    peerDependencies:
      react: ^16.8.0 || ^17.0.0-rc.1 || ^18.0.0
    dependencies:
      '@react-aria/focus': 3.14.0(react@18.2.0)
      '@react-aria/interactions': 3.17.0(react@18.2.0)
      '@react-aria/label': 3.6.1(react@18.2.0)
      '@react-aria/selection': 3.16.1(react@18.2.0)
      '@react-aria/utils': 3.19.0(react@18.2.0)
      '@react-stately/collections': 3.10.0(react@18.2.0)
      '@react-stately/list': 3.9.1(react@18.2.0)
      '@react-types/listbox': 3.4.3(react@18.2.0)
      '@react-types/shared': 3.19.0(react@18.2.0)
      '@swc/helpers': 0.5.1
      react: 18.2.0
    dev: false

  /@react-aria/live-announcer@3.3.1:
    resolution: {integrity: sha512-hsc77U7S16trM86d+peqJCOCQ7/smO1cybgdpOuzXyiwcHQw8RQ4GrXrS37P4Ux/44E9nMZkOwATQRT2aK8+Ew==}
    dependencies:
      '@swc/helpers': 0.5.1
    dev: false

  /@react-aria/menu@3.10.1(react-dom@18.2.0)(react@18.2.0):
    resolution: {integrity: sha512-FOb16XVejZgl4sFpclLvGd2RCvUBwl2bzFdAnss8Nd6Mx+h4m0bPeDT102k9v1Vjo7OGeqzvMyNU/KM4FwUGGA==}
    peerDependencies:
      react: ^16.8.0 || ^17.0.0-rc.1 || ^18.0.0
      react-dom: ^16.8.0 || ^17.0.0-rc.1 || ^18.0.0
    dependencies:
      '@react-aria/focus': 3.14.0(react@18.2.0)
      '@react-aria/i18n': 3.8.1(react@18.2.0)
      '@react-aria/interactions': 3.17.0(react@18.2.0)
      '@react-aria/overlays': 3.16.0(react-dom@18.2.0)(react@18.2.0)
      '@react-aria/selection': 3.16.1(react@18.2.0)
      '@react-aria/utils': 3.19.0(react@18.2.0)
      '@react-stately/collections': 3.10.0(react@18.2.0)
      '@react-stately/menu': 3.5.4(react@18.2.0)
      '@react-stately/tree': 3.7.1(react@18.2.0)
      '@react-types/button': 3.7.4(react@18.2.0)
      '@react-types/menu': 3.9.3(react@18.2.0)
      '@react-types/shared': 3.19.0(react@18.2.0)
      '@swc/helpers': 0.5.1
      react: 18.2.0
      react-dom: 18.2.0(react@18.2.0)
    dev: false

  /@react-aria/meter@3.4.4(react@18.2.0):
    resolution: {integrity: sha512-dbn4Ur/w2PzqO8ChrVfkr+GHqaqbMElQlx0HVVbrHhOS1fCx1CC86bn8h767lhFMvh54Kv9MY2cYuygmVBxP1w==}
    peerDependencies:
      react: ^16.8.0 || ^17.0.0-rc.1 || ^18.0.0
    dependencies:
      '@react-aria/progress': 3.4.4(react@18.2.0)
      '@react-types/meter': 3.3.3(react@18.2.0)
      '@react-types/shared': 3.19.0(react@18.2.0)
      '@swc/helpers': 0.5.1
      react: 18.2.0
    dev: false

  /@react-aria/numberfield@3.7.0(react-dom@18.2.0)(react@18.2.0):
    resolution: {integrity: sha512-vXerG2mCdAM82AHc7ZiMhKxpWHgjnG+YXkBu5wGRYunmg5exj4n5QVFFIAQgCiToCoJp7nhY9d34BclJbmHwrQ==}
    peerDependencies:
      react: ^16.8.0 || ^17.0.0-rc.1 || ^18.0.0
      react-dom: ^16.8.0 || ^17.0.0-rc.1 || ^18.0.0
    dependencies:
      '@react-aria/i18n': 3.8.1(react@18.2.0)
      '@react-aria/interactions': 3.17.0(react@18.2.0)
      '@react-aria/live-announcer': 3.3.1
      '@react-aria/spinbutton': 3.5.1(react-dom@18.2.0)(react@18.2.0)
      '@react-aria/textfield': 3.11.0(react@18.2.0)
      '@react-aria/utils': 3.19.0(react@18.2.0)
      '@react-stately/numberfield': 3.6.0(react@18.2.0)
      '@react-types/button': 3.7.4(react@18.2.0)
      '@react-types/numberfield': 3.5.0(react@18.2.0)
      '@react-types/shared': 3.19.0(react@18.2.0)
      '@react-types/textfield': 3.7.3(react@18.2.0)
      '@swc/helpers': 0.5.1
      react: 18.2.0
      react-dom: 18.2.0(react@18.2.0)
    dev: false

  /@react-aria/overlays@3.16.0(react-dom@18.2.0)(react@18.2.0):
    resolution: {integrity: sha512-jclyCqs1U4XqDA1DAdZaiijKtHLVZ78FV0+IzL4QQfrvzCPC+ba+MC8pe/tw8dMQzXBSnTx/IEqOHu07IwrESQ==}
    peerDependencies:
      react: ^16.8.0 || ^17.0.0-rc.1 || ^18.0.0
      react-dom: ^16.8.0 || ^17.0.0-rc.1 || ^18.0.0
    dependencies:
      '@react-aria/focus': 3.14.0(react@18.2.0)
      '@react-aria/i18n': 3.8.1(react@18.2.0)
      '@react-aria/interactions': 3.17.0(react@18.2.0)
      '@react-aria/ssr': 3.7.1(react@18.2.0)
      '@react-aria/utils': 3.19.0(react@18.2.0)
      '@react-aria/visually-hidden': 3.8.3(react@18.2.0)
      '@react-stately/overlays': 3.6.1(react@18.2.0)
      '@react-types/button': 3.7.4(react@18.2.0)
      '@react-types/overlays': 3.8.1(react@18.2.0)
      '@react-types/shared': 3.19.0(react@18.2.0)
      '@swc/helpers': 0.5.1
      react: 18.2.0
      react-dom: 18.2.0(react@18.2.0)
    dev: false

  /@react-aria/progress@3.4.4(react@18.2.0):
    resolution: {integrity: sha512-k4EBtYcmqw3j/JYJtn+xKPM8/P1uPcFGSBqvwmVdwDknuT/hR1os3wIKm712N/Ubde8hTeeLcaa38HYezSF8BA==}
    peerDependencies:
      react: ^16.8.0 || ^17.0.0-rc.1 || ^18.0.0
    dependencies:
      '@react-aria/i18n': 3.8.1(react@18.2.0)
      '@react-aria/label': 3.6.1(react@18.2.0)
      '@react-aria/utils': 3.19.0(react@18.2.0)
      '@react-types/progress': 3.4.2(react@18.2.0)
      '@react-types/shared': 3.19.0(react@18.2.0)
      '@swc/helpers': 0.5.1
      react: 18.2.0
    dev: false

  /@react-aria/radio@3.7.0(react@18.2.0):
    resolution: {integrity: sha512-ygSr3ow9avO5BNNwm4aL70EwvLHrBbhSVfG1lmP2k5u/2dxn+Pnm3BGMaEriOFiAyAV4nLGUZAjER6GWXfu5cA==}
    peerDependencies:
      react: ^16.8.0 || ^17.0.0-rc.1 || ^18.0.0
    dependencies:
      '@react-aria/focus': 3.14.0(react@18.2.0)
      '@react-aria/i18n': 3.8.1(react@18.2.0)
      '@react-aria/interactions': 3.17.0(react@18.2.0)
      '@react-aria/label': 3.6.1(react@18.2.0)
      '@react-aria/utils': 3.19.0(react@18.2.0)
      '@react-stately/radio': 3.8.3(react@18.2.0)
      '@react-types/radio': 3.5.0(react@18.2.0)
      '@react-types/shared': 3.19.0(react@18.2.0)
      '@swc/helpers': 0.5.1
      react: 18.2.0
    dev: false

  /@react-aria/searchfield@3.5.4(react@18.2.0):
    resolution: {integrity: sha512-0jHQYoqT4OutAXNAsWjVJPwzTgZg5wAXIEuQlJuhdfBrjisbgGrYlSHN3Si7x2quXzvdExVL7e0aWRuu6bjjYg==}
    peerDependencies:
      react: ^16.8.0 || ^17.0.0-rc.1 || ^18.0.0
    dependencies:
      '@react-aria/i18n': 3.8.1(react@18.2.0)
      '@react-aria/interactions': 3.17.0(react@18.2.0)
      '@react-aria/textfield': 3.11.0(react@18.2.0)
      '@react-aria/utils': 3.19.0(react@18.2.0)
      '@react-stately/searchfield': 3.4.4(react@18.2.0)
      '@react-types/button': 3.7.4(react@18.2.0)
      '@react-types/searchfield': 3.4.3(react@18.2.0)
      '@react-types/shared': 3.19.0(react@18.2.0)
      '@swc/helpers': 0.5.1
      react: 18.2.0
    dev: false

  /@react-aria/select@3.12.0(react-dom@18.2.0)(react@18.2.0):
    resolution: {integrity: sha512-2n7NezoR6xfrcfCAmg8hz8+4i4Sci/F5LGoqa6/KlESrMSIRI7FLHNsZV+4qE4dWLvDwtnxG2itIfQad1iAqUQ==}
    peerDependencies:
      react: ^16.8.0 || ^17.0.0-rc.1 || ^18.0.0
      react-dom: ^16.8.0 || ^17.0.0-rc.1 || ^18.0.0
    dependencies:
      '@react-aria/i18n': 3.8.1(react@18.2.0)
      '@react-aria/interactions': 3.17.0(react@18.2.0)
      '@react-aria/label': 3.6.1(react@18.2.0)
      '@react-aria/listbox': 3.10.1(react@18.2.0)
      '@react-aria/menu': 3.10.1(react-dom@18.2.0)(react@18.2.0)
      '@react-aria/selection': 3.16.1(react@18.2.0)
      '@react-aria/utils': 3.19.0(react@18.2.0)
      '@react-aria/visually-hidden': 3.8.3(react@18.2.0)
      '@react-stately/select': 3.5.3(react@18.2.0)
      '@react-types/button': 3.7.4(react@18.2.0)
      '@react-types/select': 3.8.2(react@18.2.0)
      '@react-types/shared': 3.19.0(react@18.2.0)
      '@swc/helpers': 0.5.1
      react: 18.2.0
      react-dom: 18.2.0(react@18.2.0)
    dev: false

  /@react-aria/selection@3.16.1(react@18.2.0):
    resolution: {integrity: sha512-mOoAeNjq23H5p6IaeoyLHavYHRXOuNUlv8xO4OzYxIEnxmAvk4PCgidGLFYrr4sloftUMgTTL3LpCj21ylBS9A==}
    peerDependencies:
      react: ^16.8.0 || ^17.0.0-rc.1 || ^18.0.0
    dependencies:
      '@react-aria/focus': 3.14.0(react@18.2.0)
      '@react-aria/i18n': 3.8.1(react@18.2.0)
      '@react-aria/interactions': 3.17.0(react@18.2.0)
      '@react-aria/utils': 3.19.0(react@18.2.0)
      '@react-stately/collections': 3.10.0(react@18.2.0)
      '@react-stately/selection': 3.13.3(react@18.2.0)
      '@react-types/shared': 3.19.0(react@18.2.0)
      '@swc/helpers': 0.5.1
      react: 18.2.0
    dev: false

  /@react-aria/separator@3.3.4(react@18.2.0):
    resolution: {integrity: sha512-Wb4TJ/PF6Q1yMIKfPM5z+SYwvNRW4RKBzB4oTNAWpSnj8pFimRNXYtyqIowZa67HOPgqzLptqxx6+mAsffCiuQ==}
    peerDependencies:
      react: ^16.8.0 || ^17.0.0-rc.1 || ^18.0.0
    dependencies:
      '@react-aria/utils': 3.19.0(react@18.2.0)
      '@react-types/shared': 3.19.0(react@18.2.0)
      '@swc/helpers': 0.5.1
      react: 18.2.0
    dev: false

  /@react-aria/slider@3.6.0(react@18.2.0):
    resolution: {integrity: sha512-jfFv5q8wX4aAPxoxLcMmBFBUnAdjsryMNLgwN0fosKBLZzshyH9d4WT+Vc4TfVjs5+HHPbGQXeRLo3pgvIJkGQ==}
    peerDependencies:
      react: ^16.8.0 || ^17.0.0-rc.1 || ^18.0.0
    dependencies:
      '@react-aria/focus': 3.14.0(react@18.2.0)
      '@react-aria/i18n': 3.8.1(react@18.2.0)
      '@react-aria/interactions': 3.17.0(react@18.2.0)
      '@react-aria/label': 3.6.1(react@18.2.0)
      '@react-aria/utils': 3.19.0(react@18.2.0)
      '@react-stately/radio': 3.8.3(react@18.2.0)
      '@react-stately/slider': 3.4.1(react@18.2.0)
      '@react-types/radio': 3.5.0(react@18.2.0)
      '@react-types/shared': 3.19.0(react@18.2.0)
      '@react-types/slider': 3.6.0(react@18.2.0)
      '@swc/helpers': 0.5.1
      react: 18.2.0
    dev: false

  /@react-aria/spinbutton@3.5.1(react-dom@18.2.0)(react@18.2.0):
    resolution: {integrity: sha512-VUMPxjt7TEw38kSyqE3A20UlQ5/0GvkeV/Q61tcjdef9vcf9Z+EJ7AKCcqbVLd9wIKYlPaJQ0JMHJrFJ9Mc91g==}
    peerDependencies:
      react: ^16.8.0 || ^17.0.0-rc.1 || ^18.0.0
      react-dom: ^16.8.0 || ^17.0.0-rc.1 || ^18.0.0
    dependencies:
      '@react-aria/i18n': 3.8.1(react@18.2.0)
      '@react-aria/live-announcer': 3.3.1
      '@react-aria/utils': 3.19.0(react@18.2.0)
      '@react-types/button': 3.7.4(react@18.2.0)
      '@react-types/shared': 3.19.0(react@18.2.0)
      '@swc/helpers': 0.5.1
      react: 18.2.0
      react-dom: 18.2.0(react@18.2.0)
    dev: false

  /@react-aria/ssr@3.7.1(react@18.2.0):
    resolution: {integrity: sha512-ovVPSD1WlRpZHt7GI9DqJrWG3OIYS+NXQ9y5HIewMJpSe+jPQmMQfyRmgX4EnvmxSlp0u04Wg/7oItcoSIb/RA==}
    engines: {node: '>= 12'}
    peerDependencies:
      react: ^16.8.0 || ^17.0.0-rc.1 || ^18.0.0
    dependencies:
      '@swc/helpers': 0.5.1
      react: 18.2.0
    dev: false

  /@react-aria/switch@3.5.3(react@18.2.0):
    resolution: {integrity: sha512-3sV78Oa12/aU+M9P7BqUDdp/zm2zZA2QvtLLdxykrH04AJp0hLNBnmaTDXJVaGPPiU0umOB0LWDquA3apkBiBA==}
    peerDependencies:
      react: ^16.8.0 || ^17.0.0-rc.1 || ^18.0.0
    dependencies:
      '@react-aria/toggle': 3.7.0(react@18.2.0)
      '@react-stately/toggle': 3.6.1(react@18.2.0)
      '@react-types/switch': 3.4.0(react@18.2.0)
      '@swc/helpers': 0.5.1
      react: 18.2.0
    dev: false

  /@react-aria/table@3.11.0(react-dom@18.2.0)(react@18.2.0):
    resolution: {integrity: sha512-kPIQWh1dIHFAzl+rzfUGgbpAZGerMwwW0zNvRwcLpBOl/nrOwV5Zg/wuCC5cSdkwgo3SghYbcUaM19teve0UcQ==}
    peerDependencies:
      react: ^16.8.0 || ^17.0.0-rc.1 || ^18.0.0
      react-dom: ^16.8.0 || ^17.0.0-rc.1 || ^18.0.0
    dependencies:
      '@react-aria/focus': 3.14.0(react@18.2.0)
      '@react-aria/grid': 3.8.1(react-dom@18.2.0)(react@18.2.0)
      '@react-aria/i18n': 3.8.1(react@18.2.0)
      '@react-aria/interactions': 3.17.0(react@18.2.0)
      '@react-aria/live-announcer': 3.3.1
      '@react-aria/selection': 3.16.1(react@18.2.0)
      '@react-aria/utils': 3.19.0(react@18.2.0)
      '@react-aria/visually-hidden': 3.8.3(react@18.2.0)
      '@react-stately/collections': 3.10.0(react@18.2.0)
      '@react-stately/flags': 3.0.0
      '@react-stately/table': 3.11.0(react@18.2.0)
      '@react-stately/virtualizer': 3.6.1(react@18.2.0)
      '@react-types/checkbox': 3.5.0(react@18.2.0)
      '@react-types/grid': 3.2.0(react@18.2.0)
      '@react-types/shared': 3.19.0(react@18.2.0)
      '@react-types/table': 3.8.0(react@18.2.0)
      '@swc/helpers': 0.5.1
      react: 18.2.0
      react-dom: 18.2.0(react@18.2.0)
    dev: false

  /@react-aria/tabs@3.6.2(react@18.2.0):
    resolution: {integrity: sha512-FjI0h1Z4TsLOvIODhdDrVLz0O8RAqxDi58DO88CwkdUrWwZspNEpSpHhDarzUT7MlX3X72lsAUwvQLqY1OmaBQ==}
    peerDependencies:
      react: ^16.8.0 || ^17.0.0-rc.1 || ^18.0.0
    dependencies:
      '@react-aria/focus': 3.14.0(react@18.2.0)
      '@react-aria/i18n': 3.8.1(react@18.2.0)
      '@react-aria/interactions': 3.17.0(react@18.2.0)
      '@react-aria/selection': 3.16.1(react@18.2.0)
      '@react-aria/utils': 3.19.0(react@18.2.0)
      '@react-stately/list': 3.9.1(react@18.2.0)
      '@react-stately/tabs': 3.5.1(react@18.2.0)
      '@react-types/shared': 3.19.0(react@18.2.0)
      '@react-types/tabs': 3.3.1(react@18.2.0)
      '@swc/helpers': 0.5.1
      react: 18.2.0
    dev: false

  /@react-aria/tag@3.1.1(react-dom@18.2.0)(react@18.2.0):
    resolution: {integrity: sha512-k7UCmPOWKbE5Vw2Ok2+OcjhISeadXOagGD0mN7rx/25zPLd2KcEnaHhkjnkH7dfLg1356IvzwvMt70Jp28M5kA==}
    peerDependencies:
      react: ^16.8.0 || ^17.0.0-rc.1 || ^18.0.0
    dependencies:
      '@react-aria/gridlist': 3.5.1(react-dom@18.2.0)(react@18.2.0)
      '@react-aria/i18n': 3.8.1(react@18.2.0)
      '@react-aria/interactions': 3.17.0(react@18.2.0)
      '@react-aria/label': 3.6.1(react@18.2.0)
      '@react-aria/selection': 3.16.1(react@18.2.0)
      '@react-aria/utils': 3.19.0(react@18.2.0)
      '@react-stately/list': 3.9.1(react@18.2.0)
      '@react-types/button': 3.7.4(react@18.2.0)
      '@react-types/shared': 3.19.0(react@18.2.0)
      '@swc/helpers': 0.5.1
      react: 18.2.0
    transitivePeerDependencies:
      - react-dom
    dev: false

  /@react-aria/textfield@3.11.0(react@18.2.0):
    resolution: {integrity: sha512-07pHRuWeLmsmciWL8y9azUwcBYi1IBmOT9KxBgLdLK5NLejd7q2uqd0WEEgZkOc48i2KEtMDgBslc4hA+cmHow==}
    peerDependencies:
      react: ^16.8.0 || ^17.0.0-rc.1 || ^18.0.0
    dependencies:
      '@react-aria/focus': 3.14.0(react@18.2.0)
      '@react-aria/label': 3.6.1(react@18.2.0)
      '@react-aria/utils': 3.19.0(react@18.2.0)
      '@react-types/shared': 3.19.0(react@18.2.0)
      '@react-types/textfield': 3.7.3(react@18.2.0)
      '@swc/helpers': 0.5.1
      react: 18.2.0
    dev: false

  /@react-aria/toggle@3.7.0(react@18.2.0):
    resolution: {integrity: sha512-8Rpqolm8dxesyHi03RSmX2MjfHO/YwdhyEpAMMO0nsajjdtZneGzIOXzyjdWCPWwwzahcpwRHOA4qfMiRz+axA==}
    peerDependencies:
      react: ^16.8.0 || ^17.0.0-rc.1 || ^18.0.0
    dependencies:
      '@react-aria/focus': 3.14.0(react@18.2.0)
      '@react-aria/interactions': 3.17.0(react@18.2.0)
      '@react-aria/utils': 3.19.0(react@18.2.0)
      '@react-stately/toggle': 3.6.1(react@18.2.0)
      '@react-types/checkbox': 3.5.0(react@18.2.0)
      '@react-types/shared': 3.19.0(react@18.2.0)
      '@react-types/switch': 3.4.0(react@18.2.0)
      '@swc/helpers': 0.5.1
      react: 18.2.0
    dev: false

  /@react-aria/tooltip@3.6.1(react@18.2.0):
    resolution: {integrity: sha512-CVSmndGXhC5EkkGrKcC8EVdAKCbSLTyJibpojC/8uOCbGIQglq3xCAr68PElNNO8+sFDJ4fp9ZzEeDi0Qyxf0w==}
    peerDependencies:
      react: ^16.8.0 || ^17.0.0-rc.1 || ^18.0.0
    dependencies:
      '@react-aria/focus': 3.14.0(react@18.2.0)
      '@react-aria/interactions': 3.17.0(react@18.2.0)
      '@react-aria/utils': 3.19.0(react@18.2.0)
      '@react-stately/tooltip': 3.4.3(react@18.2.0)
      '@react-types/shared': 3.19.0(react@18.2.0)
      '@react-types/tooltip': 3.4.3(react@18.2.0)
      '@swc/helpers': 0.5.1
      react: 18.2.0
    dev: false

  /@react-aria/utils@3.19.0(react@18.2.0):
    resolution: {integrity: sha512-5GXqTCrUQtr78aiLVHZoeeGPuAxO4lCM+udWbKpSCh5xLfCZ7zFlZV9Q9FS0ea+IQypUcY8ngXCLsf22nSu/yg==}
    peerDependencies:
      react: ^16.8.0 || ^17.0.0-rc.1 || ^18.0.0
    dependencies:
      '@react-aria/ssr': 3.7.1(react@18.2.0)
      '@react-stately/utils': 3.7.0(react@18.2.0)
      '@react-types/shared': 3.19.0(react@18.2.0)
      '@swc/helpers': 0.5.1
      clsx: 1.2.1
      react: 18.2.0
    dev: false

  /@react-aria/visually-hidden@3.8.3(react@18.2.0):
    resolution: {integrity: sha512-Ln3rqUnPF/UiiPjj8Xjc5FIagwNvG16qtAR2Diwnsju+X9o2xeDEZhN/5fg98PxH2JBS3IvtsmMZRzPT9mhpmg==}
    peerDependencies:
      react: ^16.8.0 || ^17.0.0-rc.1 || ^18.0.0
    dependencies:
      '@react-aria/interactions': 3.17.0(react@18.2.0)
      '@react-aria/utils': 3.19.0(react@18.2.0)
      '@react-types/shared': 3.19.0(react@18.2.0)
      '@swc/helpers': 0.5.1
      clsx: 1.2.1
      react: 18.2.0
    dev: false

  /@react-stately/calendar@3.3.1(react@18.2.0):
    resolution: {integrity: sha512-wD5hvdL6Bs8fL2oYkGB/7jGR5Z4ARrrd5uK7T2RwthYguvw95og99A6uUti8ssPGzEkPmJvokds59ov6UmBDdA==}
    peerDependencies:
      react: ^16.8.0 || ^17.0.0-rc.1 || ^18.0.0
    dependencies:
      '@internationalized/date': 3.4.0
      '@react-stately/utils': 3.7.0(react@18.2.0)
      '@react-types/calendar': 3.3.1(react@18.2.0)
      '@react-types/datepicker': 3.5.0(react@18.2.0)
      '@react-types/shared': 3.19.0(react@18.2.0)
      '@swc/helpers': 0.5.1
      react: 18.2.0
    dev: false

  /@react-stately/checkbox@3.4.4(react@18.2.0):
    resolution: {integrity: sha512-TYNod4+4TmS73F+sbKXAMoBH810ZEBdpMfXlNttUCXfVkDXc38W7ucvpQxXPwF+d+ZhGk4DJZsUYqfVPyXXSGg==}
    peerDependencies:
      react: ^16.8.0 || ^17.0.0-rc.1 || ^18.0.0
    dependencies:
      '@react-stately/toggle': 3.6.1(react@18.2.0)
      '@react-stately/utils': 3.7.0(react@18.2.0)
      '@react-types/checkbox': 3.5.0(react@18.2.0)
      '@react-types/shared': 3.19.0(react@18.2.0)
      '@swc/helpers': 0.5.1
      react: 18.2.0
    dev: false

  /@react-stately/collections@3.10.0(react@18.2.0):
    resolution: {integrity: sha512-PyJEFmt9X0kDMF7D4StGnTdXX1hgyUcTXvvXU2fEw6OyXLtmfWFHmFARRtYbuelGKk6clmJojYmIEds0k8jdww==}
    peerDependencies:
      react: ^16.8.0 || ^17.0.0-rc.1 || ^18.0.0
    dependencies:
      '@react-types/shared': 3.19.0(react@18.2.0)
      '@swc/helpers': 0.5.1
      react: 18.2.0
    dev: false

  /@react-stately/combobox@3.6.0(react@18.2.0):
    resolution: {integrity: sha512-TguTMh9hr5GjtT4sKragsiKqer2PXSa2cA/8bPGCox0E9VGNPnYWOYMZ5FXS3FO2OotHxOlbH1LNNKwiE255KQ==}
    peerDependencies:
      react: ^16.8.0 || ^17.0.0-rc.1 || ^18.0.0
    dependencies:
      '@react-stately/collections': 3.10.0(react@18.2.0)
      '@react-stately/list': 3.9.1(react@18.2.0)
      '@react-stately/menu': 3.5.4(react@18.2.0)
      '@react-stately/select': 3.5.3(react@18.2.0)
      '@react-stately/utils': 3.7.0(react@18.2.0)
      '@react-types/combobox': 3.7.0(react@18.2.0)
      '@react-types/shared': 3.19.0(react@18.2.0)
      '@swc/helpers': 0.5.1
      react: 18.2.0
    dev: false

  /@react-stately/data@3.10.1(react@18.2.0):
    resolution: {integrity: sha512-7RBVr5NMGwruZkxuWZtGrZydPlfoZ2VNxzUkc9VXF1gAWbGP7l0t2MoxDgigznUHNS/iYBJ4Y/iYWx3GXtDsrQ==}
    peerDependencies:
      react: ^16.8.0 || ^17.0.0-rc.1 || ^18.0.0
    dependencies:
      '@react-types/shared': 3.19.0(react@18.2.0)
      '@swc/helpers': 0.5.1
      react: 18.2.0
    dev: false

  /@react-stately/datepicker@3.6.0(react@18.2.0):
    resolution: {integrity: sha512-NlaZNknzIXj8zjmwtyMaXIWAyCRIk2g6xQVqHuxZKjx8ZA44IEXiHqhqCmJH3KNjhrP1hvNPsE2Jl+kSbYZj/A==}
    peerDependencies:
      react: ^16.8.0 || ^17.0.0-rc.1 || ^18.0.0
    dependencies:
      '@internationalized/date': 3.4.0
      '@internationalized/string': 3.1.1
      '@react-stately/overlays': 3.6.1(react@18.2.0)
      '@react-stately/utils': 3.7.0(react@18.2.0)
      '@react-types/datepicker': 3.5.0(react@18.2.0)
      '@react-types/shared': 3.19.0(react@18.2.0)
      '@swc/helpers': 0.5.1
      react: 18.2.0
    dev: false

  /@react-stately/dnd@3.2.3(react@18.2.0):
    resolution: {integrity: sha512-gE0bfKr2CY2LIWpVSee/+Xq74gaquQ5WIhMNDPPjRDuWiIvhAd1vCwqfqVKXGZbn3G97Ak/BIpwhvBvVQVD/8g==}
    peerDependencies:
      react: ^16.8.0 || ^17.0.0-rc.1 || ^18.0.0
    dependencies:
      '@react-stately/selection': 3.13.3(react@18.2.0)
      '@react-types/shared': 3.19.0(react@18.2.0)
      '@swc/helpers': 0.5.1
      react: 18.2.0
    dev: false

  /@react-stately/flags@3.0.0:
    resolution: {integrity: sha512-e3i2ItHbIa0eEwmSXAnPdD7K8syW76JjGe8ENxwFJPW/H1Pu9RJfjkCb/Mq0WSPN/TpxBb54+I9TgrGhbCoZ9w==}
    dependencies:
      '@swc/helpers': 0.4.36
    dev: false

  /@react-stately/grid@3.8.0(react@18.2.0):
    resolution: {integrity: sha512-+3Q6D3W5FTc9/t1Gz35sH0NRiJ2u95aDls9ogBNulC/kQvYaF31NT34QdvpstcfrcCFtF+D49+TkesklZRHJlw==}
    peerDependencies:
      react: ^16.8.0 || ^17.0.0-rc.1 || ^18.0.0
    dependencies:
      '@react-stately/collections': 3.10.0(react@18.2.0)
      '@react-stately/selection': 3.13.3(react@18.2.0)
      '@react-types/grid': 3.2.0(react@18.2.0)
      '@react-types/shared': 3.19.0(react@18.2.0)
      '@swc/helpers': 0.5.1
      react: 18.2.0
    dev: false

  /@react-stately/layout@3.13.0(react@18.2.0):
    resolution: {integrity: sha512-ktTbD4IP82+4JilJ2iua3qmAeLDhsGUlY8fdYCEvs2BIhr87Hyalk7kMegPoU7bgo9kV9NS4BEf3ZH7DoaxLoQ==}
    peerDependencies:
      react: ^16.8.0 || ^17.0.0-rc.1 || ^18.0.0
    dependencies:
      '@react-stately/collections': 3.10.0(react@18.2.0)
      '@react-stately/table': 3.11.0(react@18.2.0)
      '@react-stately/virtualizer': 3.6.1(react@18.2.0)
      '@react-types/grid': 3.2.0(react@18.2.0)
      '@react-types/shared': 3.19.0(react@18.2.0)
      '@react-types/table': 3.8.0(react@18.2.0)
      '@swc/helpers': 0.5.1
      react: 18.2.0
    dev: false

  /@react-stately/list@3.9.1(react@18.2.0):
    resolution: {integrity: sha512-GiKrxGakzMTZKe3mp410l4xKiHbZplJCGrtqlxq/+YRD0uCQwWGYpRG+z9A7tTCusruRD3m91/OjWsbfbGdiEw==}
    peerDependencies:
      react: ^16.8.0 || ^17.0.0-rc.1 || ^18.0.0
    dependencies:
      '@react-stately/collections': 3.10.0(react@18.2.0)
      '@react-stately/selection': 3.13.3(react@18.2.0)
      '@react-stately/utils': 3.7.0(react@18.2.0)
      '@react-types/shared': 3.19.0(react@18.2.0)
      '@swc/helpers': 0.5.1
      react: 18.2.0
    dev: false

  /@react-stately/menu@3.5.4(react@18.2.0):
    resolution: {integrity: sha512-+Q71fMDhMM1iARPFtwqpXY/8qkb0dN4PBJbcjwjGCumGs+ja2YbZxLBHCP0DYBElS9l6m3ssF47RKNMtF/Oi5w==}
    peerDependencies:
      react: ^16.8.0 || ^17.0.0-rc.1 || ^18.0.0
    dependencies:
      '@react-stately/overlays': 3.6.1(react@18.2.0)
      '@react-stately/utils': 3.7.0(react@18.2.0)
      '@react-types/menu': 3.9.3(react@18.2.0)
      '@react-types/shared': 3.19.0(react@18.2.0)
      '@swc/helpers': 0.5.1
      react: 18.2.0
    dev: false

  /@react-stately/numberfield@3.6.0(react@18.2.0):
    resolution: {integrity: sha512-4spLEPuYeYQrzs/r13tv/ti4szkJz+6VfVhFNdYwNiW41flUPDpFtGziIqbe2myoEudC+P5WWzryfHkl79tIbQ==}
    peerDependencies:
      react: ^16.8.0 || ^17.0.0-rc.1 || ^18.0.0
    dependencies:
      '@internationalized/number': 3.2.1
      '@react-stately/utils': 3.7.0(react@18.2.0)
      '@react-types/numberfield': 3.5.0(react@18.2.0)
      '@react-types/shared': 3.19.0(react@18.2.0)
      '@swc/helpers': 0.5.1
      react: 18.2.0
    dev: false

  /@react-stately/overlays@3.6.1(react@18.2.0):
    resolution: {integrity: sha512-c/Mda4ZZmFO4e3XZFd7kqt5wuh6Q/7wYJ+0oG59MfDoQstFwGcJTUnx7S8EUMujbocIOCeOmVPA1eE3DNPC2/A==}
    peerDependencies:
      react: ^16.8.0 || ^17.0.0-rc.1 || ^18.0.0
    dependencies:
      '@react-stately/utils': 3.7.0(react@18.2.0)
      '@react-types/overlays': 3.8.1(react@18.2.0)
      '@swc/helpers': 0.5.1
      react: 18.2.0
    dev: false

  /@react-stately/radio@3.8.3(react@18.2.0):
    resolution: {integrity: sha512-3ovJ6tDWzl/Qap8065GZS9mQM7LbQwLc7EhhmQ3dn5+pH4pUCHo8Gb0TIcYFsvFMyHrNMg/r8+N3ICq/WDj5NQ==}
    peerDependencies:
      react: ^16.8.0 || ^17.0.0-rc.1 || ^18.0.0
    dependencies:
      '@react-stately/utils': 3.7.0(react@18.2.0)
      '@react-types/radio': 3.5.0(react@18.2.0)
      '@react-types/shared': 3.19.0(react@18.2.0)
      '@swc/helpers': 0.5.1
      react: 18.2.0
    dev: false

  /@react-stately/searchfield@3.4.4(react@18.2.0):
    resolution: {integrity: sha512-GhgisSXbz18MjGrvLpXXBkb8HeYPCxlrAGp+tq1dCMhAkmgZI9ZqQZB8EFzS7EoXQ/gCb87sIT0vhiy257lxSA==}
    peerDependencies:
      react: ^16.8.0 || ^17.0.0-rc.1 || ^18.0.0
    dependencies:
      '@react-stately/utils': 3.7.0(react@18.2.0)
      '@react-types/searchfield': 3.4.3(react@18.2.0)
      '@react-types/shared': 3.19.0(react@18.2.0)
      '@swc/helpers': 0.5.1
      react: 18.2.0
    dev: false

  /@react-stately/select@3.5.3(react@18.2.0):
    resolution: {integrity: sha512-bzHcCyp2nka6+Gy/YIDM2eWhk+Dz6KP+l2XnGeM62LhbQ7OWdZW/cEjqhCw0MXZFIC+TDMQcLsX4GRkiRDmL7g==}
    peerDependencies:
      react: ^16.8.0 || ^17.0.0-rc.1 || ^18.0.0
    dependencies:
      '@react-stately/collections': 3.10.0(react@18.2.0)
      '@react-stately/list': 3.9.1(react@18.2.0)
      '@react-stately/menu': 3.5.4(react@18.2.0)
      '@react-stately/selection': 3.13.3(react@18.2.0)
      '@react-stately/utils': 3.7.0(react@18.2.0)
      '@react-types/select': 3.8.2(react@18.2.0)
      '@react-types/shared': 3.19.0(react@18.2.0)
      '@swc/helpers': 0.5.1
      react: 18.2.0
    dev: false

  /@react-stately/selection@3.13.3(react@18.2.0):
    resolution: {integrity: sha512-+CmpZpyIXfbxEwd9eBvo5Jatc2MNX7HinBcW3X8GfvqNzkbgOXETsmXaW6jlKJekvLLE13Is78Ob8NNzZVxQYg==}
    peerDependencies:
      react: ^16.8.0 || ^17.0.0-rc.1 || ^18.0.0
    dependencies:
      '@react-stately/collections': 3.10.0(react@18.2.0)
      '@react-stately/utils': 3.7.0(react@18.2.0)
      '@react-types/shared': 3.19.0(react@18.2.0)
      '@swc/helpers': 0.5.1
      react: 18.2.0
    dev: false

  /@react-stately/slider@3.4.1(react@18.2.0):
    resolution: {integrity: sha512-mWnOMTRWO2QHSoH2plQe0yDmjqOHAqHkdGKwPI/vTXiqFVLlFhy5RNz8OkB91PBljIzbHh752W+9Cbi6u2K0yA==}
    peerDependencies:
      react: ^16.8.0 || ^17.0.0-rc.1 || ^18.0.0
    dependencies:
      '@react-aria/i18n': 3.8.1(react@18.2.0)
      '@react-aria/utils': 3.19.0(react@18.2.0)
      '@react-stately/utils': 3.7.0(react@18.2.0)
      '@react-types/shared': 3.19.0(react@18.2.0)
      '@react-types/slider': 3.6.0(react@18.2.0)
      '@swc/helpers': 0.5.1
      react: 18.2.0
    dev: false

  /@react-stately/table@3.11.0(react@18.2.0):
    resolution: {integrity: sha512-mHv8KgNHm6scO0gntQc1ZVbQaAqLiNzYi4hxksz2lY+HN2CJbJkYGl/aRt4jmnfpi1xWpwYP5najXdncMAKpGA==}
    peerDependencies:
      react: ^16.8.0 || ^17.0.0-rc.1 || ^18.0.0
    dependencies:
      '@react-stately/collections': 3.10.0(react@18.2.0)
      '@react-stately/flags': 3.0.0
      '@react-stately/grid': 3.8.0(react@18.2.0)
      '@react-stately/selection': 3.13.3(react@18.2.0)
      '@react-stately/utils': 3.7.0(react@18.2.0)
      '@react-types/grid': 3.2.0(react@18.2.0)
      '@react-types/shared': 3.19.0(react@18.2.0)
      '@react-types/table': 3.8.0(react@18.2.0)
      '@swc/helpers': 0.5.1
      react: 18.2.0
    dev: false

  /@react-stately/tabs@3.5.1(react@18.2.0):
    resolution: {integrity: sha512-p1vZOuIS98GMF9jfEHQA6Pir1wYY6j+Gni6DcluNnWj90rLEubuwARNw7uscoOaXKlK/DiZIhkLKSDsA5tbadQ==}
    peerDependencies:
      react: ^16.8.0 || ^17.0.0-rc.1 || ^18.0.0
    dependencies:
      '@react-stately/list': 3.9.1(react@18.2.0)
      '@react-stately/utils': 3.7.0(react@18.2.0)
      '@react-types/shared': 3.19.0(react@18.2.0)
      '@react-types/tabs': 3.3.1(react@18.2.0)
      '@swc/helpers': 0.5.1
      react: 18.2.0
    dev: false

  /@react-stately/toggle@3.6.1(react@18.2.0):
    resolution: {integrity: sha512-UUWtuI6gZlX6wpF9/bxBikjyAW1yQojRPCJ4MPkjMMBQL0iveAm3WEQkXRLNycEiOCeoaVFBwAd1L9h9+fuCFg==}
    peerDependencies:
      react: ^16.8.0 || ^17.0.0-rc.1 || ^18.0.0
    dependencies:
      '@react-stately/utils': 3.7.0(react@18.2.0)
      '@react-types/checkbox': 3.5.0(react@18.2.0)
      '@react-types/shared': 3.19.0(react@18.2.0)
      '@swc/helpers': 0.5.1
      react: 18.2.0
    dev: false

  /@react-stately/tooltip@3.4.3(react@18.2.0):
    resolution: {integrity: sha512-IX/XlLdwSQWy75TAOARm6hxajRWV0x/C7vGA54O+JNvvfZ212+nxVyTSduM+zjULzhOPICSSUFKmX4ZCV/aHSg==}
    peerDependencies:
      react: ^16.8.0 || ^17.0.0-rc.1 || ^18.0.0
    dependencies:
      '@react-stately/overlays': 3.6.1(react@18.2.0)
      '@react-stately/utils': 3.7.0(react@18.2.0)
      '@react-types/tooltip': 3.4.3(react@18.2.0)
      '@swc/helpers': 0.5.1
      react: 18.2.0
    dev: false

  /@react-stately/tree@3.7.1(react@18.2.0):
    resolution: {integrity: sha512-D0BWcLTRx7EOTdAJCgYV6zm18xpNDxmv4meKJ/WmYSFq1bkHPN75NLv7VPf5Uvsm66xshbO/B3A4HB2/ag1yPA==}
    peerDependencies:
      react: ^16.8.0 || ^17.0.0-rc.1 || ^18.0.0
    dependencies:
      '@react-stately/collections': 3.10.0(react@18.2.0)
      '@react-stately/selection': 3.13.3(react@18.2.0)
      '@react-stately/utils': 3.7.0(react@18.2.0)
      '@react-types/shared': 3.19.0(react@18.2.0)
      '@swc/helpers': 0.5.1
      react: 18.2.0
    dev: false

  /@react-stately/utils@3.7.0(react@18.2.0):
    resolution: {integrity: sha512-VbApRiUV2rhozOfk0Qj9xt0qjVbQfLTgAzXLdrfeZSBnyIgo1bFRnjDpnDZKZUUCeGQcJJI03I9niaUtY+kwJQ==}
    peerDependencies:
      react: ^16.8.0 || ^17.0.0-rc.1 || ^18.0.0
    dependencies:
      '@swc/helpers': 0.5.1
      react: 18.2.0
    dev: false

  /@react-stately/virtualizer@3.6.1(react@18.2.0):
    resolution: {integrity: sha512-Gq5gQ1YPgTakPCkWnmp9P6p5uGoVS+phm6Ie34lmZQ+E62lrkHK0XG0bkOuvMSdWwzql0oLg03E/SMOahI9vNA==}
    peerDependencies:
      react: ^16.8.0 || ^17.0.0-rc.1 || ^18.0.0
    dependencies:
      '@react-aria/utils': 3.19.0(react@18.2.0)
      '@react-types/shared': 3.19.0(react@18.2.0)
      '@swc/helpers': 0.5.1
      react: 18.2.0
    dev: false

  /@react-types/breadcrumbs@3.6.1(react@18.2.0):
    resolution: {integrity: sha512-O4Jeh2DdYqqbG9tFDkcMEBZ+MId/vouy0gSuRf7Q9HWnT3E68GE1LM8yj2z58XIYOecDeWhlbzvPMfXztouYzg==}
    peerDependencies:
      react: ^16.8.0 || ^17.0.0-rc.1 || ^18.0.0
    dependencies:
      '@react-types/link': 3.4.4(react@18.2.0)
      '@react-types/shared': 3.19.0(react@18.2.0)
      react: 18.2.0
    dev: false

  /@react-types/button@3.7.4(react@18.2.0):
    resolution: {integrity: sha512-y1JOnJ3pqg2ezZz/fdwMMToPj+8fgj/He7z1NRWtIy1/I7HP+ilSK6S/MLO2jRsM2QfCq8KSw5MQEZBPiPWsjw==}
    peerDependencies:
      react: ^16.8.0 || ^17.0.0-rc.1 || ^18.0.0
    dependencies:
      '@react-types/shared': 3.19.0(react@18.2.0)
      react: 18.2.0
    dev: false

  /@react-types/calendar@3.3.1(react@18.2.0):
    resolution: {integrity: sha512-9pn4M8GK6dCMyCN5oilsGYnphe+tSU5zfHucdiVCOyss3HrOBVxLQnr9eZfDxN/nEqz7fCu8QPIIMFFgOi/YCA==}
    peerDependencies:
      react: ^16.8.0 || ^17.0.0-rc.1 || ^18.0.0
    dependencies:
      '@internationalized/date': 3.4.0
      '@react-types/shared': 3.19.0(react@18.2.0)
      react: 18.2.0
    dev: false

  /@react-types/checkbox@3.5.0(react@18.2.0):
    resolution: {integrity: sha512-fCisTdqFKkz7FvxNoexXIiVsTBt0ZwIyeIZz/S41M6hzIZM38nKbh6yS/lveQ+/877Dn7+ngvbpJ8QYnXYVrIQ==}
    peerDependencies:
      react: ^16.8.0 || ^17.0.0-rc.1 || ^18.0.0
    dependencies:
      '@react-types/shared': 3.19.0(react@18.2.0)
      react: 18.2.0
    dev: false

  /@react-types/combobox@3.7.0(react@18.2.0):
    resolution: {integrity: sha512-w9LSAq/DR1mM8lwHk7cGbIGGm75yg+A2pdnLaViFNEVqv7nBUuhHUBzIihnCQ2k/4piWxa5Ih5gcggDFv2yE4g==}
    peerDependencies:
      react: ^16.8.0 || ^17.0.0-rc.1 || ^18.0.0
    dependencies:
      '@react-types/shared': 3.19.0(react@18.2.0)
      react: 18.2.0
    dev: false

  /@react-types/datepicker@3.5.0(react@18.2.0):
    resolution: {integrity: sha512-PQSfLR0CgSaD3T70enZQZH/L4s1+KPAJLRxwtyy8toDekKfrkoIjrnUOP91e0rkajeHCSG9T1kL6w8FtaUvbmg==}
    peerDependencies:
      react: ^16.8.0 || ^17.0.0-rc.1 || ^18.0.0
    dependencies:
      '@internationalized/date': 3.4.0
      '@react-types/calendar': 3.3.1(react@18.2.0)
      '@react-types/overlays': 3.8.1(react@18.2.0)
      '@react-types/shared': 3.19.0(react@18.2.0)
      react: 18.2.0
    dev: false

  /@react-types/dialog@3.5.4(react@18.2.0):
    resolution: {integrity: sha512-WCEkUf93XauGaPaF1efTJ8u04Z5iUgmmzRbFnGLrske7rQJYfryP3+26zCxtKKlOTgeFORq5AHeH6vqaMKOhhg==}
    peerDependencies:
      react: ^16.8.0 || ^17.0.0-rc.1 || ^18.0.0
    dependencies:
      '@react-types/overlays': 3.8.1(react@18.2.0)
      '@react-types/shared': 3.19.0(react@18.2.0)
      react: 18.2.0
    dev: false

  /@react-types/grid@3.2.0(react@18.2.0):
    resolution: {integrity: sha512-ZIzFDbuBgqaPNvZ18/fOdm9Ol0m5rFPlhSxQfyAgUOXFaQhl/1+BsG8FsHla/Y6tTmxDt5cVrF5PX2CWzZmtOw==}
    peerDependencies:
      react: ^16.8.0 || ^17.0.0-rc.1 || ^18.0.0
    dependencies:
      '@react-types/shared': 3.19.0(react@18.2.0)
      react: 18.2.0
    dev: false

  /@react-types/label@3.7.5(react@18.2.0):
    resolution: {integrity: sha512-iNO5T1UYK7FPF23cwRLQJ4zth2rqoJWbz27Wikwt8Cw8VbVVzfLBPUBZoUyeBVZ0/zzTvEgZUW75OrmKb4gqhw==}
    peerDependencies:
      react: ^16.8.0 || ^17.0.0-rc.1 || ^18.0.0
    dependencies:
      '@react-types/shared': 3.19.0(react@18.2.0)
      react: 18.2.0
    dev: false

  /@react-types/link@3.4.4(react@18.2.0):
    resolution: {integrity: sha512-/FnKf7W6nCNZ2E96Yo1gaX63eSxERmtovQbkRRdsgPLfgRcqzQIVzQtNJThIbVNncOnAw3qvIyhrS0weUTFacQ==}
    peerDependencies:
      react: ^16.8.0 || ^17.0.0-rc.1 || ^18.0.0
    dependencies:
      '@react-aria/interactions': 3.17.0(react@18.2.0)
      '@react-types/shared': 3.19.0(react@18.2.0)
      react: 18.2.0
    dev: false

  /@react-types/listbox@3.4.3(react@18.2.0):
    resolution: {integrity: sha512-AHOnx5z+q/uIsBnGqrNJ25OSTbOe2/kWXWUcPDdfZ29OBqoDZu86psAOA97glYod97w/KzU5xq8EaxDrWupKuQ==}
    peerDependencies:
      react: ^16.8.0 || ^17.0.0-rc.1 || ^18.0.0
    dependencies:
      '@react-types/shared': 3.19.0(react@18.2.0)
      react: 18.2.0
    dev: false

  /@react-types/menu@3.9.3(react@18.2.0):
    resolution: {integrity: sha512-0dgIIM9z3hzjFltT+1/L8Hj3oDEcdYkexQhaA+jv6xBHUI5Bqs4SaJAeSGrGz5u6tsrHBPEgf/TLk9Dg9c7XMA==}
    peerDependencies:
      react: ^16.8.0 || ^17.0.0-rc.1 || ^18.0.0
    dependencies:
      '@react-types/overlays': 3.8.1(react@18.2.0)
      '@react-types/shared': 3.19.0(react@18.2.0)
      react: 18.2.0
    dev: false

  /@react-types/meter@3.3.3(react@18.2.0):
    resolution: {integrity: sha512-cuNMHAG9SF/QjM0bjukC1ezjWxp0KRInmEQN3kQuQt+eAVC2GLCJjDRfRSLgf5jld8S68xOVw8fEAWY+VK/NHg==}
    peerDependencies:
      react: ^16.8.0 || ^17.0.0-rc.1 || ^18.0.0
    dependencies:
      '@react-types/progress': 3.4.2(react@18.2.0)
      '@react-types/shared': 3.19.0(react@18.2.0)
      react: 18.2.0
    dev: false

  /@react-types/numberfield@3.5.0(react@18.2.0):
    resolution: {integrity: sha512-uKN6uJCJICIvngk3d2AzD/XU+LZHSriALpsM58l6Zy7xmVu3Wdb11WeWL9z/cwJ+KAdt4tcD+rCE/Y2rcfjWDA==}
    peerDependencies:
      react: ^16.8.0 || ^17.0.0-rc.1 || ^18.0.0
    dependencies:
      '@react-types/shared': 3.19.0(react@18.2.0)
      react: 18.2.0
    dev: false

  /@react-types/overlays@3.8.1(react@18.2.0):
    resolution: {integrity: sha512-aDI/K3E2XACkey8SCBmAerLhYSUFa8g8tML4SoQbfEJPRj+jJztbHbg9F7b3HKDUk4ZOjcUdQRfz1nFHORdbtQ==}
    peerDependencies:
      react: ^16.8.0 || ^17.0.0-rc.1 || ^18.0.0
    dependencies:
      '@react-types/shared': 3.19.0(react@18.2.0)
      react: 18.2.0
    dev: false

  /@react-types/progress@3.4.2(react@18.2.0):
    resolution: {integrity: sha512-UvnBt1OtjgQgOM3556KpuAXSdvSIVGSeD4+otTfkl05ieTcy6Lx7ef3TFI2KfQP45a9JeRBstTNpThBmuRe03A==}
    peerDependencies:
      react: ^16.8.0 || ^17.0.0-rc.1 || ^18.0.0
    dependencies:
      '@react-types/shared': 3.19.0(react@18.2.0)
      react: 18.2.0
    dev: false

  /@react-types/radio@3.5.0(react@18.2.0):
    resolution: {integrity: sha512-jpAG03eYxLvD1+zLoHXVUR7BCXfzbaQnOv5vu2R4EXhBA7t1/HBOAY/WHbUEgrnyDYa2na7dr/RbY81H9JqR0g==}
    peerDependencies:
      react: ^16.8.0 || ^17.0.0-rc.1 || ^18.0.0
    dependencies:
      '@react-types/shared': 3.19.0(react@18.2.0)
      react: 18.2.0
    dev: false

  /@react-types/searchfield@3.4.3(react@18.2.0):
    resolution: {integrity: sha512-gnOKM2r5GuRspe+8gmKZxuiPYUlzxge9r1SADWgCCrF9091Aq6uEL+oXT4nAIMlRCwxxKXjAa8KlGeqz3dEgxw==}
    peerDependencies:
      react: ^16.8.0 || ^17.0.0-rc.1 || ^18.0.0
    dependencies:
      '@react-types/shared': 3.19.0(react@18.2.0)
      '@react-types/textfield': 3.7.3(react@18.2.0)
      react: 18.2.0
    dev: false

  /@react-types/select@3.8.2(react@18.2.0):
    resolution: {integrity: sha512-m11J/xBR8yFwPLuueoFHzr4DiLyY7nKLCbZCz1W2lwIyd8Tl2iJwcLcuJiyUTJwdSTcCDgvbkY4vdTfLOIktYQ==}
    peerDependencies:
      react: ^16.8.0 || ^17.0.0-rc.1 || ^18.0.0
    dependencies:
      '@react-types/shared': 3.19.0(react@18.2.0)
      react: 18.2.0
    dev: false

  /@react-types/shared@3.19.0(react@18.2.0):
    resolution: {integrity: sha512-h852l8bWhqUxbXIG8vH3ab7gE19nnP3U1kuWf6SNSMvgmqjiRN9jXKPIFxF/PbfdvnXXm0yZSgSMWfUCARF0Cg==}
    peerDependencies:
      react: ^16.8.0 || ^17.0.0-rc.1 || ^18.0.0
    dependencies:
      react: 18.2.0
    dev: false

  /@react-types/slider@3.6.0(react@18.2.0):
    resolution: {integrity: sha512-X9h7g1eoYx5+Xts0qCfLd7Qje8NknK3AWq9BZKul2KSZ/5VJeFhIsRjN5MzaUNngO1aYOvSPlPn1oaAWx/ZXHw==}
    peerDependencies:
      react: ^16.8.0 || ^17.0.0-rc.1 || ^18.0.0
    dependencies:
      '@react-types/shared': 3.19.0(react@18.2.0)
      react: 18.2.0
    dev: false

  /@react-types/switch@3.4.0(react@18.2.0):
    resolution: {integrity: sha512-vUA4Etm7ZiThYN3IotPXl99gHYZNJlc/f9o/SgAUSxtk5pBv5unOSmXLdrvk01Kd6TJ/MjL42IxRShygyr8mTQ==}
    peerDependencies:
      react: ^16.8.0 || ^17.0.0-rc.1 || ^18.0.0
    dependencies:
      '@react-types/checkbox': 3.5.0(react@18.2.0)
      '@react-types/shared': 3.19.0(react@18.2.0)
      react: 18.2.0
    dev: false

  /@react-types/table@3.8.0(react@18.2.0):
    resolution: {integrity: sha512-/7IBG4ZlJHvEPQwND/q6ZFzfXq0Bc1ohaocDFzEOeNtVUrgQ2rFS64EY2p8G7BL9XDJFTY2R5dLYqjyGFojUvQ==}
    peerDependencies:
      react: ^16.8.0 || ^17.0.0-rc.1 || ^18.0.0
    dependencies:
      '@react-types/grid': 3.2.0(react@18.2.0)
      '@react-types/shared': 3.19.0(react@18.2.0)
      react: 18.2.0
    dev: false

  /@react-types/tabs@3.3.1(react@18.2.0):
    resolution: {integrity: sha512-vPxSbLCU7RT+Rupvu/1uOAesxlR/53GD5ZbgLuQRr/oEZRbsjY8Cs3CE3LGv49VdvBWivXUvHiF5wSE7CdWs1w==}
    peerDependencies:
      react: ^16.8.0 || ^17.0.0-rc.1 || ^18.0.0
    dependencies:
      '@react-types/shared': 3.19.0(react@18.2.0)
      react: 18.2.0
    dev: false

  /@react-types/textfield@3.7.3(react@18.2.0):
    resolution: {integrity: sha512-M2u9NK3iqQEmTp4G1Dk36pCleyH/w1n+N52u5n0fRlxvucY/Od8W1zvk3w9uqJLFHSlzleHsfSvkaETDJn7FYw==}
    peerDependencies:
      react: ^16.8.0 || ^17.0.0-rc.1 || ^18.0.0
    dependencies:
      '@react-types/shared': 3.19.0(react@18.2.0)
      react: 18.2.0
    dev: false

  /@react-types/tooltip@3.4.3(react@18.2.0):
    resolution: {integrity: sha512-ne1SVhgofHRZNhoQM4iMCSjCstpdPBpM81B4KDJ7XmWax0+dP4qmdxMc7qvEm7GjuZLfYx5f44fWytKm1BkZmg==}
    peerDependencies:
      react: ^16.8.0 || ^17.0.0-rc.1 || ^18.0.0
    dependencies:
      '@react-types/overlays': 3.8.1(react@18.2.0)
      '@react-types/shared': 3.19.0(react@18.2.0)
      react: 18.2.0
    dev: false

  /@scure/base@1.1.3:
    resolution: {integrity: sha512-/+SgoRjLq7Xlf0CWuLHq2LUZeL/w65kfzAPG5NH9pcmBhs+nunQTn4gvdwgMTIXnt9b2C/1SeL2XiysZEyIC9Q==}
    dev: false

  /@scure/bip32@1.3.1:
    resolution: {integrity: sha512-osvveYtyzdEVbt3OfwwXFr4P2iVBL5u1Q3q4ONBfDY/UpOuXmOlbgwc1xECEboY8wIays8Yt6onaWMUdUbfl0A==}
    dependencies:
      '@noble/curves': 1.1.0
      '@noble/hashes': 1.3.3
      '@scure/base': 1.1.3
    dev: false

  /@scure/bip39@1.2.1:
    resolution: {integrity: sha512-Z3/Fsz1yr904dduJD0NpiyRHhRYHdcnyh73FZWiV+/qhWi83wNJ3NWolYqCEN+ZWsUz2TWwajJggcRE9r1zUYg==}
    dependencies:
      '@noble/hashes': 1.3.3
      '@scure/base': 1.1.3
    dev: false

  /@swc/helpers@0.4.14:
    resolution: {integrity: sha512-4C7nX/dvpzB7za4Ql9K81xK3HPxCpHMgwTZVyf+9JQ6VUbn9jjZVN7/Nkdz/Ugzs2CSjqnL/UPXroiVBVHUWUw==}
    dependencies:
      tslib: 2.6.2
    dev: false

  /@swc/helpers@0.4.36:
    resolution: {integrity: sha512-5lxnyLEYFskErRPenYItLRSge5DjrJngYKdVjRSrWfza9G6KkgHEXi0vUZiyUeMU5JfXH1YnvXZzSp8ul88o2Q==}
    dependencies:
      legacy-swc-helpers: /@swc/helpers@0.4.14
      tslib: 2.6.2
    dev: false

  /@swc/helpers@0.5.1:
    resolution: {integrity: sha512-sJ902EfIzn1Fa+qYmjdQqh8tPsoxyBz+8yBKC2HKUxyezKJFwPGOn7pv4WY6QuQW//ySQi5lJjA/ZT9sNWWNTg==}
    dependencies:
      tslib: 2.6.2
    dev: false

  /@swc/helpers@0.5.2:
    resolution: {integrity: sha512-E4KcWTpoLHqwPHLxidpOqQbcrZVgi0rsmmZXUle1jXmJfuIf/UWpczUJ7MZZ5tlxytgJXyp0w4PGkkeLiuIdZw==}
    dependencies:
      tslib: 2.6.2
    dev: false

  /@tabler/icons@2.33.0:
    resolution: {integrity: sha512-cmVBeVANYGniLa0Q9gSUXU3SY0V9D3bfvHAq2bE+S0sdvnbMRNCHAmVQQv1lV6LT/aT7kzpwHAQz+6Iz1rPPsA==}
    dev: false

  /@tanstack/query-core@4.33.0:
    resolution: {integrity: sha512-qYu73ptvnzRh6se2nyBIDHGBQvPY1XXl3yR769B7B6mIDD7s+EZhdlWHQ67JI6UOTFRaI7wupnTnwJ3gE0Mr/g==}
    dev: false

  /@tanstack/query-core@4.36.1:
    resolution: {integrity: sha512-DJSilV5+ytBP1FbFcEJovv4rnnm/CokuVvrBEtW/Va9DvuJ3HksbXUJEpI0aV1KtuL4ZoO9AVE6PyNLzF7tLeA==}
    dev: false

  /@tanstack/react-query@4.33.0(react-dom@18.2.0)(react@18.2.0):
    resolution: {integrity: sha512-97nGbmDK0/m0B86BdiXzx3EW9RcDYKpnyL2+WwyuLHEgpfThYAnXFaMMmnTDuAO4bQJXEhflumIEUfKmP7ESGA==}
    peerDependencies:
      react: ^16.8.0 || ^17.0.0 || ^18.0.0
      react-dom: ^16.8.0 || ^17.0.0 || ^18.0.0
      react-native: '*'
    peerDependenciesMeta:
      react-dom:
        optional: true
      react-native:
        optional: true
    dependencies:
      '@tanstack/query-core': 4.33.0
      react: 18.2.0
      react-dom: 18.2.0(react@18.2.0)
      use-sync-external-store: 1.2.0(react@18.2.0)
    dev: false

  /@tanstack/react-query@4.36.1(react-dom@18.2.0)(react@18.2.0):
    resolution: {integrity: sha512-y7ySVHFyyQblPl3J3eQBWpXZkliroki3ARnBKsdJchlgt7yJLRDUcf4B8soufgiYt3pEQIkBWBx1N9/ZPIeUWw==}
    peerDependencies:
      react: ^16.8.0 || ^17.0.0 || ^18.0.0
      react-dom: ^16.8.0 || ^17.0.0 || ^18.0.0
      react-native: '*'
    peerDependenciesMeta:
      react-dom:
        optional: true
      react-native:
        optional: true
    dependencies:
      '@tanstack/query-core': 4.36.1
      react: 18.2.0
      react-dom: 18.2.0(react@18.2.0)
      use-sync-external-store: 1.2.0(react@18.2.0)
    dev: false

  /@testing-library/dom@9.3.1:
    resolution: {integrity: sha512-0DGPd9AR3+iDTjGoMpxIkAsUihHZ3Ai6CneU6bRRrffXMgzCdlNk43jTrD2/5LT6CBb3MWTP8v510JzYtahD2w==}
    engines: {node: '>=14'}
    dependencies:
      '@babel/code-frame': 7.22.13
      '@babel/runtime': 7.23.9
      '@types/aria-query': 5.0.1
      aria-query: 5.1.3
      chalk: 4.1.2
      dom-accessibility-api: 0.5.16
      lz-string: 1.5.0
      pretty-format: 27.5.1
    dev: false

  /@testing-library/react@14.0.0(react-dom@18.2.0)(react@18.2.0):
    resolution: {integrity: sha512-S04gSNJbYE30TlIMLTzv6QCTzt9AqIF5y6s6SzVFILNcNvbV/jU96GeiTPillGQo+Ny64M/5PV7klNYYgv5Dfg==}
    engines: {node: '>=14'}
    peerDependencies:
      react: ^18.0.0
      react-dom: ^18.0.0
    dependencies:
      '@babel/runtime': 7.22.11
      '@testing-library/dom': 9.3.1
      '@types/react-dom': 18.2.7
      react: 18.2.0
      react-dom: 18.2.0(react@18.2.0)
    dev: false

  /@tootallnate/quickjs-emscripten@0.23.0:
    resolution: {integrity: sha512-C5Mc6rdnsaJDjO3UpGW/CQTHtCKaYlScZTly4JIu97Jxo/odCiH0ITnDXSJPTOrEKk/ycSZ0AOgTmkDtkOsvIA==}
    dev: true

  /@trysound/sax@0.2.0:
    resolution: {integrity: sha512-L7z9BgrNEcYyUYtF+HaEfiS5ebkh9jXqbszz7pC0hRBPaatV0XjSD3+eHrpqFemQfgwiFF0QPIarnIihIDn7OA==}
    engines: {node: '>=10.13.0'}
    dev: false

  /@types/acorn@4.0.6:
    resolution: {integrity: sha512-veQTnWP+1D/xbxVrPC3zHnCZRjSrKfhbMUlEA43iMZLu7EsnTtkJklIuwrCPbOi8YkvDQAiW05VQQFvvz9oieQ==}
    dependencies:
      '@types/estree': 1.0.1
    dev: false

  /@types/aria-query@5.0.1:
    resolution: {integrity: sha512-XTIieEY+gvJ39ChLcB4If5zHtPxt3Syj5rgZR+e1ctpmK8NjPf0zFqsz4JpLJT0xla9GFDKjy8Cpu331nrmE1Q==}
    dev: false

  /@types/bn.js@5.1.1:
    resolution: {integrity: sha512-qNrYbZqMx0uJAfKnKclPh+dTwK33KfLHYqtyODwd5HnXOjnkhc4qgn3BrK6RWyGZm5+sIFE7Q7Vz6QQtJB7w7g==}
    dependencies:
      '@types/node': 20.5.9
    dev: false

  /@types/chrome@0.0.245:
    resolution: {integrity: sha512-bBdONkLO8wMbJK6iG0Q8ShFuh67Grnod+5OpClJaa8MuKJXP/Kjl3f8wRYeMOnQ0Q8HDgpUlopu8bvl9siR8/A==}
    dependencies:
      '@types/filesystem': 0.0.32
      '@types/har-format': 1.2.12
    dev: true

  /@types/cookie@0.5.2:
    resolution: {integrity: sha512-DBpRoJGKJZn7RY92dPrgoMew8xCWc2P71beqsjyhEI/Ds9mOyVmBwtekyfhpwFIVt1WrxTonFifiOZ62V8CnNA==}
    dev: true

  /@types/debug@4.1.8:
    resolution: {integrity: sha512-/vPO1EPOs306Cvhwv7KfVfYvOJqA/S/AXjaHQiJboCZzcNDb+TIJFN9/2C9DZ//ijSKWioNyUxD792QmDJ+HKQ==}
    dependencies:
      '@types/ms': 0.7.31
    dev: false

  /@types/estree-jsx@1.0.0:
    resolution: {integrity: sha512-3qvGd0z8F2ENTGr/GG1yViqfiKmRfrXVx5sJyHGFu3z7m5g5utCQtGp/g29JnjflhtQJBv1WDQukHiT58xPcYQ==}
    dependencies:
      '@types/estree': 1.0.1
    dev: false

  /@types/estree@1.0.1:
    resolution: {integrity: sha512-LG4opVs2ANWZ1TJoKc937iMmNstM/d0ae1vNbnBvBhqCSezgVUOzcLCqbI5elV8Vy6WKwKjaqR+zO9VKirBBCA==}
    dev: false

  /@types/filesystem@0.0.32:
    resolution: {integrity: sha512-Yuf4jR5YYMR2DVgwuCiP11s0xuVRyPKmz8vo6HBY3CGdeMj8af93CFZX+T82+VD1+UqHOxTq31lO7MI7lepBtQ==}
    dependencies:
      '@types/filewriter': 0.0.29
    dev: true

  /@types/filewriter@0.0.29:
    resolution: {integrity: sha512-BsPXH/irW0ht0Ji6iw/jJaK8Lj3FJemon2gvEqHKpCdDCeemHa+rI3WBGq5z7cDMZgoLjY40oninGxqk+8NzNQ==}
    dev: true

  /@types/har-format@1.2.12:
    resolution: {integrity: sha512-P20p/YBrqUBmzD6KhIQ8EiY4/RRzlekL4eCvfQnulFPfjmiGxKIoyCeI7qam5I7oKH3P8EU4ptEi0EfyGoLysw==}
    dev: true

  /@types/hast@2.3.5:
    resolution: {integrity: sha512-SvQi0L/lNpThgPoleH53cdjB3y9zpLlVjRbqB3rH8hx1jiRSBGAhyjV3H+URFjNVRqt2EdYNrbZE5IsGlNfpRg==}
    dependencies:
      '@types/unist': 2.0.8
    dev: false

  /@types/lodash@4.14.202:
    resolution: {integrity: sha512-OvlIYQK9tNneDlS0VN54LLd5uiPCBOp7gS5Z0f1mjoJYBrtStzgmJBxONW3U6OZqdtNzZPmn9BS/7WI7BFFcFQ==}
    dev: false

  /@types/long@4.0.0:
    resolution: {integrity: sha512-1w52Nyx4Gq47uuu0EVcsHBxZFJgurQ+rTKS3qMHxR1GY2T8c2AJYd6vZoZ9q1rupaDjU0yT+Jc2XTyXkjeMA+Q==}
    dev: false

  /@types/mdast@3.0.12:
    resolution: {integrity: sha512-DT+iNIRNX884cx0/Q1ja7NyUPpZuv0KPyL5rGNxm1WC1OtHstl7n4Jb7nk+xacNShQMbczJjt8uFzznpp6kYBg==}
    dependencies:
      '@types/unist': 2.0.8
    dev: false

  /@types/mdx@2.0.7:
    resolution: {integrity: sha512-BG4tyr+4amr3WsSEmHn/fXPqaCba/AYZ7dsaQTiavihQunHSIxk+uAtqsjvicNpyHN6cm+B9RVrUOtW9VzIKHw==}
    dev: false

  /@types/ms@0.7.31:
    resolution: {integrity: sha512-iiUgKzV9AuaEkZqkOLDIvlQiL6ltuZd9tGcW3gwpnX8JbuiuhFlEGmmFXEXkN50Cvq7Os88IY2v0dkDqXYWVgA==}
    dev: false

  /@types/node@10.12.18:
    resolution: {integrity: sha512-fh+pAqt4xRzPfqA6eh3Z2y6fyZavRIumvjhaCL753+TVkGKGhpPeyrJG2JftD0T9q4GF00KjefsQ+PQNDdWQaQ==}
    dev: false

  /@types/node@14.18.56:
    resolution: {integrity: sha512-+k+57NVS9opgrEn5l9c0gvD1r6C+PtyhVE4BTnMMRwiEA8ZO8uFcs6Yy2sXIy0eC95ZurBtRSvhZiHXBysbl6w==}
    dev: false

  /@types/node@18.15.13:
    resolution: {integrity: sha512-N+0kuo9KgrUQ1Sn/ifDXsvg0TTleP7rIy4zOBGECxAljqvqfqpTfzx0Q1NUedOixRMBfe2Whhb056a42cWs26Q==}
    dev: false

  /@types/node@20.5.9:
    resolution: {integrity: sha512-PcGNd//40kHAS3sTlzKB9C9XL4K0sTup8nbG5lC14kzEteTNuAFh9u5nA0o5TWnSG2r/JNPRXFVcHJIIeRlmqQ==}

  /@types/parse5@6.0.3:
    resolution: {integrity: sha512-SuT16Q1K51EAVPz1K29DJ/sXjhSQ0zjvsypYJ6tlwVsRV9jwW5Adq2ch8Dq8kDBCkYnELS7N7VNCSB5nC56t/g==}
    dev: false

  /@types/prop-types@15.7.5:
    resolution: {integrity: sha512-JCB8C6SnDoQf0cNycqd/35A7MjcnK+ZTqE7judS6o7utxUCg6imJg3QK2qzHKszlTjcj2cn+NwMB2i96ubpj7w==}

  /@types/react-dom@18.2.7:
    resolution: {integrity: sha512-GRaAEriuT4zp9N4p1i8BDBYmEyfo+xQ3yHjJU4eiK5NDa1RmUZG+unZABUTK4/Ox/M+GaHwb6Ow8rUITrtjszA==}
    dependencies:
      '@types/react': 18.2.21

  /@types/react-syntax-highlighter@15.5.7:
    resolution: {integrity: sha512-bo5fEO5toQeyCp0zVHBeggclqf5SQ/Z5blfFmjwO5dkMVGPgmiwZsJh9nu/Bo5L7IHTuGWrja6LxJVE2uB5ZrQ==}
    dependencies:
      '@types/react': 18.2.21
    dev: true

  /@types/react@18.2.21:
    resolution: {integrity: sha512-neFKG/sBAwGxHgXiIxnbm3/AAVQ/cMRS93hvBpg8xYRbeQSPVABp9U2bRnPf0iI4+Ucdv3plSxKK+3CW2ENJxA==}
    dependencies:
      '@types/prop-types': 15.7.5
      '@types/scheduler': 0.16.3
      csstype: 3.1.2

  /@types/resolve@1.20.2:
    resolution: {integrity: sha512-60BCwRFOZCQhDncwQdxxeOEEkbc5dIMccYLwbxsS4TUNeVECQ/pBJ0j09mrHOl/JJvpRPGwO9SvE4nR2Nb/a4Q==}
    dev: false

  /@types/scheduler@0.16.3:
    resolution: {integrity: sha512-5cJ8CB4yAx7BH1oMvdU0Jh9lrEXyPkar6F9G/ERswkCuvP4KQZfZkSjcMbAICCpQTN4OuZn8tz0HiKv9TGZgrQ==}

  /@types/unist@2.0.8:
    resolution: {integrity: sha512-d0XxK3YTObnWVp6rZuev3c49+j4Lo8g4L1ZRm9z5L0xpoZycUPshHgczK5gsUMaZOstjVYYi09p5gYvUtfChYw==}
    dev: false

  /@types/unist@3.0.0:
    resolution: {integrity: sha512-MFETx3tbTjE7Uk6vvnWINA/1iJ7LuMdO4fcq8UfF0pRbj01aGLduVvQcRyswuACJdpnHgg8E3rQLhaRdNEJS0w==}
    dev: false

  /@vercel/analytics@1.0.2:
    resolution: {integrity: sha512-BZFxVrv24VbNNl5xMxqUojQIegEeXMI6rX3rg1uVLYUEXsuKNBSAEQf4BWEcjQDp/8aYJOj6m8V4PUA3x/cxgg==}
    dev: false

  /@xstate/react@3.2.2(@types/react@18.2.21)(react@18.2.0)(xstate@4.38.2):
    resolution: {integrity: sha512-feghXWLedyq8JeL13yda3XnHPZKwYDN5HPBLykpLeuNpr9178tQd2/3d0NrH6gSd0sG5mLuLeuD+ck830fgzLQ==}
    peerDependencies:
      '@xstate/fsm': ^2.0.0
      react: ^16.8.0 || ^17.0.0 || ^18.0.0
      xstate: ^4.37.2
    peerDependenciesMeta:
      '@xstate/fsm':
        optional: true
      xstate:
        optional: true
    dependencies:
      react: 18.2.0
      use-isomorphic-layout-effect: 1.1.2(@types/react@18.2.21)(react@18.2.0)
      use-sync-external-store: 1.2.0(react@18.2.0)
      xstate: 4.38.2
    transitivePeerDependencies:
      - '@types/react'
    dev: false

  /abort-controller@3.0.0:
    resolution: {integrity: sha512-h8lQ8tacZYnR3vNQTgibj+tODHI5/+l06Au2Pcriv/Gmet0eaj4TwWH41sO9wnHDiQsEj19q0drzdWdeAHtweg==}
    engines: {node: '>=6.5'}
    dependencies:
      event-target-shim: 5.0.1
    dev: false

  /abortcontroller-polyfill@1.7.5:
    resolution: {integrity: sha512-JMJ5soJWP18htbbxJjG7bG6yuI6pRhgJ0scHHTfkUjf6wjP912xZWvM+A4sJK3gqd9E8fcPbDnOefbA9Th/FIQ==}
    dev: false

  /acorn-jsx@5.3.2(acorn@8.10.0):
    resolution: {integrity: sha512-rq9s+JNhf0IChjtDXxllJ7g41oZk5SlXtp0LHwyA5cejwn7vKmKp4pPri6YEePv2PU65sAsegbXtIinmDFDXgQ==}
    peerDependencies:
      acorn: ^6.0.0 || ^7.0.0 || ^8.0.0
    dependencies:
      acorn: 8.10.0
    dev: false

  /acorn-loose@8.3.0:
    resolution: {integrity: sha512-75lAs9H19ldmW+fAbyqHdjgdCrz0pWGXKmnqFoh8PyVd1L2RIb4RzYrSjmopeqv3E1G3/Pimu6GgLlrGbrkF7w==}
    engines: {node: '>=0.4.0'}
    dependencies:
      acorn: 8.10.0
    dev: false

  /acorn-walk@8.2.0:
    resolution: {integrity: sha512-k+iyHEuPgSw6SbuDpGQM+06HQUa04DZ3o+F6CSzXMvvI5KMvnaEqXe+YVe555R9nn6GPt404fos4wcgpw12SDA==}
    engines: {node: '>=0.4.0'}
    dev: false

  /acorn@8.10.0:
    resolution: {integrity: sha512-F0SAmZ8iUtS//m8DmCTA0jlh6TDKkHQyK6xc6V4KDTyZKA9dnvX9/3sRTVQrWm79glUAZbnmmNcdYwUIHWVybw==}
    engines: {node: '>=0.4.0'}
    hasBin: true
    dev: false

  /adm-zip@0.5.10:
    resolution: {integrity: sha512-x0HvcHqVJNTPk/Bw8JbLWlWoo6Wwnsug0fnYYro1HBrjxZ3G7/AZk7Ahv8JwDe1uIcz8eBqvu86FuF1POiG7vQ==}
    engines: {node: '>=6.0'}
    dev: false

  /aes-js@4.0.0-beta.5:
    resolution: {integrity: sha512-G965FqalsNyrPqgEGON7nIx1e/OVENSgiEIzyC63haUMuvNnwIgIjMs52hlTCKhkBny7A2ORNlfY9Zu+jmGk1Q==}
    dev: false

  /agent-base@7.1.0:
    resolution: {integrity: sha512-o/zjMZRhJxny7OyEF+Op8X+efiELC7k7yOjMzgfzVqOzXqkBkWI79YoTdOtsuWd5BWhAGAuOY/Xa6xpiaWXiNg==}
    engines: {node: '>= 14'}
    dependencies:
      debug: 4.3.4
    transitivePeerDependencies:
      - supports-color
    dev: true

  /airtable@0.12.2:
    resolution: {integrity: sha512-HS3VytUBTKj8A0vPl7DDr5p/w3IOGv6RXL0fv7eczOWAtj9Xe8ri4TAiZRXoOyo+Z/COADCj+oARFenbxhmkIg==}
    engines: {node: '>=8.0.0'}
    dependencies:
      '@types/node': 14.18.56
      abort-controller: 3.0.0
      abortcontroller-polyfill: 1.7.5
      lodash: 4.17.21
      node-fetch: 2.7.0
    transitivePeerDependencies:
      - encoding
    dev: false

  /algoliasearch@4.19.1:
    resolution: {integrity: sha512-IJF5b93b2MgAzcE/tuzW0yOPnuUyRgGAtaPv5UUywXM8kzqfdwZTO4sPJBzoGz1eOy6H9uEchsJsBFTELZSu+g==}
    dependencies:
      '@algolia/cache-browser-local-storage': 4.19.1
      '@algolia/cache-common': 4.19.1
      '@algolia/cache-in-memory': 4.19.1
      '@algolia/client-account': 4.19.1
      '@algolia/client-analytics': 4.19.1
      '@algolia/client-common': 4.19.1
      '@algolia/client-personalization': 4.19.1
      '@algolia/client-search': 4.19.1
      '@algolia/logger-common': 4.19.1
      '@algolia/logger-console': 4.19.1
      '@algolia/requester-browser-xhr': 4.19.1
      '@algolia/requester-common': 4.19.1
      '@algolia/requester-node-http': 4.19.1
      '@algolia/transporter': 4.19.1
    dev: false

  /amp-message@0.1.2:
    resolution: {integrity: sha512-JqutcFwoU1+jhv7ArgW38bqrE+LQdcRv4NxNw0mp0JHQyB6tXesWRjtYKlDgHRY2o3JE5UTaBGUK8kSWUdxWUg==}
    dependencies:
      amp: 0.3.1
    dev: true

  /amp@0.3.1:
    resolution: {integrity: sha512-OwIuC4yZaRogHKiuU5WlMR5Xk/jAcpPtawWL05Gj8Lvm2F6mwoJt4O/bHI+DHwG79vWd+8OFYM4/BzYqyRd3qw==}
    dev: true

  /ansi-colors@4.1.3:
    resolution: {integrity: sha512-/6w/C21Pm1A7aZitlI5Ni/2J6FFQN8i1Cvz3kHABAAbw93v/NlvKdVOqz7CCWz/3iv/JplRSEEZ83XION15ovw==}
    engines: {node: '>=6'}
    dev: true

  /ansi-escapes@5.0.0:
    resolution: {integrity: sha512-5GFMVX8HqE/TB+FuBJGuO5XG0WrsA6ptUqoODaT/n9mmUaZFkqnBueB4leqGBCmrUHnCnC4PCZTCd0E7QQ83bA==}
    engines: {node: '>=12'}
    dependencies:
      type-fest: 1.4.0
    dev: true

  /ansi-regex@5.0.1:
    resolution: {integrity: sha512-quJQXlTSUGL2LH9SUXo8VwsY4soanhgo6LNSm84E1LBcE8s3O0wpdiRzyR9z/ZZJMlMWv37qOOb9pdJlMUEKFQ==}
    engines: {node: '>=8'}
    dev: false

  /ansi-regex@6.0.1:
    resolution: {integrity: sha512-n5M855fKb2SsfMIiFFoVrABHJC8QtHwVx+mHWP3QcEqBHYienj5dHSgjbxtC0WEZXYt4wcD6zrQElDPhFuZgfA==}
    engines: {node: '>=12'}

  /ansi-sequence-parser@1.1.1:
    resolution: {integrity: sha512-vJXt3yiaUL4UU546s3rPXlsry/RnM730G1+HkpKE012AN0sx1eOrxSu95oKDIonskeLTijMgqWZ3uDEe3NFvyg==}
    dev: false

  /ansi-styles@3.2.1:
    resolution: {integrity: sha512-VT0ZI6kZRdTh8YyJw3SMbYm/u+NqfsAxEpWO0Pf9sq8/e94WxxOpPKx9FR1FlyCtOVDNOQ+8ntlqFxiRc+r5qA==}
    engines: {node: '>=4'}
    dependencies:
      color-convert: 1.9.3

  /ansi-styles@4.3.0:
    resolution: {integrity: sha512-zbB9rCJAT1rbjiVDb2hqKFHNYLxgtk8NURxZ3IZwD3F6NtxbXZQCnnSi1Lkx+IDohdPlFp222wVALIheZJQSEg==}
    engines: {node: '>=8'}
    dependencies:
      color-convert: 2.0.1

  /ansi-styles@5.2.0:
    resolution: {integrity: sha512-Cxwpt2SfTzTtXcfOlzGEee8O+c+MmUgGrNiBcXnuWxuFJHe6a5Hz7qwhwe5OgaSYI0IJvkLqWX1ASG+cJOkEiA==}
    engines: {node: '>=10'}
    dev: false

  /ansi-styles@6.2.1:
    resolution: {integrity: sha512-bN798gFfQX+viw3R7yrGWRqnrN2oRkEkUjjl4JNn4E8GxxbjtG3FbrEIIY3l8/hrwUwIeCZvi4QuOTP4MErVug==}
    engines: {node: '>=12'}

  /anymatch@3.1.3:
    resolution: {integrity: sha512-KMReFUr0B4t+D+OBkjR3KYqvocp2XaSzO55UcB6mgQMd3KbcE+mWTyvVV7D/zsdEbNnV6acZUutkiHQXvTr1Rw==}
    engines: {node: '>= 8'}
    dependencies:
      normalize-path: 3.0.0
      picomatch: 2.3.1

  /argparse@1.0.10:
    resolution: {integrity: sha512-o5Roy6tNG4SL/FOkCAN6RzjiakZS25RLYFrcMttJqbdd8BWrnA+fGz57iN5Pb06pvBGvl5gQ0B48dJlslXvoTg==}
    dependencies:
      sprintf-js: 1.0.3

  /argparse@2.0.1:
    resolution: {integrity: sha512-8+9WqebbFzpX9OR+Wa6O29asIogeRMzcGtAINdpMHHyAg10f05aSFVBbcEqGf/PXw1EjAZ+q2/bEBg3DvurK3Q==}
    dev: false

  /aria-hidden@1.2.3:
    resolution: {integrity: sha512-xcLxITLe2HYa1cnYnwCjkOO1PqUHQpozB8x9AR0OgWN2woOBi5kSDVxKfd0b7sb1hw5qFeJhXm9H1nu3xSfLeQ==}
    engines: {node: '>=10'}
    dependencies:
      tslib: 2.6.2
    dev: false

  /aria-query@5.1.3:
    resolution: {integrity: sha512-R5iJ5lkuHybztUfuOAznmboyjWq8O6sqNqtK7CLOqdydi54VNbORp49mb14KbWgG1QD3JFO9hJdZ+y4KutfdOQ==}
    dependencies:
      deep-equal: 2.2.2
    dev: false

  /array-buffer-byte-length@1.0.0:
    resolution: {integrity: sha512-LPuwb2P+NrQw3XhxGc36+XSvuBPopovXYTR9Ew++Du9Yb/bx5AzBfrIsBoj0EZUifjQU+sHL21sseZ3jerWO/A==}
    dependencies:
      call-bind: 1.0.2
      is-array-buffer: 3.0.2

  /array-timsort@1.0.3:
    resolution: {integrity: sha512-/+3GRL7dDAGEfM6TseQk/U+mi18TU2Ms9I3UlLdUMhz2hbvGNTKdj9xniwXfUqgYhHxRx0+8UnKkvlNwVU+cWQ==}
    dev: false

  /arraybuffer.prototype.slice@1.0.1:
    resolution: {integrity: sha512-09x0ZWFEjj4WD8PDbykUwo3t9arLn8NIzmmYEJFpYekOAQjpkGSyrQhNoRTcwwcFRu+ycWF78QZ63oWTqSjBcw==}
    engines: {node: '>= 0.4'}
    dependencies:
      array-buffer-byte-length: 1.0.0
      call-bind: 1.0.2
      define-properties: 1.2.0
      get-intrinsic: 1.2.1
      is-array-buffer: 3.0.2
      is-shared-array-buffer: 1.0.2
    dev: true

  /ast-types@0.13.4:
    resolution: {integrity: sha512-x1FCFnFifvYDDzTaLII71vG5uvDwgtmDTEVWAxrgeiR8VjMONcCXJx7E+USjDtHlwFmt9MysbqgF9b9Vjr6w+w==}
    engines: {node: '>=4'}
    dependencies:
      tslib: 2.6.2
    dev: true

  /astring@1.8.6:
    resolution: {integrity: sha512-ISvCdHdlTDlH5IpxQJIex7BWBywFWgjJSVdwst+/iQCoEYnyOaQ95+X1JGshuBjGp6nxKUy1jMgE3zPqN7fQdg==}
    hasBin: true
    dev: false

  /async-listener@0.6.10:
    resolution: {integrity: sha512-gpuo6xOyF4D5DE5WvyqZdPA3NGhiT6Qf07l7DCB0wwDEsLvDIbCr6j9S5aj5Ch96dLace5tXVzWBZkxU/c5ohw==}
    engines: {node: <=0.11.8 || >0.11.10}
    dependencies:
      semver: 7.5.4
      shimmer: 1.2.1
    dev: true

  /async@2.6.4:
    resolution: {integrity: sha512-mzo5dfJYwAn29PeiJ0zvwTo04zj8HDJj0Mn8TD7sno7q12prdbnasKJHhkm2c1LgrhlJ0teaea8860oxi51mGA==}
    dependencies:
      lodash: 4.17.21

  /async@3.2.5:
    resolution: {integrity: sha512-baNZyqaaLhyLVKm/DlvdW051MSgO6b8eVfIezl9E5PqWxFgzLm/wQntEW4zOytVburDEr0JlALEpdOFwvErLsg==}
    dev: true

  /asynckit@0.4.0:
    resolution: {integrity: sha512-Oei9OH4tRh0YqU3GxhX79dM/mwVgvbZJaSNaRk+bshkj0S5cfHcgYakreBjrHwatXKbz+IoIdYLxrKim2MjW0Q==}

  /available-typed-arrays@1.0.5:
    resolution: {integrity: sha512-DMD0KiN46eipeziST1LPP/STfDU0sufISXmjSgvVsoU2tqxctQeASejWcfNtxYKqETM1UxQ8sp2OrSBWpHY6sw==}
    engines: {node: '>= 0.4'}

  /axios@1.6.7(debug@4.3.4):
    resolution: {integrity: sha512-/hDJGff6/c7u0hDkvkGxR/oy6CbCs8ziCsC7SqmhjfozqiJGc8Z11wrv9z9lYfY4K8l+H9TpjcMDX0xOZmx+RA==}
    dependencies:
      follow-redirects: 1.15.5(debug@4.3.4)
      form-data: 4.0.0
      proxy-from-env: 1.1.0
    transitivePeerDependencies:
      - debug
    dev: true

  /b4a@1.6.4:
    resolution: {integrity: sha512-fpWrvyVHEKyeEvbKZTVOeZF3VSKKWtJxFIxX/jaVPf+cLbGUSitjb49pHLqPV2BUNNZ0LcoeEGfE/YCpyDYHIw==}
    dev: true

  /bail@2.0.2:
    resolution: {integrity: sha512-0xO6mYd7JB2YesxDKplafRpsiOzPt9V02ddPCLbY1xYGPOX24NTyN50qnUxgCPcSoYMhKpAuBTjQoRZCAkUDRw==}
    dev: false

  /balanced-match@1.0.2:
    resolution: {integrity: sha512-3oSeUO0TMV67hN1AmbXsK4yaqU7tjiHlbxRDZOpH0KW9+CeX4bRAaX0Anxt0tx2MrpRpWwQaPwIlISEJhYU5Pw==}

  /base64-js@1.5.1:
    resolution: {integrity: sha512-AKpaYlHn8t4SVbOHCy+b5+KKgvR4vrsD8vbvrbiQJps7fKDTkjkDry6ji0rUJjC0kzbNePLwzxq8iypo41qeWA==}
    dev: true

  /basic-ftp@5.0.4:
    resolution: {integrity: sha512-8PzkB0arJFV4jJWSGOYR+OEic6aeKMu/osRhBULN6RY0ykby6LKhbmuQ5ublvaas5BOwboah5D87nrHyuh8PPA==}
    engines: {node: '>=10.0.0'}
    dev: true

  /bech32@2.0.0:
    resolution: {integrity: sha512-LcknSilhIGatDAsY1ak2I8VtGaHNhgMSYVxFrGLXv+xLHytaKZKcaUJJUE7qmBr7h33o5YQwP55pMI0xmkpJwg==}
    dev: false

  /before-after-hook@2.2.3:
    resolution: {integrity: sha512-NzUnlZexiaH/46WDhANlyR2bXRopNg4F/zuSA3OpZnllCUgRaOF2znDioDWrmbNVsuZk6l9pMquQB38cfBZwkQ==}
    dev: false

  /binary-extensions@2.2.0:
    resolution: {integrity: sha512-jDctJ/IVQbZoJykoeHbhXpOlNBqGNcwXJKJog42E5HDPUwQTSdjCHdihjj0DlnheQ7blbT6dHOafNAiS8ooQKA==}
    engines: {node: '>=8'}

  /bl@4.1.0:
    resolution: {integrity: sha512-1W07cM9gS6DcLperZfFSj+bWLtaPGSOHWhPiGzXmvVJbRLdG82sH/Kn8EtW1VqWVA54AKf2h5k5BbnIbwF3h6w==}
    dependencies:
      buffer: 5.7.1
      inherits: 2.0.4
      readable-stream: 3.6.2
    dev: true

  /blessed@0.1.81:
    resolution: {integrity: sha512-LoF5gae+hlmfORcG1M5+5XZi4LBmvlXTzwJWzUlPryN/SJdSflZvROM2TwkT0GMpq7oqT48NRd4GS7BiVBc5OQ==}
    engines: {node: '>= 0.8.0'}
    hasBin: true
    dev: true

  /bn.js@4.12.0:
    resolution: {integrity: sha512-c98Bf3tPniI+scsdk237ku1Dc3ujXQTSgyiPUDEOe7tRkhrqridvh8klBv0HCEso1OLOYcHuCv/cS6DNxKH+ZA==}
    dev: false

  /bn.js@5.2.1:
    resolution: {integrity: sha512-eXRvHzWyYPBuB4NBy0cmYQjGitUrtqwbvlzP3G6VFnNRbsZQIxQ10PbKKHt8gZ/HW/D/747aDl+QkDqg3KQLMQ==}
    dev: false

  /bodec@0.1.0:
    resolution: {integrity: sha512-Ylo+MAo5BDUq1KA3f3R/MFhh+g8cnHmo8bz3YPGhI1znrMaf77ol1sfvYJzsw3nTE+Y2GryfDxBaR+AqpAkEHQ==}
    dev: true

  /boolbase@1.0.0:
    resolution: {integrity: sha512-JZOSA7Mo9sNGB8+UjSgzdLtokWAky1zbztM3WRLCbZ70/3cTANmQmOdR7y2g+J0e2WXywy1yS468tY+IruqEww==}
    dev: false

  /brace-expansion@1.1.11:
    resolution: {integrity: sha512-iCuPHDFgrHX7H2vEI/5xpz07zSHB00TpugqhmYtVmMO6518mCuRMoOYFldEBl0g187ufozdaHgWKcYFb61qGiA==}
    dependencies:
      balanced-match: 1.0.2
      concat-map: 0.0.1

  /brace-expansion@2.0.1:
    resolution: {integrity: sha512-XnAIvQ8eM+kC6aULx6wuQiwVsnzsi9d3WxzV3FpWTGA19F621kwdbsAcFKXgKUHZWsy+mY6iL1sHTxWEFCytDA==}
    dependencies:
      balanced-match: 1.0.2
    dev: false

  /braces@3.0.2:
    resolution: {integrity: sha512-b8um+L1RzM3WDSzvhm6gIz1yfTbBt6YTlcEKAvsmqCZZFw46z626lVj9j1yEPW33H5H+lBQpZMP1k8l+78Ha0A==}
    engines: {node: '>=8'}
    dependencies:
      fill-range: 7.0.1

  /brorand@1.1.0:
    resolution: {integrity: sha512-cKV8tMCEpQs4hK/ik71d6LrPOnpkpGBR0wzxqr68g2m/LB2GxVYQroAjMJZRVM1Y4BCjCKc3vAamxSzOY2RP+w==}
    dev: false

  /buffer-from@1.1.2:
    resolution: {integrity: sha512-E+XQCRwSbaaiChtv6k6Dwgc+bx+Bs6vuKJHHl5kox/BaKbhiXzqQOwK4cO22yElGp2OCmjwVhT3HmxgyPGnJfQ==}

  /buffer@5.7.1:
    resolution: {integrity: sha512-EHcyIPBQ4BSGlvjB16k5KgAJ27CIsHY/2JBmCRReo48y9rQ3MaUzWX3KVlBa4U7MyX02HdVj0K7C3WaB3ju7FQ==}
    dependencies:
      base64-js: 1.5.1
      ieee754: 1.2.1
    dev: true

  /bundle-require@4.0.2(esbuild@0.19.11):
    resolution: {integrity: sha512-jwzPOChofl67PSTW2SGubV9HBQAhhR2i6nskiOThauo9dzwDUgOWQScFVaJkjEfYX+UXiD+LEx8EblQMc2wIag==}
    engines: {node: ^12.20.0 || ^14.13.1 || >=16.0.0}
    peerDependencies:
      esbuild: '>=0.17'
    dependencies:
      esbuild: 0.19.11
      load-tsconfig: 0.2.5
    dev: false

  /busboy@1.6.0:
    resolution: {integrity: sha512-8SFQbg/0hQ9xy3UNTB0YEnsNBbWfhf7RtnzpL7TkBiTBRfrQ9Fxcnz7VJsleJpyp6rVLvXiuORqjlHi5q+PYuA==}
    engines: {node: '>=10.16.0'}
    dependencies:
      streamsearch: 1.1.0
    dev: false

  /call-bind@1.0.2:
    resolution: {integrity: sha512-7O+FbCihrB5WGbFYesctwmTKae6rOiIzmz1icreWJ+0aA7LJfuqhEso2T9ncpcFtzMQtzXf2QGGueWJGTYsqrA==}
    dependencies:
      function-bind: 1.1.2
      get-intrinsic: 1.2.1

  /call-bind@1.0.6:
    resolution: {integrity: sha512-Mj50FLHtlsoVfRfnHaZvyrooHcrlceNZdL/QBvJJVd9Ta55qCQK0gs4ss2oZDeV9zFCs6ewzYgVE5yfVmfFpVg==}
    engines: {node: '>= 0.4'}
    dependencies:
      es-errors: 1.3.0
      function-bind: 1.1.2
      get-intrinsic: 1.2.4
      set-function-length: 1.2.1
    dev: false

  /camel-case@4.1.2:
    resolution: {integrity: sha512-gxGWBrTT1JuMx6R+o5PTXMmUnhnVzLQ9SNutD4YqKtI6ap897t3tKECYla6gCWEkplXnlNybEkZg9GEGxKFCgw==}
    dependencies:
      pascal-case: 3.1.2
      tslib: 2.6.2
    dev: false

  /caniuse-lite@1.0.30001553:
    resolution: {integrity: sha512-N0ttd6TrFfuqKNi+pMgWJTb9qrdJu4JSpgPFLe/lrD19ugC6fZgF0pUewRowDwzdDnb9V41mFcdlYgl/PyKf4A==}
    dev: false

  /ccount@2.0.1:
    resolution: {integrity: sha512-eyrF0jiFpY+3drT6383f1qhkbGsLSifNAjA61IUjZjmLCWjItY6LB9ft9YhoDgwfmclB2zhu51Lc7+95b8NRAg==}
    dev: false

  /chalk@2.4.2:
    resolution: {integrity: sha512-Mti+f9lpJNcwF4tWV8/OrTTtF1gZi+f8FqlyAdouralcFWFQWF2+NgCHShjkCb+IFBLq9buZwE1xckQU4peSuQ==}
    engines: {node: '>=4'}
    dependencies:
      ansi-styles: 3.2.1
      escape-string-regexp: 1.0.5
      supports-color: 5.5.0

  /chalk@3.0.0:
    resolution: {integrity: sha512-4D3B6Wf41KOYRFdszmDqMCGq5VV/uMAB273JILmO+3jAlh8X4qDtdtgCR3fxtbLEMzSx22QdhnDcJvu2u1fVwg==}
    engines: {node: '>=8'}
    dependencies:
      ansi-styles: 4.3.0
      supports-color: 7.2.0
    dev: true

  /chalk@4.1.2:
    resolution: {integrity: sha512-oKnbhFyRIXpUuez8iBMmyEa4nbj4IOQyuhc/wy9kY7/WVPcwIO9VA668Pu8RkO7+0G76SLROeyw9CpQ061i4mA==}
    engines: {node: '>=10'}
    dependencies:
      ansi-styles: 4.3.0
      supports-color: 7.2.0
    dev: false

  /chalk@5.3.0:
    resolution: {integrity: sha512-dLitG79d+GV1Nb/VYcCDFivJeK1hiukt9QjRNVOsUtTy1rR1YJsmpGGTZ3qJos+uw7WmWF4wUwBd9jxjocFC2w==}
    engines: {node: ^12.17.0 || ^14.13 || >=16.0.0}
    dev: true

  /character-entities-html4@2.1.0:
    resolution: {integrity: sha512-1v7fgQRj6hnSwFpq1Eu0ynr/CDEw0rXo2B61qXrLNdHZmPKgb7fqS1a2JwF0rISo9q77jDI8VMEHoApn8qDoZA==}
    dev: false

  /character-entities-legacy@1.1.4:
    resolution: {integrity: sha512-3Xnr+7ZFS1uxeiUDvV02wQ+QDbc55o97tIV5zHScSPJpcLm/r0DFPcoY3tYRp+VZukxuMeKgXYmsXQHO05zQeA==}
    dev: false

  /character-entities-legacy@3.0.0:
    resolution: {integrity: sha512-RpPp0asT/6ufRm//AJVwpViZbGM/MkjQFxJccQRHmISF/22NBtsHqAWmL+/pmkPWoIUJdWyeVleTl1wydHATVQ==}
    dev: false

  /character-entities@1.2.4:
    resolution: {integrity: sha512-iBMyeEHxfVnIakwOuDXpVkc54HijNgCyQB2w0VfGQThle6NXn50zU6V/u+LDhxHcDUPojn6Kpga3PTAD8W1bQw==}
    dev: false

  /character-entities@2.0.2:
    resolution: {integrity: sha512-shx7oQ0Awen/BRIdkjkvz54PnEEI/EjwXDSIZp86/KKdbafHh1Df/RYGBhn4hbe2+uKC9FnT5UCEdyPz3ai9hQ==}
    dev: false

  /character-reference-invalid@1.1.4:
    resolution: {integrity: sha512-mKKUkUbhPpQlCOfIuZkvSEgktjPFIsZKRRbC6KWVEMvlzblj3i3asQv5ODsrwt0N3pHAEvjP8KTQPHkp0+6jOg==}
    dev: false

  /character-reference-invalid@2.0.1:
    resolution: {integrity: sha512-iBZ4F4wRbyORVsu0jPV7gXkOsGYjGHPmAyv+HiHG8gi5PtC9KI2j1+v8/tlibRvjoWX027ypmG/n0HtO5t7unw==}
    dev: false

  /charm@0.1.2:
    resolution: {integrity: sha512-syedaZ9cPe7r3hoQA9twWYKu5AIyCswN5+szkmPBe9ccdLrj4bYaCnLVPTLd2kgVRc7+zoX4tyPgRnFKCj5YjQ==}
    dev: true

  /chokidar@3.5.3:
    resolution: {integrity: sha512-Dr3sfKRP6oTcjf2JmUmFJfeVMvXBdegxB0iVQ5eb2V10uFJUCAS8OByZdVAyVb8xXNz3GjjTgj9kLWsZTqE6kw==}
    engines: {node: '>= 8.10.0'}
    dependencies:
      anymatch: 3.1.3
      braces: 3.0.2
      glob-parent: 5.1.2
      is-binary-path: 2.1.0
      is-glob: 4.0.3
      normalize-path: 3.0.0
      readdirp: 3.6.0
    optionalDependencies:
      fsevents: 2.3.3

  /chownr@1.1.4:
    resolution: {integrity: sha512-jJ0bqzaylmJtVnNgzTeSOs8DPavpbYgEr/b0YL8/2GO3xJEhInFmhKMUnEJQjZumK7KXGFhUy89PrsJWlakBVg==}
    dev: true

  /chroma-js@2.4.2:
    resolution: {integrity: sha512-U9eDw6+wt7V8z5NncY2jJfZa+hUH8XEj8FQHgFJTrUFnJfXYf4Ml4adI2vXZOjqRDpFWtYVWypDfZwnJ+HIR4A==}
    dev: false

  /classnames@2.3.2:
    resolution: {integrity: sha512-CSbhY4cFEJRe6/GQzIk5qXZ4Jeg5pcsP7b5peFSDpffpe1cqjASH/n9UTjBwOp6XpMSTwQ8Za2K5V02ueA7Tmw==}
    dev: false

  /cli-cursor@4.0.0:
    resolution: {integrity: sha512-VGtlMu3x/4DOtIUwEkRezxUZ2lBacNJCHash0N0WeZDBS+7Ux1dm3XWAgWYxLJFMMdOeXMHXorshEFhbMSGelg==}
    engines: {node: ^12.20.0 || ^14.13.1 || >=16.0.0}
    dependencies:
      restore-cursor: 4.0.0
    dev: true

  /cli-table@0.3.11:
    resolution: {integrity: sha512-IqLQi4lO0nIB4tcdTpN4LCB9FI3uqrJZK7RC515EnhZ6qBaglkIgICb1wjeAqpdoOabm1+SuQtkXIPdYC93jhQ==}
    engines: {node: '>= 0.2.0'}
    dependencies:
      colors: 1.0.3
    dev: false

  /cli-tableau@2.0.1:
    resolution: {integrity: sha512-he+WTicka9cl0Fg/y+YyxcN6/bfQ/1O3QmgxRXDhABKqLzvoOSM4fMzp39uMyLBulAFuywD2N7UaoQE7WaADxQ==}
    engines: {node: '>=8.10.0'}
    dependencies:
      chalk: 3.0.0
    dev: true

  /cli-truncate@3.1.0:
    resolution: {integrity: sha512-wfOBkjXteqSnI59oPcJkcPl/ZmwvMMOj340qUIY1SKZCv0B9Cf4D4fAucRkIKQmsIuYK3x1rrgU7MeGRruiuiA==}
    engines: {node: ^12.20.0 || ^14.13.1 || >=16.0.0}
    dependencies:
      slice-ansi: 5.0.0
      string-width: 5.1.2
    dev: true

  /client-only@0.0.1:
    resolution: {integrity: sha512-IV3Ou0jSMzZrd3pZ48nLkT9DA7Ag1pnPzaiQhpW7c3RbcqqzvzzVu+L8gfqMp/8IM2MQtSiqaCxrrcfu8I8rMA==}
    dev: false

  /clipanion@3.2.1(typanion@3.14.0):
    resolution: {integrity: sha512-dYFdjLb7y1ajfxQopN05mylEpK9ZX0sO1/RfMXdfmwjlIsPkbh4p7A682x++zFPLDCo1x3p82dtljHf5cW2LKA==}
    peerDependencies:
      typanion: '*'
    dependencies:
      typanion: 3.14.0
    dev: false

  /cliui@8.0.1:
    resolution: {integrity: sha512-BSeNnyus75C4//NQ9gQt1/csTXyo/8Sb+afLAkzAptFuMsod9HFokGNudZpi/oQV73hnVK+sR+5PVRMd+Dr7YQ==}
    engines: {node: '>=12'}
    dependencies:
      string-width: 4.2.3
      strip-ansi: 6.0.1
      wrap-ansi: 7.0.0
    dev: false

  /clsx@1.2.1:
    resolution: {integrity: sha512-EcR6r5a8bj6pu3ycsa/E/cKVGuTgZJZdsyUYHOksG/UHIiKfjxzRxYJpyVBwYaQeOvghal9fcc4PidlgzugAQg==}
    engines: {node: '>=6'}
    dev: false

  /color-convert@1.9.3:
    resolution: {integrity: sha512-QfAUtd+vFdAtFQcC8CCyYt1fYWxSqAiK2cSD6zDB8N3cpsEBAvRxp9zOGg6G/SHHJYAT88/az/IuDGALsNVbGg==}
    dependencies:
      color-name: 1.1.3

  /color-convert@2.0.1:
    resolution: {integrity: sha512-RRECPsj7iu/xb5oKYcsFHSppFNnsj/52OVTRKb4zP5onXwVF3zVmmToNcOfGC+CRDpfK/U584fMg38ZHCaElKQ==}
    engines: {node: '>=7.0.0'}
    dependencies:
      color-name: 1.1.4

  /color-name@1.1.3:
    resolution: {integrity: sha512-72fSenhMw2HZMTVHeCA9KCmpEIbzWiQsjN+BHcBbS9vr1mtt+vJjPdksIBNUmKAW8TFUDPJK5SUU3QhE9NEXDw==}

  /color-name@1.1.4:
    resolution: {integrity: sha512-dOy+3AuW3a2wNbZHIuMZpTcgjGuLU/uBL/ubcZF9OXbDo8ff4O8yVp5Bf0efS8uEoYo5q4Fx7dY9OgQGXgAsQA==}

  /color-string@1.9.1:
    resolution: {integrity: sha512-shrVawQFojnZv6xM40anx4CkoDP+fZsw/ZerEMsW/pyzsRbElpsL/DBVW7q3ExxwusdNXI3lXpuhEZkzs8p5Eg==}
    dependencies:
      color-name: 1.1.4
      simple-swizzle: 0.2.2
    dev: true

  /color@4.2.3:
    resolution: {integrity: sha512-1rXeuUUiGGrykh+CeBdu5Ie7OJwinCgQY0bc7GCRxy5xVHy+moaqkpL/jqQq0MtQOeYcrqEz4abc5f0KtU7W4A==}
    engines: {node: '>=12.5.0'}
    dependencies:
      color-convert: 2.0.1
      color-string: 1.9.1
    dev: true

  /colorette@2.0.20:
    resolution: {integrity: sha512-IfEDxwoWIjkeXL1eXcDiow4UbKjhLdq6/EuSVR9GMN7KVH3r9gQ83e73hsz1Nd1T3ijd5xv1wcWRYO+D6kCI2w==}
    dev: true

  /colors@1.0.3:
    resolution: {integrity: sha512-pFGrxThWcWQ2MsAz6RtgeWe4NK2kUE1WfsrvvlctdII745EW9I0yflqhe7++M5LEc7bV2c/9/5zc8sFcpL0Drw==}
    engines: {node: '>=0.1.90'}
    dev: false

  /combined-stream@1.0.8:
    resolution: {integrity: sha512-FQN4MRfuJeHf7cBbBMJFXhKSDq+2kAArBlmRBvcvFE5BB1HZKXtSFASDhdlz9zOYwxh8lDdnvmMOe/+5cdoEdg==}
    engines: {node: '>= 0.8'}
    dependencies:
      delayed-stream: 1.0.0

  /comma-separated-tokens@1.0.8:
    resolution: {integrity: sha512-GHuDRO12Sypu2cV70d1dkA2EUmXHgntrzbpvOB+Qy+49ypNfGgFQIC2fhhXbnyrJRynDCAARsT7Ou0M6hirpfw==}
    dev: false

  /comma-separated-tokens@2.0.3:
    resolution: {integrity: sha512-Fu4hJdvzeylCfQPp9SGWidpzrMs7tTrlu6Vb8XGaRGck8QSNZJJp538Wrb60Lax4fPwR64ViY468OIUTbRlGZg==}
    dev: false

  /commander@11.0.0:
    resolution: {integrity: sha512-9HMlXtt/BNoYr8ooyjjNRdIilOTkVJXB+GhxMTtOKwk0R4j4lS4NpjuqmRxroBfnfTSHQIHQB7wryHhXarNjmQ==}
    engines: {node: '>=16'}

  /commander@2.15.1:
    resolution: {integrity: sha512-VlfT9F3V0v+jr4yxPc5gg9s62/fIVWsd2Bk2iD435um1NlGMYdVCq+MjcXnhYq2icNOizHr1kK+5TI6H0Hy0ag==}
    dev: true

  /commander@7.2.0:
    resolution: {integrity: sha512-QrWXB+ZQSVPmIWIhtEO9H+gwHaMGYiF5ChvoJ+K9ZGHG/sVsa6yiesAD1GC/x46sET00Xlwo1u49RVVVzvcSkw==}
    engines: {node: '>= 10'}
    dev: false

  /commander@9.5.0:
    resolution: {integrity: sha512-KRs7WVDKg86PWiuAqhDrAQnTXZKraVcCc6vFdL14qrZ/DcWwuRo7VoiYXalXO7S5GKpqYiVEwCbgFDfxNHKJBQ==}
    engines: {node: ^12.20.0 || >=14}
    dev: false

  /comment-json@4.2.3:
    resolution: {integrity: sha512-SsxdiOf064DWoZLH799Ata6u7iV658A11PlWtZATDlXPpKGJnbJZ5Z24ybixAi+LUUqJ/GKowAejtC5GFUG7Tw==}
    engines: {node: '>= 6'}
    dependencies:
      array-timsort: 1.0.3
      core-util-is: 1.0.3
      esprima: 4.0.1
      has-own-prop: 2.0.0
      repeat-string: 1.6.1
    dev: false

  /concat-map@0.0.1:
    resolution: {integrity: sha512-/Srv4dswyQNBfohGpz9o6Yb3Gz3SrUDqBH5rTuhGR7ahtlbYKnVxw2bCFMRljaA7EXHaXZ8wsHdodFvbkhKmqg==}

  /contentlayer@0.3.4(esbuild@0.19.11):
    resolution: {integrity: sha512-FYDdTUFaN4yqep0waswrhcXjmMJnPD5iXDTtxcUCGdklfuIrXM2xLx51xl748cHmGA6IsC+27YZFxU6Ym13QIA==}
    engines: {node: '>=14.18'}
    hasBin: true
    requiresBuild: true
    dependencies:
      '@contentlayer/cli': 0.3.4(esbuild@0.19.11)
      '@contentlayer/client': 0.3.4(esbuild@0.19.11)
      '@contentlayer/core': 0.3.4(esbuild@0.19.11)
      '@contentlayer/source-files': 0.3.4(esbuild@0.19.11)
      '@contentlayer/source-remote-files': 0.3.4(esbuild@0.19.11)
      '@contentlayer/utils': 0.3.4
    transitivePeerDependencies:
      - '@effect-ts/otel-node'
      - esbuild
      - markdown-wasm
      - supports-color
    dev: false

  /continuation-local-storage@3.2.1:
    resolution: {integrity: sha512-jx44cconVqkCEEyLSKWwkvUXwO561jXMa3LPjTPsm5QR22PA0/mhe33FT4Xb5y74JDvt/Cq+5lm8S8rskLv9ZA==}
    dependencies:
      async-listener: 0.6.10
      emitter-listener: 1.1.2
    dev: true

  /cookie@0.5.0:
    resolution: {integrity: sha512-YZ3GUyn/o8gfKJlnlX7g7xq4gyO6OSuhGPKaaGssGB2qgDUS0gPgtTvoyZLTt9Ab6dC4hfc9dV5arkvc/OCmrw==}
    engines: {node: '>= 0.6'}
    dev: false

  /copy-to-clipboard@3.3.3:
    resolution: {integrity: sha512-2KV8NhB5JqC3ky0r9PMCAZKbUHSwtEo4CwCs0KXgruG43gX5PMqDEBbVU4OUzw2MuAWUfsuFmWvEKG5QRfSnJA==}
    dependencies:
      toggle-selection: 1.0.6
    dev: false

  /core-js@3.35.0:
    resolution: {integrity: sha512-ntakECeqg81KqMueeGJ79Q5ZgQNR+6eaE8sxGCx62zMbAIj65q+uYvatToew3m6eAGdU4gNZwpZ34NMe4GYswg==}
    requiresBuild: true
    dev: false

  /core-util-is@1.0.3:
    resolution: {integrity: sha512-ZQBvi1DcpJ4GDqanjucZ2Hj3wEO5pZDS89BWbkcrvdxksJorwUDDZamX9ldFkp9aw2lmBDLgkObEA4DWNJ9FYQ==}
    dev: false

  /croner@4.1.97:
    resolution: {integrity: sha512-/f6gpQuxDaqXu+1kwQYSckUglPaOrHdbIlBAu0YuW8/Cdb45XwXYNUBXg3r/9Mo6n540Kn/smKcZWko5x99KrQ==}
    dev: true

  /cross-fetch@3.1.8:
    resolution: {integrity: sha512-cvA+JwZoU0Xq+h6WkMvAUqPEYy92Obet6UdKLfW60qn99ftItKjB5T+BkyWOFWe2pUyfQ+IJHmpOTznqk1M6Kg==}
    dependencies:
      node-fetch: 2.7.0
    transitivePeerDependencies:
      - encoding
    dev: false

  /cross-spawn@6.0.5:
    resolution: {integrity: sha512-eTVLrBSt7fjbDygz805pMnstIs2VTBNkRm0qxZd+M7A5XDdxVRWO5MxGBXZhjY4cqLYLdtrGqRf8mBPmzwSpWQ==}
    engines: {node: '>=4.8'}
    dependencies:
      nice-try: 1.0.5
      path-key: 2.0.1
      semver: 7.5.4
      shebang-command: 1.2.0
      which: 1.3.1
    dev: true

  /cross-spawn@7.0.3:
    resolution: {integrity: sha512-iRDPJKUPVEND7dHPO8rkbOnPpyDygcDFtWjpeWNCgy8WP2rXcxXL8TskReQl6OrB2G7+UJrags1q15Fudc7G6w==}
    engines: {node: '>= 8'}
    dependencies:
      path-key: 3.1.1
      shebang-command: 2.0.0
      which: 2.0.2

  /css-select@5.1.0:
    resolution: {integrity: sha512-nwoRF1rvRRnnCqqY7updORDsuqKzqYJ28+oSMaJMMgOauh3fvwHqMS7EZpIPqK8GL+g9mKxF1vP/ZjSeNjEVHg==}
    dependencies:
      boolbase: 1.0.0
      css-what: 6.1.0
      domhandler: 5.0.3
      domutils: 3.1.0
      nth-check: 2.1.1
    dev: false

  /css-tree@2.2.1:
    resolution: {integrity: sha512-OA0mILzGc1kCOCSJerOeqDxDQ4HOh+G8NbOJFOTgOCzpw7fCBubk0fEyxp8AgOL/jvLgYA/uV0cMbe43ElF1JA==}
    engines: {node: ^10 || ^12.20.0 || ^14.13.0 || >=15.0.0, npm: '>=7.0.0'}
    dependencies:
      mdn-data: 2.0.28
      source-map-js: 1.0.2
    dev: false

  /css-tree@2.3.1:
    resolution: {integrity: sha512-6Fv1DV/TYw//QF5IzQdqsNDjx/wc8TrMBZsqjL9eW01tWb7R7k/mq+/VXfJCl7SoD5emsJop9cOByJZfs8hYIw==}
    engines: {node: ^10 || ^12.20.0 || ^14.13.0 || >=15.0.0}
    dependencies:
      mdn-data: 2.0.30
      source-map-js: 1.0.2
    dev: false

  /css-what@6.1.0:
    resolution: {integrity: sha512-HTUrgRJ7r4dsZKU6GjmpfRK1O76h97Z8MfS1G0FozR+oF2kG6Vfe8JE6zwrkbxigziPHinCJ+gCPjA9EaBDtRw==}
    engines: {node: '>= 6'}
    dev: false

  /csso@5.0.5:
    resolution: {integrity: sha512-0LrrStPOdJj+SPCCrGhzryycLjwcgUSHBtxNA8aIDxf0GLsRh1cKYhB00Gd1lDOS4yGH69+SNn13+TWbVHETFQ==}
    engines: {node: ^10 || ^12.20.0 || ^14.13.0 || >=15.0.0, npm: '>=7.0.0'}
    dependencies:
      css-tree: 2.2.1
    dev: false

  /csstype@3.1.2:
    resolution: {integrity: sha512-I7K1Uu0MBPzaFKg4nI5Q7Vs2t+3gWWW648spaF+Rg7pI9ds18Ugn+lvg4SHczUdKlHI5LWBXyqfS8+DufyBsgQ==}

  /csstype@3.1.3:
    resolution: {integrity: sha512-M1uQkMl8rQK/szD0LNhtqxIPLpimGm8sOBwU7lLnCpSbTyY3yeU1Vc7l4KT5zT4s/yOxHH5O7tIuuLOCnLADRw==}
    dev: false

  /culvert@0.1.2:
    resolution: {integrity: sha512-yi1x3EAWKjQTreYWeSd98431AV+IEE0qoDyOoaHJ7KJ21gv6HtBXHVLX74opVSGqcR8/AbjJBHAHpcOy2bj5Gg==}
    dev: true

  /custom-event-polyfill@1.0.7:
    resolution: {integrity: sha512-TDDkd5DkaZxZFM8p+1I3yAlvM3rSr1wbrOliG4yJiwinMZN8z/iGL7BTlDkrJcYTmgUSb4ywVCc3ZaUtOtC76w==}
    dev: false

  /data-uri-to-buffer@4.0.1:
    resolution: {integrity: sha512-0R9ikRb668HB7QDxT1vkpuUBtqc53YyAwMwGeUFKRojY/NWKvdZ+9UYtRfGmhqNbRkTSVpMbmyhXipFFv2cb/A==}
    engines: {node: '>= 12'}
    dev: false

  /data-uri-to-buffer@6.0.1:
    resolution: {integrity: sha512-MZd3VlchQkp8rdend6vrx7MmVDJzSNTBvghvKjirLkD+WTChA3KUf0jkE68Q4UyctNqI11zZO9/x2Yx+ub5Cvg==}
    engines: {node: '>= 14'}
    dev: true

  /dayjs@1.11.10:
    resolution: {integrity: sha512-vjAczensTgRcqDERK0SR2XMwsF/tSvnvlv6VcF2GIhg6Sx4yOIt/irsr1RDJsKiIyBzJDpCoXiWWq28MqH2cnQ==}
    dev: true

  /dayjs@1.8.36:
    resolution: {integrity: sha512-3VmRXEtw7RZKAf+4Tv1Ym9AGeo8r8+CjDi26x+7SYQil1UqtqdaokhzoEJohqlzt0m5kacJSDhJQkG/LWhpRBw==}
    dev: true

  /debug@3.2.7:
    resolution: {integrity: sha512-CFjzYYAi4ThfiQvizrFQevTTXHtnCqWfe7x1AhgEscTz6ZbLbfoLRLPugTQyBth6f8ZERVUSyWHFD/7Wu4t1XQ==}
    peerDependencies:
      supports-color: '*'
    peerDependenciesMeta:
      supports-color:
        optional: true
    dependencies:
      ms: 2.1.3

  /debug@4.3.4:
    resolution: {integrity: sha512-PRWFHuSU3eDtQJPvnNY7Jcket1j0t5OuOsFzPPzsekD52Zl8qUfFIPEiswXqIvHWGVHOgX+7G/vCNNhehwxfkQ==}
    engines: {node: '>=6.0'}
    peerDependencies:
      supports-color: '*'
    peerDependenciesMeta:
      supports-color:
        optional: true
    dependencies:
      ms: 2.1.2

  /decode-named-character-reference@1.0.2:
    resolution: {integrity: sha512-O8x12RzrUF8xyVcY0KJowWsmaJxQbmy0/EtnNtHRpsOcT7dFk5W598coHqBVpmWo1oQQfsCqfCmkZN5DJrZVdg==}
    dependencies:
      character-entities: 2.0.2
    dev: false

  /decompress-response@6.0.0:
    resolution: {integrity: sha512-aW35yZM6Bb/4oJlZncMH2LCoZtJXTRxES17vE3hoRiowU2kWHaJKFkSBDnDR+cm9J+9QhXmREyIfv0pji9ejCQ==}
    engines: {node: '>=10'}
    dependencies:
      mimic-response: 3.1.0
    dev: true

  /deep-equal@2.2.2:
    resolution: {integrity: sha512-xjVyBf0w5vH0I42jdAZzOKVldmPgSulmiyPRywoyq7HXC9qdgo17kxJE+rdnif5Tz6+pIrpJI8dCpMNLIGkUiA==}
    dependencies:
      array-buffer-byte-length: 1.0.0
      call-bind: 1.0.2
      es-get-iterator: 1.1.3
      get-intrinsic: 1.2.1
      is-arguments: 1.1.1
      is-array-buffer: 3.0.2
      is-date-object: 1.0.5
      is-regex: 1.1.4
      is-shared-array-buffer: 1.0.2
      isarray: 2.0.5
      object-is: 1.1.5
      object-keys: 1.1.1
      object.assign: 4.1.4
      regexp.prototype.flags: 1.5.0
      side-channel: 1.0.4
      which-boxed-primitive: 1.0.2
      which-collection: 1.0.1
      which-typed-array: 1.1.11
    dev: false

  /deep-extend@0.6.0:
    resolution: {integrity: sha512-LOHxIOaPYdHlJRtCQfDIVZtfw/ufM8+rVj649RIHzcm/vGwQRXFt6OPqIFWsm2XEMrNIEtWR64sY1LEKD2vAOA==}
    engines: {node: '>=4.0.0'}

  /deepmerge-json@1.5.0:
    resolution: {integrity: sha512-jZRrDmBKjmGcqMFEUJ14FjMJwm05Qaked+1vxaALRtF0UAl7lPU8OLWXFxvoeg3jbQM249VPFVn8g2znaQkEtA==}
    engines: {node: '>=4.0.0'}
    dev: false

  /define-data-property@1.1.2:
    resolution: {integrity: sha512-SRtsSqsDbgpJBbW3pABMCOt6rQyeM8s8RiyeSN8jYG8sYmt/kGJejbydttUsnDs1tadr19tvhT4ShwMyoqAm4g==}
    engines: {node: '>= 0.4'}
    dependencies:
      es-errors: 1.3.0
      get-intrinsic: 1.2.4
      gopd: 1.0.1
      has-property-descriptors: 1.0.1

  /define-properties@1.2.0:
    resolution: {integrity: sha512-xvqAVKGfT1+UAvPwKTVw/njhdQ8ZhXK4lI0bCIuCMrp2up9nPnaDftrLtmpTazqd1o+UY4zgzU+avtMbDP+ldA==}
    engines: {node: '>= 0.4'}
    dependencies:
      has-property-descriptors: 1.0.0
      object-keys: 1.1.1

  /define-properties@1.2.1:
    resolution: {integrity: sha512-8QmQKqEASLd5nx0U1B1okLElbUuuttJ/AnYmRXbbbGDWh6uS208EjD4Xqq/I9wK7u0v6O08XhTWnt5XtEbR6Dg==}
    engines: {node: '>= 0.4'}
    dependencies:
      define-data-property: 1.1.2
      has-property-descriptors: 1.0.0
      object-keys: 1.1.1
    dev: true

  /degenerator@5.0.1:
    resolution: {integrity: sha512-TllpMR/t0M5sqCXfj85i4XaAzxmS5tVA16dqvdkMwGmzI+dXLXnw3J+3Vdv7VKw+ThlTMboK6i9rnZ6Nntj5CQ==}
    engines: {node: '>= 14'}
    dependencies:
      ast-types: 0.13.4
      escodegen: 2.1.0
      esprima: 4.0.1
    dev: true

  /delayed-stream@1.0.0:
    resolution: {integrity: sha512-ZySD7Nf91aLB0RxL4KGrKHBXl7Eds1DAmEdcoVawXnLD7SDhpNgtuII2aAkg7a7QS41jxPSZ17p4VdGnMHk3MQ==}
    engines: {node: '>=0.4.0'}

  /deprecation@2.3.1:
    resolution: {integrity: sha512-xmHIy4F3scKVwMsQ4WnVaS8bHOx0DmVwRywosKhaILI0ywMDWPtBSku2HNxRvF7jtwDRsoEwYQSfbxj8b7RlJQ==}
    dev: false

  /dequal@2.0.3:
    resolution: {integrity: sha512-0je+qPKHEMohvfRTCEo3CrPG6cAzAYgmzKyxRiYSSDkS6eGJdyVJm7WaYA5ECaAD9wLB2T4EEeymA5aFVcYXCA==}
    engines: {node: '>=6'}
    dev: false

  /detect-libc@2.0.2:
    resolution: {integrity: sha512-UX6sGumvvqSaXgdKGUsgZWqcUyIXZ/vZTrlRT/iobiKhGL0zL4d3osHj3uqllWJK+i+sixDS/3COVEOFbupFyw==}
    engines: {node: '>=8'}
    dev: true

  /detect-node-es@1.1.0:
    resolution: {integrity: sha512-ypdmJU/TbBby2Dxibuv7ZLW3Bs1QEmM7nHjEANfohJLvE0XVujisn1qPJcZxg+qDucsr+bP6fLD1rPS3AhJ7EQ==}
    dev: false

  /dexie-observable@4.0.1-beta.13(dexie@3.2.4):
    resolution: {integrity: sha512-axmgPk7yjoPwj+0DdQIE5s1MBXi+6XcIFIjBKdQAmSGpsLQSth/LHvMOQ3q3Wj6pwIE5hqIxg2GL75sVqQbhEw==}
    peerDependencies:
      dexie: ^3.0.2 || ^4.0.1-alpha.5
    dependencies:
      dexie: 3.2.4
    dev: false

  /dexie@3.2.4:
    resolution: {integrity: sha512-VKoTQRSv7+RnffpOJ3Dh6ozknBqzWw/F3iqMdsZg958R0AS8AnY9x9d1lbwENr0gzeGJHXKcGhAMRaqys6SxqA==}
    engines: {node: '>=6.0'}
    dev: false

  /diff@5.1.0:
    resolution: {integrity: sha512-D+mk+qE8VC/PAUrlAU34N+VfXev0ghe5ywmpqrawphmVZc1bEfn56uo9qpyGp1p4xpzOHkSW4ztBd6L7Xx4ACw==}
    engines: {node: '>=0.3.1'}
    dev: false

  /dir-glob@3.0.1:
    resolution: {integrity: sha512-WkrWp9GR4KXfKGYzOLmTuGVi1UWFfws377n9cc55/tb6DuqyF6pcQ5AbiHEshaDpY9v6oaSr2XCDidGmMwdzIA==}
    engines: {node: '>=8'}
    dependencies:
      path-type: 4.0.0
    dev: false

  /dom-accessibility-api@0.5.16:
    resolution: {integrity: sha512-X7BJ2yElsnOJ30pZF4uIIDfBEVgF4XEBxL9Bxhy6dnrm5hkzqmsWHGTiHqRiITNhMyFLyAiWndIJP7Z1NTteDg==}
    dev: false

  /dom-serializer@2.0.0:
    resolution: {integrity: sha512-wIkAryiqt/nV5EQKqQpo3SToSOV9J0DnbJqwK7Wv/Trc92zIAYZ4FlMu+JPFW1DfGFt81ZTCGgDEabffXeLyJg==}
    dependencies:
      domelementtype: 2.3.0
      domhandler: 5.0.3
      entities: 4.5.0
    dev: false

  /domelementtype@2.3.0:
    resolution: {integrity: sha512-OLETBj6w0OsagBwdXnPdN0cnMfF9opN69co+7ZrbfPGrdpPVNBUj02spi6B1N7wChLQiPn4CSH/zJvXw56gmHw==}
    dev: false

  /domhandler@5.0.3:
    resolution: {integrity: sha512-cgwlv/1iFQiFnU96XXgROh8xTeetsnJiDsTc7TYCLFd9+/WNkIqPTxiM/8pSd8VIrhXGTf1Ny1q1hquVqDJB5w==}
    engines: {node: '>= 4'}
    dependencies:
      domelementtype: 2.3.0
    dev: false

  /domutils@3.1.0:
    resolution: {integrity: sha512-H78uMmQtI2AhgDJjWeQmHwJJ2bLPD3GMmO7Zja/ZZh84wkm+4ut+IUnUdRa8uCGX88DiVx1j6FRe1XfxEgjEZA==}
    dependencies:
      dom-serializer: 2.0.0
      domelementtype: 2.3.0
      domhandler: 5.0.3
    dev: false

  /dotenv@16.3.1:
    resolution: {integrity: sha512-IPzF4w4/Rd94bA9imS68tZBaYyBWSCE47V1RGuMrB94iyTOIEwRmVL2x/4An+6mETpLrKJ5hQkB8W4kFAadeIQ==}
    engines: {node: '>=12'}
    dev: false

  /eastasianwidth@0.2.0:
    resolution: {integrity: sha512-I88TYZWc9XiYHRQ4/3c5rjjfgkjhLyW2luGIheGERbNQ6OY7yTybanSpDXZa8y7VUP9YmDcYa+eyq4ca7iLqWA==}

  /elliptic@6.5.4:
    resolution: {integrity: sha512-iLhC6ULemrljPZb+QutR5TQGB+pdW6KGD5RSegS+8sorOZT+rdQFbsQFJgvN3eRqNALqJer4oQ16YvJHlU8hzQ==}
    dependencies:
      bn.js: 4.12.0
      brorand: 1.1.0
      hash.js: 1.1.7
      hmac-drbg: 1.0.1
      inherits: 2.0.4
      minimalistic-assert: 1.0.1
      minimalistic-crypto-utils: 1.0.1
    dev: false

  /emitter-listener@1.1.2:
    resolution: {integrity: sha512-Bt1sBAGFHY9DKY+4/2cV6izcKJUf5T7/gkdmkxzX/qv9CcGH8xSwVRW5mtX03SWJtRTWSOpzCuWN9rBFYZepZQ==}
    dependencies:
      shimmer: 1.2.1
    dev: true

  /emoji-regex@8.0.0:
    resolution: {integrity: sha512-MSjYzcWNOA0ewAHpz0MxpYFvwg6yjy1NG3xteoqz644VCo/RPgnr1/GGt+ic3iJTzQ8Eu3TdM14SawnVUmGE6A==}
    dev: false

  /emoji-regex@9.2.2:
    resolution: {integrity: sha512-L18DaJsXSUk2+42pv8mLs5jJT2hqFkFE4j21wOmgbUqsZ2hL72NsUU785g9RXgo3s0ZNgVl42TiHp3ZtOv/Vyg==}

  /end-of-stream@1.4.4:
    resolution: {integrity: sha512-+uw1inIHVPQoaVuHzRyXd21icM+cnt4CzD5rW+NC1wjOUSTOs+Te7FOv7AhN7vS9x/oIyhLP5PR1H+phQAHu5Q==}
    dependencies:
      once: 1.4.0
    dev: true

  /enquirer@2.3.6:
    resolution: {integrity: sha512-yjNnPr315/FjS4zIsUxYguYUPP2e1NK4d7E7ZOLiyYCcbFBiTMyID+2wvm2w6+pZ/odMA7cRkjhsPbltwBOrLg==}
    engines: {node: '>=8.6'}
    dependencies:
      ansi-colors: 4.1.3
    dev: true

  /entities@3.0.1:
    resolution: {integrity: sha512-WiyBqoomrwMdFG1e0kqvASYfnlb0lp8M5o5Fw2OFq1hNZxxcNk8Ik0Xm7LxzBhuidnZB/UtBqVCgUz3kBOP51Q==}
    engines: {node: '>=0.12'}
    dev: false

  /entities@4.5.0:
    resolution: {integrity: sha512-V0hjH4dGPh9Ao5p0MoRY6BVqtwCjhz6vI5LT8AJ55H+4g9/4vbHx1I54fS0XuclLhDHArPQCiMjDxjaL8fPxhw==}
    engines: {node: '>=0.12'}
    dev: false

  /error-ex@1.3.2:
    resolution: {integrity: sha512-7dFHNmqeFSEt2ZBsCriorKnn3Z2pj+fd9kmI6QoWw4//DL+icEBfc0U7qJCisqrTsKTjw4fNFy2pW9OqStD84g==}
    dependencies:
      is-arrayish: 0.2.1
    dev: true

  /es-abstract@1.22.1:
    resolution: {integrity: sha512-ioRRcXMO6OFyRpyzV3kE1IIBd4WG5/kltnzdxSCqoP8CMGs/Li+M1uF5o7lOkZVFjDs+NLesthnF66Pg/0q0Lw==}
    engines: {node: '>= 0.4'}
    dependencies:
      array-buffer-byte-length: 1.0.0
      arraybuffer.prototype.slice: 1.0.1
      available-typed-arrays: 1.0.5
      call-bind: 1.0.2
      es-set-tostringtag: 2.0.1
      es-to-primitive: 1.2.1
      function.prototype.name: 1.1.6
      get-intrinsic: 1.2.1
      get-symbol-description: 1.0.0
      globalthis: 1.0.3
      gopd: 1.0.1
      has: 1.0.3
      has-property-descriptors: 1.0.0
      has-proto: 1.0.1
      has-symbols: 1.0.3
      internal-slot: 1.0.5
      is-array-buffer: 3.0.2
      is-callable: 1.2.7
      is-negative-zero: 2.0.2
      is-regex: 1.1.4
      is-shared-array-buffer: 1.0.2
      is-string: 1.0.7
      is-typed-array: 1.1.12
      is-weakref: 1.0.2
      object-inspect: 1.12.3
      object-keys: 1.1.1
      object.assign: 4.1.4
      regexp.prototype.flags: 1.5.0
      safe-array-concat: 1.0.0
      safe-regex-test: 1.0.0
      string.prototype.trim: 1.2.7
      string.prototype.trimend: 1.0.6
      string.prototype.trimstart: 1.0.6
      typed-array-buffer: 1.0.0
      typed-array-byte-length: 1.0.0
      typed-array-byte-offset: 1.0.0
      typed-array-length: 1.0.4
      unbox-primitive: 1.0.2
      which-typed-array: 1.1.11
    dev: true

  /es-errors@1.3.0:
    resolution: {integrity: sha512-Zf5H2Kxt2xjTvbJvP2ZWLEICxA6j+hAmMzIlypy4xcBg1vKVnx89Wy0GbS+kf5cwCVFFzdCFh2XSCFNULS6csw==}
    engines: {node: '>= 0.4'}

  /es-get-iterator@1.1.3:
    resolution: {integrity: sha512-sPZmqHBe6JIiTfN5q2pEi//TwxmAFHwj/XEuYjTuse78i8KxaqMTTzxPoFKuzRpDpTJ+0NAbpfenkmH2rePtuw==}
    dependencies:
      call-bind: 1.0.2
      get-intrinsic: 1.2.1
      has-symbols: 1.0.3
      is-arguments: 1.1.1
      is-map: 2.0.2
      is-set: 2.0.2
      is-string: 1.0.7
      isarray: 2.0.5
      stop-iteration-iterator: 1.0.0
    dev: false

  /es-set-tostringtag@2.0.1:
    resolution: {integrity: sha512-g3OMbtlwY3QewlqAiMLI47KywjWZoEytKr8pf6iTC8uJq5bIAH52Z9pnQ8pVL6whrCto53JZDuUIsifGeLorTg==}
    engines: {node: '>= 0.4'}
    dependencies:
      get-intrinsic: 1.2.1
      has: 1.0.3
      has-tostringtag: 1.0.0
    dev: true

  /es-to-primitive@1.2.1:
    resolution: {integrity: sha512-QCOllgZJtaUo9miYBcLChTUaHNjJF3PYs1VidD7AwiEj1kYxKeQTctLAezAOH5ZKRH0g2IgPn6KwB4IT8iRpvA==}
    engines: {node: '>= 0.4'}
    dependencies:
      is-callable: 1.2.7
      is-date-object: 1.0.5
      is-symbol: 1.0.4
    dev: true

  /esbuild@0.19.11:
    resolution: {integrity: sha512-HJ96Hev2hX/6i5cDVwcqiJBBtuo9+FeIJOtZ9W1kA5M6AMJRHUZlpYZ1/SbEwtO0ioNAW8rUooVpC/WehY2SfA==}
    engines: {node: '>=12'}
    hasBin: true
    requiresBuild: true
    optionalDependencies:
      '@esbuild/aix-ppc64': 0.19.11
      '@esbuild/android-arm': 0.19.11
      '@esbuild/android-arm64': 0.19.11
      '@esbuild/android-x64': 0.19.11
      '@esbuild/darwin-arm64': 0.19.11
      '@esbuild/darwin-x64': 0.19.11
      '@esbuild/freebsd-arm64': 0.19.11
      '@esbuild/freebsd-x64': 0.19.11
      '@esbuild/linux-arm': 0.19.11
      '@esbuild/linux-arm64': 0.19.11
      '@esbuild/linux-ia32': 0.19.11
      '@esbuild/linux-loong64': 0.19.11
      '@esbuild/linux-mips64el': 0.19.11
      '@esbuild/linux-ppc64': 0.19.11
      '@esbuild/linux-riscv64': 0.19.11
      '@esbuild/linux-s390x': 0.19.11
      '@esbuild/linux-x64': 0.19.11
      '@esbuild/netbsd-x64': 0.19.11
      '@esbuild/openbsd-x64': 0.19.11
      '@esbuild/sunos-x64': 0.19.11
      '@esbuild/win32-arm64': 0.19.11
      '@esbuild/win32-ia32': 0.19.11
      '@esbuild/win32-x64': 0.19.11
    dev: false

  /escalade@3.1.1:
    resolution: {integrity: sha512-k0er2gUkLf8O0zKJiAhmkTnJlTvINGv7ygDNPbeIsX/TJjGJZHuh9B2UxbsaEkmlEo9MfhrSzmhIlhRlI2GXnw==}
    engines: {node: '>=6'}
    dev: false

  /escape-string-regexp@1.0.5:
    resolution: {integrity: sha512-vbRorB5FUQWvla16U8R/qgaFIya2qGzwDrNmCZuYKrbdSUMG6I1ZCGQRefkRVhuOkIGVne7BQ35DSfo1qvJqFg==}
    engines: {node: '>=0.8.0'}

  /escape-string-regexp@4.0.0:
    resolution: {integrity: sha512-TtpcNJ3XAzx3Gq8sWRzJaVajRs0uVxA2YAkdb1jm2YkPz4G6egUFAyA3n5vtEIZefPk5Wa4UXbKuS5fKkJWdgA==}
    engines: {node: '>=10'}

  /escape-string-regexp@5.0.0:
    resolution: {integrity: sha512-/veY75JbMK4j1yjvuUxuVsiS/hr/4iHs9FTT6cgTexxdE0Ly/glccBAkloH/DofkjRbZU3bnoj38mOmhkZ0lHw==}
    engines: {node: '>=12'}
    dev: false

  /escodegen@2.1.0:
    resolution: {integrity: sha512-2NlIDTwUWJN0mRPQOdtQBzbUHvdGY2P1VXSyU83Q3xKxM7WHX2Ql8dKq782Q9TgQUNOLEzEYu9bzLNj1q88I5w==}
    engines: {node: '>=6.0'}
    hasBin: true
    dependencies:
      esprima: 4.0.1
      estraverse: 5.3.0
      esutils: 2.0.3
    optionalDependencies:
      source-map: 0.6.1
    dev: true

  /esprima@4.0.1:
    resolution: {integrity: sha512-eGuFFw7Upda+g4p+QHvnW0RyTX/SVeJBDM/gCtMARO0cLuT2HcEKnTPvhjV6aGeqrCB/sbNop0Kszm0jsaWU4A==}
    engines: {node: '>=4'}
    hasBin: true

  /estraverse@5.3.0:
    resolution: {integrity: sha512-MMdARuVEQziNTeJD8DgMqmhwR11BRQ/cBP+pLtYdSTnf3MIO8fFeiINEbX36ZdNlfU/7A9f3gUw49B3oQsvwBA==}
    engines: {node: '>=4.0'}
    dev: true

  /estree-util-attach-comments@2.1.1:
    resolution: {integrity: sha512-+5Ba/xGGS6mnwFbXIuQiDPTbuTxuMCooq3arVv7gPZtYpjp+VXH/NkHAP35OOefPhNG/UGqU3vt/LTABwcHX0w==}
    dependencies:
      '@types/estree': 1.0.1
    dev: false

  /estree-util-build-jsx@2.2.2:
    resolution: {integrity: sha512-m56vOXcOBuaF+Igpb9OPAy7f9w9OIkb5yhjsZuaPm7HoGi4oTOQi0h2+yZ+AtKklYFZ+rPC4n0wYCJCEU1ONqg==}
    dependencies:
      '@types/estree-jsx': 1.0.0
      estree-util-is-identifier-name: 2.1.0
      estree-walker: 3.0.3
    dev: false

  /estree-util-is-identifier-name@1.1.0:
    resolution: {integrity: sha512-OVJZ3fGGt9By77Ix9NhaRbzfbDV/2rx9EP7YIDJTmsZSEc5kYn2vWcNccYyahJL2uAQZK2a5Or2i0wtIKTPoRQ==}
    dev: false

  /estree-util-is-identifier-name@2.1.0:
    resolution: {integrity: sha512-bEN9VHRyXAUOjkKVQVvArFym08BTWB0aJPppZZr0UNyAqWsLaVfAqP7hbaTJjzHifmB5ebnR8Wm7r7yGN/HonQ==}
    dev: false

  /estree-util-to-js@1.2.0:
    resolution: {integrity: sha512-IzU74r1PK5IMMGZXUVZbmiu4A1uhiPgW5hm1GjcOfr4ZzHaMPpLNJjR7HjXiIOzi25nZDrgFTobHTkV5Q6ITjA==}
    dependencies:
      '@types/estree-jsx': 1.0.0
      astring: 1.8.6
      source-map: 0.7.4
    dev: false

  /estree-util-value-to-estree@1.3.0:
    resolution: {integrity: sha512-Y+ughcF9jSUJvncXwqRageavjrNPAI+1M/L3BI3PyLp1nmgYTGUXU6t5z1Y7OWuThoDdhPME07bQU+d5LxdJqw==}
    engines: {node: '>=12.0.0'}
    dependencies:
      is-plain-obj: 3.0.0
    dev: false

  /estree-util-visit@1.2.1:
    resolution: {integrity: sha512-xbgqcrkIVbIG+lI/gzbvd9SGTJL4zqJKBFttUl5pP27KhAjtMKbX/mQXJ7qgyXpMgVy/zvpm0xoQQaGL8OloOw==}
    dependencies:
      '@types/estree-jsx': 1.0.0
      '@types/unist': 2.0.8
    dev: false

  /estree-walker@3.0.3:
    resolution: {integrity: sha512-7RUKfXgSMMkzt6ZuXmqapOurLGPPfgj6l9uRZ7lRGolvk0y2yocc35LdcxKC5PQZdn2DMqioAQ2NoWcrTKmm6g==}
    dependencies:
      '@types/estree': 1.0.1
    dev: false

  /esutils@2.0.3:
    resolution: {integrity: sha512-kVscqXk4OCp68SZ0dkgEKVi6/8ij300KBWTJq32P/dYeWTSwK41WyTxalN1eRmA5Z9UU/LX9D7FWSmV9SAYx6g==}
    engines: {node: '>=0.10.0'}
    dev: true

  /ethereum-cryptography@2.1.2:
    resolution: {integrity: sha512-Z5Ba0T0ImZ8fqXrJbpHcbpAvIswRte2wGNR/KePnu8GbbvgJ47lMxT/ZZPG6i9Jaht4azPDop4HaM00J0J59ug==}
    dependencies:
      '@noble/curves': 1.1.0
      '@noble/hashes': 1.3.1
      '@scure/bip32': 1.3.1
      '@scure/bip39': 1.2.1
    dev: false

  /ethers@6.9.0:
    resolution: {integrity: sha512-pmfNyQzc2mseLe91FnT2vmNaTt8dDzhxZ/xItAV7uGsF4dI4ek2ufMu3rAkgQETL/TIs0GS5A+U05g9QyWnv3Q==}
    engines: {node: '>=14.0.0'}
    dependencies:
      '@adraffy/ens-normalize': 1.10.0
      '@noble/curves': 1.2.0
      '@noble/hashes': 1.3.2
      '@types/node': 18.15.13
      aes-js: 4.0.0-beta.5
      tslib: 2.4.0
      ws: 8.5.0
    transitivePeerDependencies:
      - bufferutil
      - utf-8-validate
    dev: false

  /event-target-shim@5.0.1:
    resolution: {integrity: sha512-i/2XbnSz/uxRCU6+NdVJgKWDTM427+MqYbkQzD321DuCQJUqOuJKIA0IM2+W2xtYHdKOmZ4dR6fExsd4SXL+WQ==}
    engines: {node: '>=6'}
    dev: false

  /eventemitter2@0.4.14:
    resolution: {integrity: sha512-K7J4xq5xAD5jHsGM5ReWXRTFa3JRGofHiMcVgQ8PRwgWxzjHpMWCIzsmyf60+mh8KLsqYPcjUMa0AC4hd6lPyQ==}
    dev: true

  /eventemitter2@5.0.1:
    resolution: {integrity: sha512-5EM1GHXycJBS6mauYAbVKT1cVs7POKWb2NXD4Vyt8dDqeZa7LaDK1/sjtL+Zb0lzTpSNil4596Dyu97hz37QLg==}
    dev: true

  /eventemitter2@6.4.9:
    resolution: {integrity: sha512-JEPTiaOt9f04oa6NOkc4aH+nVp5I3wEjpHbIPqfgCdD5v5bUzy7xQqwcVO2aDQgOWhI28da57HksMrzK9HlRxg==}
    dev: true

  /eventemitter3@5.0.1:
    resolution: {integrity: sha512-GWkBvjiSZK87ELrYOSESUYeVIc9mvLLf/nXalMOS5dYrgZq9o5OVkbZAVM06CVxYsCwH9BDZFPlQTlPA1j4ahA==}
    dev: true

  /events@3.3.0:
    resolution: {integrity: sha512-mQw+2fkQbALzQ7V0MY0IqdnXNOeTtP4r0lN9z7AAawCXgqea7bDii20AYrIBrFd/Hx0M2Ocz6S111CaFkUcb0Q==}
    engines: {node: '>=0.8.x'}
    dev: false

  /execa@7.2.0:
    resolution: {integrity: sha512-UduyVP7TLB5IcAQl+OzLyLcS/l32W/GLg+AhHJ+ow40FOk2U3SAllPwR44v4vmdFwIWqpdwxxpQbF1n5ta9seA==}
    engines: {node: ^14.18.0 || ^16.14.0 || >=18.0.0}
    dependencies:
      cross-spawn: 7.0.3
      get-stream: 6.0.1
      human-signals: 4.3.1
      is-stream: 3.0.0
      merge-stream: 2.0.0
      npm-run-path: 5.1.0
      onetime: 6.0.0
      signal-exit: 3.0.7
      strip-final-newline: 3.0.0
    dev: true

  /expand-template@2.0.3:
    resolution: {integrity: sha512-XYfuKMvj4O35f/pOXLObndIRvyQ+/+6AhODh+OKWj9S9498pHHn/IMszH+gt0fBCRWMNfk1ZSp5x3AifmnI2vg==}
    engines: {node: '>=6'}
    dev: true

  /extend-shallow@2.0.1:
    resolution: {integrity: sha512-zCnTtlxNoAiDc3gqY2aYAWFx7XWWiasuF2K8Me5WbN8otHKTUKBwjPtNpRs/rbUZm7KxWAaNj7P1a/p52GbVug==}
    engines: {node: '>=0.10.0'}
    dependencies:
      is-extendable: 0.1.1
    dev: false

  /extend@3.0.2:
    resolution: {integrity: sha512-fjquC59cD7CyW6urNXK0FBufkZcoiGG80wTuPujX590cB5Ttln20E2UB4S/WARVqhXffZl2LNgS+gQdPIIim/g==}
    dev: false

  /extract-files@9.0.0:
    resolution: {integrity: sha512-CvdFfHkC95B4bBBk36hcEmvdR2awOdhhVUYH6S/zrVj3477zven/fJMYg7121h4T1xHZC+tetUpubpAhxwI7hQ==}
    engines: {node: ^10.17.0 || ^12.0.0 || >= 13.7.0}
    dev: false

  /fast-fifo@1.3.2:
    resolution: {integrity: sha512-/d9sfos4yxzpwkDkuN7k2SqFKtYNmCTzgfEpz82x34IM9/zc8KGxQoXg1liNC/izpRM/MBdt44Nmx41ZWqk+FQ==}
    dev: true

  /fast-glob@3.3.1:
    resolution: {integrity: sha512-kNFPyjhh5cKjrUltxs+wFx+ZkbRaxxmZ+X0ZU31SOsxCEtP9VPgtq2teZw1DebupL5GmDaNQ6yKMMVcM41iqDg==}
    engines: {node: '>=8.6.0'}
    dependencies:
      '@nodelib/fs.stat': 2.0.5
      '@nodelib/fs.walk': 1.2.8
      glob-parent: 5.1.2
      merge2: 1.4.1
      micromatch: 4.0.5
    dev: false

  /fast-json-patch@3.1.1:
    resolution: {integrity: sha512-vf6IHUX2SBcA+5/+4883dsIjpBTqmfBjmYiWK1savxQmFk4JfBMLa7ynTYOs1Rolp/T1betJxHiGD3g1Mn8lUQ==}
    dev: true

  /fastq@1.15.0:
    resolution: {integrity: sha512-wBrocU2LCXXa+lWBt8RoIRD89Fi8OdABODa/kEnyeyjS5aZO5/GNvI5sEINADqP/h8M29UHTHUb53sUu5Ihqdw==}
    dependencies:
      reusify: 1.0.4
    dev: false

  /fault@1.0.4:
    resolution: {integrity: sha512-CJ0HCB5tL5fYTEA7ToAq5+kTwd++Borf1/bifxd9iT70QcXr4MRrO3Llf8Ifs70q+SJcGHFtnIE/Nw6giCtECA==}
    dependencies:
      format: 0.2.2
    dev: false

  /fault@2.0.1:
    resolution: {integrity: sha512-WtySTkS4OKev5JtpHXnib4Gxiurzh5NCGvWrFaZ34m6JehfTUhKZvn9njTfw48t6JumVQOmrKqpmGcdwxnhqBQ==}
    dependencies:
      format: 0.2.2
    dev: false

  /fclone@1.0.11:
    resolution: {integrity: sha512-GDqVQezKzRABdeqflsgMr7ktzgF9CyS+p2oe0jJqUY6izSSbhPIQJDpoU4PtGcD7VPM9xh/dVrTu6z1nwgmEGw==}
    dev: true

  /fetch-blob@3.2.0:
    resolution: {integrity: sha512-7yAQpD2UMJzLi1Dqv7qFYnPbaPx7ZfFK6PiIxQ4PfkGPyNyl2Ugx+a/umUonmKqjhM4DnfbMvdX6otXq83soQQ==}
    engines: {node: ^12.20 || >= 14.13}
    dependencies:
      node-domexception: 1.0.0
      web-streams-polyfill: 3.2.1
    dev: false

  /fill-range@7.0.1:
    resolution: {integrity: sha512-qOo9F+dMUmC2Lcb4BbVvnKJxTPjCm+RRpe4gDuGrzkL7mEVl/djYSu2OdQ2Pa302N4oqkSg9ir6jaLWJ2USVpQ==}
    engines: {node: '>=8'}
    dependencies:
      to-regex-range: 5.0.1

  /follow-redirects@1.15.5(debug@4.3.4):
    resolution: {integrity: sha512-vSFWUON1B+yAw1VN4xMfxgn5fTUiaOzAJCKBwIIgT/+7CuGy9+r+5gITvP62j3RmaD5Ph65UaERdOSRGUzZtgw==}
    engines: {node: '>=4.0'}
    peerDependencies:
      debug: '*'
    peerDependenciesMeta:
      debug:
        optional: true
    dependencies:
      debug: 4.3.4
    dev: true

  /for-each@0.3.3:
    resolution: {integrity: sha512-jqYfLp7mo9vIyQf8ykW2v7A+2N4QjeCeI5+Dz9XraiO1ign81wjiH7Fb9vSOWvQfNtmSa4H2RoQTrrXivdUZmw==}
    dependencies:
      is-callable: 1.2.7

  /foreground-child@3.1.1:
    resolution: {integrity: sha512-TMKDUnIte6bfb5nWv7V/caI169OHgvwjb7V4WkeUvbQQdjr5rWKqHFiKWb/fcOwB+CzBT+qbWjvj+DVwRskpIg==}
    engines: {node: '>=14'}
    dependencies:
      cross-spawn: 7.0.3
      signal-exit: 4.1.0
    dev: false

  /form-data@3.0.1:
    resolution: {integrity: sha512-RHkBKtLWUVwd7SqRIvCZMEvAMoGUp0XU+seQiZejj0COz3RI3hWP4sCv3gZWWLjJTd7rGwcsF5eKZGii0r/hbg==}
    engines: {node: '>= 6'}
    dependencies:
      asynckit: 0.4.0
      combined-stream: 1.0.8
      mime-types: 2.1.35
    dev: false

  /form-data@4.0.0:
    resolution: {integrity: sha512-ETEklSGi5t0QMZuiXoA/Q6vcnxcLQP5vdugSpuAyi6SVGi2clPPp+xgEhuMaHC+zGgn31Kd235W35f7Hykkaww==}
    engines: {node: '>= 6'}
    dependencies:
      asynckit: 0.4.0
      combined-stream: 1.0.8
      mime-types: 2.1.35
    dev: true

  /format@0.2.2:
    resolution: {integrity: sha512-wzsgA6WOq+09wrU1tsJ09udeR/YZRaeArL9e1wPbFg3GG2yDnC2ldKpxs4xunpFF9DgqCqOIra3bc1HWrJ37Ww==}
    engines: {node: '>=0.4.x'}
    dev: false

  /formdata-polyfill@4.0.10:
    resolution: {integrity: sha512-buewHzMvYL29jdeQTVILecSaZKnt/RJWjoZCF5OW60Z67/GmSLBkOFM7qh1PI3zFNtJbaZL5eQu1vLfazOwj4g==}
    engines: {node: '>=12.20.0'}
    dependencies:
      fetch-blob: 3.2.0
    dev: false

  /framer-motion@10.16.4(react-dom@18.2.0)(react@18.2.0):
    resolution: {integrity: sha512-p9V9nGomS3m6/CALXqv6nFGMuFOxbWsmaOrdmhyQimMIlLl3LC7h7l86wge/Js/8cRu5ktutS/zlzgR7eBOtFA==}
    peerDependencies:
      react: ^18.0.0
      react-dom: ^18.0.0
    peerDependenciesMeta:
      react:
        optional: true
      react-dom:
        optional: true
    dependencies:
      react: 18.2.0
      react-dom: 18.2.0(react@18.2.0)
      tslib: 2.6.2
    optionalDependencies:
      '@emotion/is-prop-valid': 0.8.8
    dev: false

  /fs-constants@1.0.0:
    resolution: {integrity: sha512-y6OAwoSIf7FyjMIv94u+b5rdheZEjzR63GTyZJm5qh4Bi+2YgwLCcI/fPFZkL5PSixOt6ZNKm+w+Hfp/Bciwow==}
    dev: true

  /fs-extra@8.1.0:
    resolution: {integrity: sha512-yhlQgA6mnOJUKOsRUFsgJdQCvkKhcz8tlZG5HBQfReYZy46OwLcY+Zia0mtdHsOo9y/hP+CxMN0TU9QxoOtG4g==}
    engines: {node: '>=6 <7 || >=8'}
    dependencies:
      graceful-fs: 4.2.11
      jsonfile: 4.0.0
      universalify: 0.1.2
    dev: true

  /fs-monkey@1.0.4:
    resolution: {integrity: sha512-INM/fWAxMICjttnD0DX1rBvinKskj5G1w+oy/pnm9u/tSlnBrzFonJMcalKJ30P8RRsPzKcCG7Q8l0jx5Fh9YQ==}
    dev: false

  /fs.realpath@1.0.0:
    resolution: {integrity: sha512-OO0pH2lK6a0hZnAdau5ItzHPI6pUlvI7jMVnxUQRtw4owF2wk8lOSabtGDCTP4Ggrg2MbGnWO9X8K1t4+fGMDw==}

  /fsevents@2.3.2:
    resolution: {integrity: sha512-xiqMQR4xAeHTuB9uWm+fFRcIOgKBMiOBP+eXiyT7jsgVCq1bkVygt00oASowB7EdtpOHaaPgKt812P9ab+DDKA==}
    engines: {node: ^8.16.0 || ^10.6.0 || >=11.0.0}
    os: [darwin]
    requiresBuild: true
    optional: true

  /fsevents@2.3.3:
    resolution: {integrity: sha512-5xoDfX+fL7faATnagmWPpbFtwh/R77WmMMqqHGS65C3vvB0YHrgF+B1YmZ3441tMj5n63k0212XNoJwzlhffQw==}
    engines: {node: ^8.16.0 || ^10.6.0 || >=11.0.0}
    os: [darwin]
    requiresBuild: true
    optional: true

  /fuels@0.67.0:
    resolution: {integrity: sha512-/eH6cEZthb3dRSTa0sZxWjyl9y54nOJxcVgtEwEx2P87VbqNOjaPlv/I44C/shBHgeuAmxHetHmyPzyX+3zdqA==}
    engines: {node: ^18.14.1}
    hasBin: true
    dependencies:
      '@fuel-ts/abi-coder': 0.67.0
      '@fuel-ts/abi-typegen': 0.67.0
      '@fuel-ts/address': 0.67.0
      '@fuel-ts/contract': 0.67.0
      '@fuel-ts/crypto': 0.67.0
      '@fuel-ts/errors': 0.67.0
      '@fuel-ts/forc': 0.67.0
      '@fuel-ts/fuel-core': 0.67.0
      '@fuel-ts/hasher': 0.67.0
      '@fuel-ts/hdwallet': 0.67.0
      '@fuel-ts/interfaces': 0.67.0
      '@fuel-ts/math': 0.67.0
      '@fuel-ts/merkle': 0.67.0
      '@fuel-ts/mnemonic': 0.67.0
      '@fuel-ts/predicate': 0.67.0
      '@fuel-ts/program': 0.67.0
      '@fuel-ts/providers': 0.67.0
      '@fuel-ts/script': 0.67.0
      '@fuel-ts/signer': 0.67.0
      '@fuel-ts/transactions': 0.67.0
      '@fuel-ts/utils': 0.67.0
      '@fuel-ts/versions': 0.67.0
      '@fuel-ts/wallet': 0.67.0
      '@fuel-ts/wallet-manager': 0.67.0
      '@fuel-ts/wordlists': 0.67.0
      bundle-require: 4.0.2(esbuild@0.19.11)
      chalk: 4.1.2
      chokidar: 3.5.3
      commander: 9.5.0
      esbuild: 0.19.11
      ethers: 6.9.0
      glob: 10.3.4
      handlebars: 4.7.8
      joycon: 3.1.1
      lodash.camelcase: 4.3.0
      portfinder: 1.0.32
      rimraf: 3.0.2
      toml: 3.0.0
      tree-kill: 1.2.2
      yup: 0.32.11
    transitivePeerDependencies:
      - bufferutil
      - encoding
      - supports-color
      - utf-8-validate
    dev: false

  /fuels@0.73.0:
    resolution: {integrity: sha512-EjJMfS4jSb/avYbk56RrbPFSNRAl+zM+WLS+H0NeXOJlu89iUIFJmBSV/c/YCbeS6Fa1h2EK4SdrjJdd9ijOvA==}
    engines: {node: ^18.18.2 || ^20.0.0}
    hasBin: true
    dependencies:
      '@fuel-ts/abi-coder': 0.73.0
      '@fuel-ts/abi-typegen': 0.73.0
      '@fuel-ts/address': 0.73.0
      '@fuel-ts/contract': 0.73.0
      '@fuel-ts/crypto': 0.73.0
      '@fuel-ts/errors': 0.73.0
      '@fuel-ts/forc': 0.73.0
      '@fuel-ts/fuel-core': 0.73.0
      '@fuel-ts/hasher': 0.73.0
      '@fuel-ts/hdwallet': 0.73.0
      '@fuel-ts/interfaces': 0.73.0
      '@fuel-ts/math': 0.73.0
      '@fuel-ts/merkle': 0.73.0
      '@fuel-ts/mnemonic': 0.73.0
      '@fuel-ts/predicate': 0.73.0
      '@fuel-ts/program': 0.73.0
      '@fuel-ts/providers': 0.73.0
      '@fuel-ts/script': 0.73.0
      '@fuel-ts/signer': 0.73.0
      '@fuel-ts/transactions': 0.73.0
      '@fuel-ts/utils': 0.73.0
      '@fuel-ts/versions': 0.73.0
      '@fuel-ts/wallet': 0.73.0
      '@fuel-ts/wallet-manager': 0.73.0
      '@fuel-ts/wordlists': 0.73.0
      bundle-require: 4.0.2(esbuild@0.19.11)
      chalk: 4.1.2
      chokidar: 3.5.3
      commander: 9.5.0
      esbuild: 0.19.11
      ethers: 6.9.0
      glob: 10.3.4
      handlebars: 4.7.8
      joycon: 3.1.1
      lodash.camelcase: 4.3.0
      portfinder: 1.0.32
      rimraf: 3.0.2
      toml: 3.0.0
      tree-kill: 1.2.2
      yup: 0.32.11
    transitivePeerDependencies:
      - bufferutil
      - encoding
      - supports-color
      - utf-8-validate
    dev: false

  /function-bind@1.1.2:
    resolution: {integrity: sha512-7XHNxH7qX9xG5mIwxkhumTox/MIRNcOgDrxWsMt2pAr23WHp6MrRlN7FBSFpCpr+oVO0F744iUgR82nJMfG2SA==}

  /function.prototype.name@1.1.6:
    resolution: {integrity: sha512-Z5kx79swU5P27WEayXM1tBi5Ze/lbIyiNgU3qyXUOf9b2rgXYyF9Dy9Cx+IQv/Lc8WCG6L82zwUPpSS9hGehIg==}
    engines: {node: '>= 0.4'}
    dependencies:
      call-bind: 1.0.2
      define-properties: 1.2.0
      es-abstract: 1.22.1
      functions-have-names: 1.2.3
    dev: true

  /functions-have-names@1.2.3:
    resolution: {integrity: sha512-xckBUXyTIqT97tq2x2AMb+g163b5JFysYk0x4qxNFwbfQkmNZoiRHb6sPzI9/QV33WeuvVYBUIiD4NzNIyqaRQ==}

  /get-caller-file@2.0.5:
    resolution: {integrity: sha512-DyFP3BM/3YHTQOCUL/w0OZHR0lpKeGrxotcHWcqNEdnltqFwXVfhEBQ94eIo34AfQpo0rGki4cyIiftY06h2Fg==}
    engines: {node: 6.* || 8.* || >= 10.*}
    dev: false

  /get-intrinsic@1.2.1:
    resolution: {integrity: sha512-2DcsyfABl+gVHEfCOaTrWgyt+tb6MSEGmKq+kI5HwLbIYgjgmMcV8KQ41uaKz1xxUcn9tJtgFbQUEVcEbd0FYw==}
    dependencies:
      function-bind: 1.1.2
      has: 1.0.3
      has-proto: 1.0.1
      has-symbols: 1.0.3

  /get-intrinsic@1.2.4:
    resolution: {integrity: sha512-5uYhsJH8VJBTv7oslg4BznJYhDoRI6waYCxMmCdnTrcCrHA/fCFKoTFz2JKKE0HdDFUF7/oQuhzumXJK7paBRQ==}
    engines: {node: '>= 0.4'}
    dependencies:
      es-errors: 1.3.0
      function-bind: 1.1.2
      has-proto: 1.0.1
      has-symbols: 1.0.3
      hasown: 2.0.0

  /get-nonce@1.0.1:
    resolution: {integrity: sha512-FJhYRoDaiatfEkUK8HKlicmu/3SGFD51q3itKDGoSTysQJBnfOcxU5GxnhE1E6soB76MbT0MBtnKJuXyAx+96Q==}
    engines: {node: '>=6'}
    dev: false

  /get-stdin@9.0.0:
    resolution: {integrity: sha512-dVKBjfWisLAicarI2Sf+JuBE/DghV4UzNAVe9yhEJuzeREd3JhOTE9cUaJTeSa77fsbQUK3pcOpJfM59+VKZaA==}
    engines: {node: '>=12'}
    dev: false

  /get-stream@6.0.1:
    resolution: {integrity: sha512-ts6Wi+2j3jQjqi70w5AlN8DFnkSwC+MqmxEzdEALB2qXZYV3X/b1CTfgPLGJNMeAWxdPfU8FO1ms3NUfaHCPYg==}
    engines: {node: '>=10'}
    dev: true

  /get-symbol-description@1.0.0:
    resolution: {integrity: sha512-2EmdH1YvIQiZpltCNgkuiUnyukzxM/R6NDJX31Ke3BG1Nq5b0S2PhX59UKi9vZpPDQVdqn+1IcaAwnzTT5vCjw==}
    engines: {node: '>= 0.4'}
    dependencies:
      call-bind: 1.0.2
      get-intrinsic: 1.2.1
    dev: true

  /get-uri@6.0.2:
    resolution: {integrity: sha512-5KLucCJobh8vBY1K07EFV4+cPZH3mrV9YeAruUseCQKHB58SGjjT2l9/eA9LD082IiuMjSlFJEcdJ27TXvbZNw==}
    engines: {node: '>= 14'}
    dependencies:
      basic-ftp: 5.0.4
      data-uri-to-buffer: 6.0.1
      debug: 4.3.4
      fs-extra: 8.1.0
    transitivePeerDependencies:
      - supports-color
    dev: true

  /git-node-fs@1.0.0(js-git@0.7.8):
    resolution: {integrity: sha512-bLQypt14llVXBg0S0u8q8HmU7g9p3ysH+NvVlae5vILuUvs759665HvmR5+wb04KjHyjFcDRxdYb4kyNnluMUQ==}
    peerDependencies:
      js-git: ^0.7.8
    peerDependenciesMeta:
      js-git:
        optional: true
    dependencies:
      js-git: 0.7.8
    dev: true

  /git-sha1@0.1.2:
    resolution: {integrity: sha512-2e/nZezdVlyCopOCYHeW0onkbZg7xP1Ad6pndPy1rCygeRykefUS6r7oA5cJRGEFvseiaz5a/qUHFVX1dd6Isg==}
    dev: true

  /github-from-package@0.0.0:
    resolution: {integrity: sha512-SyHy3T1v2NUXn29OsWdxmK6RwHD+vkj3v8en8AOBZ1wBQ/hCAQ5bAQTD02kW4W9tUp/3Qh6J8r9EvntiyCmOOw==}
    dev: true

  /github-slugger@1.5.0:
    resolution: {integrity: sha512-wIh+gKBI9Nshz2o46B0B3f5k/W+WI9ZAv6y5Dn5WJ5SK1t0TnDimB4WE5rmTD05ZAIn8HALCZVmCsvj0w0v0lw==}
    dev: false

  /glob-parent@5.1.2:
    resolution: {integrity: sha512-AOIgSQCepiJYwP3ARnGx+5VnTu2HBYdzbGP45eLw1vr3zB3vZLeyed1sC9hnbcOc9/SrMyM5RPQrkGz4aS9Zow==}
    engines: {node: '>= 6'}
    dependencies:
      is-glob: 4.0.3

  /glob-to-regexp@0.4.1:
    resolution: {integrity: sha512-lkX1HJXwyMcprw/5YUZc2s7DrpAiHB21/V+E1rHUrVNokkvB6bqMzT0VfV6/86ZNabt1k14YOIaT7nDvOX3Iiw==}
    dev: false

  /glob@10.3.4:
    resolution: {integrity: sha512-6LFElP3A+i/Q8XQKEvZjkEWEOTgAIALR9AO2rwT8bgPhDd1anmqDJDZ6lLddI4ehxxxR1S5RIqKe1uapMQfYaQ==}
    engines: {node: '>=16 || 14 >=14.17'}
    hasBin: true
    dependencies:
      foreground-child: 3.1.1
      jackspeak: 2.3.1
      minimatch: 9.0.3
      minipass: 7.0.3
      path-scurry: 1.10.1
    dev: false

  /glob@7.2.3:
    resolution: {integrity: sha512-nFR0zLpU2YCaRxwoCJvL6UvCH2JFyFVIvwTLsIf21AuHlMskA1hhTdk+LlYJtOlYt9v6dvszD2BGRqBL+iQK9Q==}
    dependencies:
      fs.realpath: 1.0.0
      inflight: 1.0.6
      inherits: 2.0.4
      minimatch: 3.1.2
      once: 1.4.0
      path-is-absolute: 1.0.1

  /globalthis@1.0.3:
    resolution: {integrity: sha512-sFdI5LyBiNTHjRd7cGPWapiHWMOXKyuBNX/cWJ3NfzrZQVa8GI/8cofCl74AOVqq9W5kNmguTIzJ/1s2gyI9wA==}
    engines: {node: '>= 0.4'}
    dependencies:
      define-properties: 1.2.1
    dev: true

  /globby@13.2.2:
    resolution: {integrity: sha512-Y1zNGV+pzQdh7H39l9zgB4PJqjRNqydvdYCDG4HFXM4XuvSaQQlEc91IU1yALL8gUTDomgBAfz3XJdmUS+oo0w==}
    engines: {node: ^12.20.0 || ^14.13.1 || >=16.0.0}
    dependencies:
      dir-glob: 3.0.1
      fast-glob: 3.3.1
      ignore: 5.2.4
      merge2: 1.4.1
      slash: 4.0.0
    dev: false

  /goober@2.1.13(csstype@3.1.3):
    resolution: {integrity: sha512-jFj3BQeleOoy7t93E9rZ2de+ScC4lQICLwiAQmKMg9F6roKGaLSHoCDYKkWlSafg138jejvq/mTdvmnwDQgqoQ==}
    peerDependencies:
      csstype: ^3.0.10
    dependencies:
      csstype: 3.1.3
    dev: false

  /gopd@1.0.1:
    resolution: {integrity: sha512-d65bNlIadxvpb/A2abVdlqKqV563juRnZ1Wtk6s1sIR8uNsXR70xqIzVqxVf1eTqDunwT2MkczEeaezCKTZhwA==}
    dependencies:
      get-intrinsic: 1.2.1

  /graceful-fs@4.2.11:
    resolution: {integrity: sha512-RbJ5/jmFcNNCcDV5o9eTnBLJ/HszWV0P73bc+Ff4nS/rJj+YaS6IGyiOL0VoBYX+l1Wrl3k63h/KrH+nhJ0XvQ==}

  /graphql-request@5.0.0(graphql@16.8.1):
    resolution: {integrity: sha512-SpVEnIo2J5k2+Zf76cUkdvIRaq5FMZvGQYnA4lUWYbc99m+fHh4CZYRRO/Ff4tCLQ613fzCm3SiDT64ubW5Gyw==}
    peerDependencies:
      graphql: '>=16.8.1'
    dependencies:
      '@graphql-typed-document-node/core': 3.2.0(graphql@16.8.1)
      cross-fetch: 3.1.8
      extract-files: 9.0.0
      form-data: 3.0.1
      graphql: 16.8.1
    transitivePeerDependencies:
      - encoding
    dev: false

  /graphql-request@5.2.0(graphql@16.8.1):
    resolution: {integrity: sha512-pLhKIvnMyBERL0dtFI3medKqWOz/RhHdcgbZ+hMMIb32mEPa5MJSzS4AuXxfI4sRAu6JVVk5tvXuGfCWl9JYWQ==}
    peerDependencies:
      graphql: '>=16.8.1'
    dependencies:
      '@graphql-typed-document-node/core': 3.2.0(graphql@16.8.1)
      cross-fetch: 3.1.8
      extract-files: 9.0.0
      form-data: 3.0.1
      graphql: 16.8.1
    transitivePeerDependencies:
      - encoding
    dev: false

  /graphql-tag@2.12.6(graphql@16.8.1):
    resolution: {integrity: sha512-FdSNcu2QQcWnM2VNvSCCDCVS5PpPqpzgFT8+GXzqJuoDd0CBncxCY278u4mhRO7tMgo2JjgJA5aZ+nWSQ/Z+xg==}
    engines: {node: '>=10'}
    peerDependencies:
      graphql: '>=16.8.1'
    dependencies:
      graphql: 16.8.1
      tslib: 2.6.2
    dev: false

  /graphql@16.8.1:
    resolution: {integrity: sha512-59LZHPdGZVh695Ud9lRzPBVTtlX9ZCV150Er2W43ro37wVof0ctenSaskPPjN7lVTIN8mSZt8PHUNKZuNQUuxw==}
    engines: {node: ^12.22.0 || ^14.16.0 || ^16.0.0 || >=17.0.0}
    dev: false

  /gray-matter@4.0.3:
    resolution: {integrity: sha512-5v6yZd4JK3eMI3FqqCouswVqwugaA9r4dNZB1wwcmrD02QkV5H0y7XBQW8QwQqEaZY1pM9aqORSORhJRdNK44Q==}
    engines: {node: '>=6.0'}
    dependencies:
      js-yaml: 3.14.1
      kind-of: 6.0.3
      section-matter: 1.0.0
      strip-bom-string: 1.0.0
    dev: false

  /handlebars@4.7.8:
    resolution: {integrity: sha512-vafaFqs8MZkRrSX7sFVUdo3ap/eNiLnb4IakshzvP56X5Nr1iGKAIqdX6tMlm6HcNRIkr6AxO5jFEoJzzpT8aQ==}
    engines: {node: '>=0.4.7'}
    hasBin: true
    dependencies:
      minimist: 1.2.8
      neo-async: 2.6.2
      source-map: 0.6.1
      wordwrap: 1.0.0
    optionalDependencies:
      uglify-js: 3.17.4
    dev: false

  /has-bigints@1.0.2:
    resolution: {integrity: sha512-tSvCKtBr9lkF0Ex0aQiP9N+OpV4zi2r/Nee5VkRDbaqv35RLYMzbwQfFSZZH0kR+Rd6302UJZ2p/bJCEoR3VoQ==}

  /has-flag@3.0.0:
    resolution: {integrity: sha512-sKJf1+ceQBr4SMkvQnBDNDtf4TXpVhVGateu0t918bl30FnbE2m4vNLX+VWe/dpjlb+HugGYzW7uQXH98HPEYw==}
    engines: {node: '>=4'}

  /has-flag@4.0.0:
    resolution: {integrity: sha512-EykJT/Q1KjTWctppgIAgfSO0tKVuZUjhgMr17kqTumMl6Afv3EISleU7qZUzoXDFTAHTDC4NOoG/ZxU3EvlMPQ==}
    engines: {node: '>=8'}

  /has-own-prop@2.0.0:
    resolution: {integrity: sha512-Pq0h+hvsVm6dDEa8x82GnLSYHOzNDt7f0ddFa3FqcQlgzEiptPqL+XrOJNavjOzSYiYWIrgeVYYgGlLmnxwilQ==}
    engines: {node: '>=8'}
    dev: false

  /has-property-descriptors@1.0.0:
    resolution: {integrity: sha512-62DVLZGoiEBDHQyqG4w9xCuZ7eJEwNmJRWw2VY84Oedb7WFcA27fiEVe8oUQx9hAUJ4ekurquucTGwsyO1XGdQ==}
    dependencies:
      get-intrinsic: 1.2.1

  /has-property-descriptors@1.0.1:
    resolution: {integrity: sha512-VsX8eaIewvas0xnvinAe9bw4WfIeODpGYikiWYLH+dma0Jw6KHYqWiWfhQlgOVK8D6PvjubK5Uc4P0iIhIcNVg==}
    dependencies:
      get-intrinsic: 1.2.4

  /has-proto@1.0.1:
    resolution: {integrity: sha512-7qE+iP+O+bgF9clE5+UoBFzE65mlBiVj3tKCrlNQ0Ogwm0BjpT/gK4SlLYDMybDh5I3TCTKnPPa0oMG7JDYrhg==}
    engines: {node: '>= 0.4'}

  /has-symbols@1.0.3:
    resolution: {integrity: sha512-l3LCuF6MgDNwTDKkdYGEihYjt5pRPbEg46rtlmnSPlUbgmB8LOIrKJbYYFBSbnPaJexMKtiPO8hmeRjRz2Td+A==}
    engines: {node: '>= 0.4'}

  /has-tostringtag@1.0.0:
    resolution: {integrity: sha512-kFjcSNhnlGV1kyoGk7OXKSawH5JOb/LzUc5w9B02hOTO0dfFRjbHQKvg1d6cf3HbeUmtU9VbbV3qzZ2Teh97WQ==}
    engines: {node: '>= 0.4'}
    dependencies:
      has-symbols: 1.0.3

  /has@1.0.3:
    resolution: {integrity: sha512-f2dvO0VU6Oej7RkWJGrehjbzMAjFp5/VKPp5tTpWIV4JHHZK1/BxbFRtf/siA2SWTe09caDmVtYYzWEIbBS4zw==}
    engines: {node: '>= 0.4.0'}
    dependencies:
      function-bind: 1.1.2

  /hash-obj@4.0.0:
    resolution: {integrity: sha512-FwO1BUVWkyHasWDW4S8o0ssQXjvyghLV2rfVhnN36b2bbcj45eGiuzdn9XOvOpjV3TKQD7Gm2BWNXdE9V4KKYg==}
    engines: {node: '>=12'}
    dependencies:
      is-obj: 3.0.0
      sort-keys: 5.0.0
      type-fest: 1.4.0
    dev: false

  /hash-wasm@4.9.0:
    resolution: {integrity: sha512-7SW7ejyfnRxuOc7ptQHSf4LDoZaWOivfzqw+5rpcQku0nHfmicPKE51ra9BiRLAmT8+gGLestr1XroUkqdjL6w==}
    dev: false

  /hash.js@1.1.7:
    resolution: {integrity: sha512-taOaskGt4z4SOANNseOviYDvjEJinIkRgmp7LbKP2YTTmVxWBl87s/uzK9r+44BclBSp2X7K1hqeNfz9JbBeXA==}
    dependencies:
      inherits: 2.0.4
      minimalistic-assert: 1.0.1
    dev: false

  /hasown@2.0.0:
    resolution: {integrity: sha512-vUptKVTpIJhcczKBbgnS+RtcuYMB8+oNzPK2/Hp3hanz8JmpATdmmgLgSaadVREkDm+e2giHwY3ZRkyjSIDDFA==}
    engines: {node: '>= 0.4'}
    dependencies:
      function-bind: 1.1.2

  /hast-util-from-parse5@7.1.2:
    resolution: {integrity: sha512-Nz7FfPBuljzsN3tCQ4kCBKqdNhQE2l0Tn+X1ubgKBPRoiDIu1mL08Cfw4k7q71+Duyaw7DXDN+VTAp4Vh3oCOw==}
    dependencies:
      '@types/hast': 2.3.5
      '@types/unist': 2.0.8
      hastscript: 7.2.0
      property-information: 6.2.0
      vfile: 5.3.7
      vfile-location: 4.1.0
      web-namespaces: 2.0.1
    dev: false

  /hast-util-from-text@2.0.1:
    resolution: {integrity: sha512-tE5xXi0J8Op7TKdAa1tw7idyRPSjJqG86o3+QQSQYCcBtCLgsdFjc3E6dhvz7eLh1FkZlZiSVycTv+IfXjS7KA==}
    dependencies:
      '@types/hast': 2.3.5
    dev: false

  /hast-util-heading-rank@2.1.1:
    resolution: {integrity: sha512-iAuRp+ESgJoRFJbSyaqsfvJDY6zzmFoEnL1gtz1+U8gKtGGj1p0CVlysuUAUjq95qlZESHINLThwJzNGmgGZxA==}
    dependencies:
      '@types/hast': 2.3.5
    dev: false

  /hast-util-is-element@2.1.3:
    resolution: {integrity: sha512-O1bKah6mhgEq2WtVMk+Ta5K7pPMqsBBlmzysLdcwKVrqzZQ0CHqUPiIVspNhAG1rvxpvJjtGee17XfauZYKqVA==}
    dependencies:
      '@types/hast': 2.3.5
      '@types/unist': 2.0.8
    dev: false

  /hast-util-parse-selector@2.2.5:
    resolution: {integrity: sha512-7j6mrk/qqkSehsM92wQjdIgWM2/BW61u/53G6xmC8i1OmEdKLHbk419QKQUjz6LglWsfqoiHmyMRkP1BGjecNQ==}
    dev: false

  /hast-util-parse-selector@3.1.1:
    resolution: {integrity: sha512-jdlwBjEexy1oGz0aJ2f4GKMaVKkA9jwjr4MjAAI22E5fM/TXVZHuS5OpONtdeIkRKqAaryQ2E9xNQxijoThSZA==}
    dependencies:
      '@types/hast': 2.3.5
    dev: false

  /hast-util-raw@7.2.3:
    resolution: {integrity: sha512-RujVQfVsOrxzPOPSzZFiwofMArbQke6DJjnFfceiEbFh7S05CbPt0cYN+A5YeD3pso0JQk6O1aHBnx9+Pm2uqg==}
    dependencies:
      '@types/hast': 2.3.5
      '@types/parse5': 6.0.3
      hast-util-from-parse5: 7.1.2
      hast-util-to-parse5: 7.1.0
      html-void-elements: 2.0.1
      parse5: 6.0.1
      unist-util-position: 4.0.4
      unist-util-visit: 4.1.2
      vfile: 5.3.7
      web-namespaces: 2.0.1
      zwitch: 2.0.4
    dev: false

  /hast-util-to-estree@2.3.3:
    resolution: {integrity: sha512-ihhPIUPxN0v0w6M5+IiAZZrn0LH2uZomeWwhn7uP7avZC6TE7lIiEh2yBMPr5+zi1aUCXq6VoYRgs2Bw9xmycQ==}
    dependencies:
      '@types/estree': 1.0.1
      '@types/estree-jsx': 1.0.0
      '@types/hast': 2.3.5
      '@types/unist': 2.0.8
      comma-separated-tokens: 2.0.3
      estree-util-attach-comments: 2.1.1
      estree-util-is-identifier-name: 2.1.0
      hast-util-whitespace: 2.0.1
      mdast-util-mdx-expression: 1.3.2
      mdast-util-mdxjs-esm: 1.3.1
      property-information: 6.2.0
      space-separated-tokens: 2.0.2
      style-to-object: 0.4.2
      unist-util-position: 4.0.4
      zwitch: 2.0.4
    transitivePeerDependencies:
      - supports-color
    dev: false

  /hast-util-to-html@8.0.4:
    resolution: {integrity: sha512-4tpQTUOr9BMjtYyNlt0P50mH7xj0Ks2xpo8M943Vykljf99HW6EzulIoJP1N3eKOSScEHzyzi9dm7/cn0RfGwA==}
    dependencies:
      '@types/hast': 2.3.5
      '@types/unist': 2.0.8
      ccount: 2.0.1
      comma-separated-tokens: 2.0.3
      hast-util-raw: 7.2.3
      hast-util-whitespace: 2.0.1
      html-void-elements: 2.0.1
      property-information: 6.2.0
      space-separated-tokens: 2.0.2
      stringify-entities: 4.0.3
      zwitch: 2.0.4
    dev: false

  /hast-util-to-parse5@7.1.0:
    resolution: {integrity: sha512-YNRgAJkH2Jky5ySkIqFXTQiaqcAtJyVE+D5lkN6CdtOqrnkLfGYYrEcKuHOJZlp+MwjSwuD3fZuawI+sic/RBw==}
    dependencies:
      '@types/hast': 2.3.5
      comma-separated-tokens: 2.0.3
      property-information: 6.2.0
      space-separated-tokens: 2.0.2
      web-namespaces: 2.0.1
      zwitch: 2.0.4
    dev: false

  /hast-util-to-string@2.0.0:
    resolution: {integrity: sha512-02AQ3vLhuH3FisaMM+i/9sm4OXGSq1UhOOCpTLLQtHdL3tZt7qil69r8M8iDkZYyC0HCFylcYoP+8IO7ddta1A==}
    dependencies:
      '@types/hast': 2.3.5
    dev: false

  /hast-util-to-text@3.1.2:
    resolution: {integrity: sha512-tcllLfp23dJJ+ju5wCCZHVpzsQQ43+moJbqVX3jNWPB7z/KFC4FyZD6R7y94cHL6MQ33YtMZL8Z0aIXXI4XFTw==}
    dependencies:
      '@types/hast': 2.3.5
      '@types/unist': 2.0.8
      hast-util-is-element: 2.1.3
      unist-util-find-after: 4.0.1
    dev: false

  /hast-util-whitespace@2.0.1:
    resolution: {integrity: sha512-nAxA0v8+vXSBDt3AnRUNjyRIQ0rD+ntpbAp4LnPkumc5M9yUbSMa4XDU9Q6etY4f1Wp4bNgvc1yjiZtsTTrSng==}
    dev: false

  /hastscript@6.0.0:
    resolution: {integrity: sha512-nDM6bvd7lIqDUiYEiu5Sl/+6ReP0BMk/2f4U/Rooccxkj0P5nm+acM5PrGJ/t5I8qPGiqZSE6hVAwZEdZIvP4w==}
    dependencies:
      '@types/hast': 2.3.5
      comma-separated-tokens: 1.0.8
      hast-util-parse-selector: 2.2.5
      property-information: 5.6.0
      space-separated-tokens: 1.1.5
    dev: false

  /hastscript@7.2.0:
    resolution: {integrity: sha512-TtYPq24IldU8iKoJQqvZOuhi5CyCQRAbvDOX0x1eW6rsHSxa/1i2CCiptNTotGHJ3VoHRGmqiv6/D3q113ikkw==}
    dependencies:
      '@types/hast': 2.3.5
      comma-separated-tokens: 2.0.3
      hast-util-parse-selector: 3.1.1
      property-information: 6.2.0
      space-separated-tokens: 2.0.2
    dev: false

  /he@1.2.0:
    resolution: {integrity: sha512-F/1DnUGPopORZi0ni+CvrCgHQ5FyEAHRLSApuYWMmrbSwoN2Mn/7k+Gl38gJnR7yyDZk6WLXwiGod1JOWNDKGw==}
    hasBin: true
    dev: false

  /highlight.js@10.7.3:
    resolution: {integrity: sha512-tzcUFauisWKNHaRkN4Wjl/ZA07gENAjFl3J/c480dprkGTg5EQstgaNFqBfUqCq54kZRIEcreTsAgF/m2quD7A==}
    dev: false

  /hmac-drbg@1.0.1:
    resolution: {integrity: sha512-Tti3gMqLdZfhOQY1Mzf/AanLiqh1WTiJgEj26ZuYQ9fbkLomzGchCws4FyrSd4VkpBfiNhaE1On+lOz894jvXg==}
    dependencies:
      hash.js: 1.1.7
      minimalistic-assert: 1.0.1
      minimalistic-crypto-utils: 1.0.1
    dev: false

  /hosted-git-info@2.8.9:
    resolution: {integrity: sha512-mxIDAb9Lsm6DoOJ7xH+5+X4y1LU/4Hi50L9C5sIswK3JzULS4bwk1FvjdBgvYR4bzT4tuUQiC15FE2f5HbLvYw==}
    dev: true

  /html-void-elements@2.0.1:
    resolution: {integrity: sha512-0quDb7s97CfemeJAnW9wC0hw78MtW7NU3hqtCD75g2vFlDLt36llsYD7uB7SUzojLMP24N5IatXf7ylGXiGG9A==}
    dev: false

  /http-proxy-agent@7.0.0:
    resolution: {integrity: sha512-+ZT+iBxVUQ1asugqnD6oWoRiS25AkjNfG085dKJGtGxkdwLQrMKU5wJr2bOOFAXzKcTuqq+7fZlTMgG3SRfIYQ==}
    engines: {node: '>= 14'}
    dependencies:
      agent-base: 7.1.0
      debug: 4.3.4
    transitivePeerDependencies:
      - supports-color
    dev: true

  /https-proxy-agent@7.0.2:
    resolution: {integrity: sha512-NmLNjm6ucYwtcUmL7JQC1ZQ57LmHP4lT15FQ8D61nak1rO6DH+fz5qNK2Ap5UN4ZapYICE3/0KodcLYSPsPbaA==}
    engines: {node: '>= 14'}
    dependencies:
      agent-base: 7.1.0
      debug: 4.3.4
    transitivePeerDependencies:
      - supports-color
    dev: true

  /human-signals@4.3.1:
    resolution: {integrity: sha512-nZXjEF2nbo7lIw3mgYjItAfgQXog3OjJogSbKa2CQIIvSGWcKgeJnQlNXip6NglNzYH45nSRiEVimMvYL8DDqQ==}
    engines: {node: '>=14.18.0'}
    dev: true

  /husky@8.0.3:
    resolution: {integrity: sha512-+dQSyqPh4x1hlO1swXBiNb2HzTDN1I2IGLQx1GrBuiqFJfoMrnZWwVmatvSiO+Iz8fBUnf+lekwNo4c2LlXItg==}
    engines: {node: '>=14'}
    hasBin: true
    dev: true

  /iconv-lite@0.4.24:
    resolution: {integrity: sha512-v3MXnZAcvnywkTUEZomIActle7RXXeedOR31wwl7VlyoXO4Qi9arvSenNQWne1TcRwhCL1HwLI21bEqdpj8/rA==}
    engines: {node: '>=0.10.0'}
    dependencies:
      safer-buffer: 2.1.2
    dev: true

  /ieee754@1.2.1:
    resolution: {integrity: sha512-dcyqhDvX1C46lXZcVqCpK+FtMRQVdIMN6/Df5js2zouUsqG7I6sFxitIC+7KYK29KdXOLHdu9zL4sFnoVQnqaA==}
    dev: true

  /ignore@5.2.4:
    resolution: {integrity: sha512-MAb38BcSbH0eHNBxn7ql2NH/kX33OkB3lZ1BNdh7ENeRChHTYsTvWrMubiIAMNS2llXEEgZ1MUOBtXChP3kaFQ==}
    engines: {node: '>= 4'}
    dev: false

  /imagescript@1.2.16:
    resolution: {integrity: sha512-hhy8OVNymU+cYYj8IwCbdNlXJRoMr4HRd7+efkH32eBVfybVU/5SbzDYf3ZSiiF9ye/ghfBrI/ujec/nwl+fOQ==}
    engines: {node: '>=14.0.0'}
    dev: false

  /inflection@2.0.1:
    resolution: {integrity: sha512-wzkZHqpb4eGrOKBl34xy3umnYHx8Si5R1U4fwmdxLo5gdH6mEK8gclckTj/qWqy4Je0bsDYe/qazZYuO7xe3XQ==}
    engines: {node: '>=14.0.0'}
    dev: false

  /inflight@1.0.6:
    resolution: {integrity: sha512-k92I/b08q4wvFscXCLvqfsHCrjrF7yiXsQuIVvVE7N82W3+aqpzuUdBbfhWcy/FZR3/4IgflMgKLOsvPDrGCJA==}
    dependencies:
      once: 1.4.0
      wrappy: 1.0.2

  /inherits@2.0.4:
    resolution: {integrity: sha512-k/vGaX4/Yla3WzyMCvTQOXYeIHvqOKtnqBduzTHpzpQZzAskKMhZ2K+EnBiSM9zGSoIFeMpXKxa4dYeZIQqewQ==}

  /ini@1.3.8:
    resolution: {integrity: sha512-JV/yugV2uzW5iMRSiZAyDtQd+nxtUnjeLt0acNdw98kKLrvuRVyB80tsREOE7yvGVgalhZ6RNXCmEHkUKBKxew==}
    dev: true

  /ini@4.1.1:
    resolution: {integrity: sha512-QQnnxNyfvmHFIsj7gkPcYymR8Jdw/o7mp5ZFihxn6h8Ci6fh3Dx4E1gPjpQEpIuPo9XVNY/ZUwh4BPMjGyL01g==}
    engines: {node: ^14.17.0 || ^16.13.0 || >=18.0.0}
    dev: false

  /inline-style-parser@0.1.1:
    resolution: {integrity: sha512-7NXolsK4CAS5+xvdj5OMMbI962hU/wvwoxk+LWR9Ek9bVtyuuYScDN6eS0rUm6TxApFpw7CX1o4uJzcd4AyD3Q==}
    dev: false

  /internal-slot@1.0.5:
    resolution: {integrity: sha512-Y+R5hJrzs52QCG2laLn4udYVnxsfny9CpOhNhUvk/SSSVyF6T27FzRbF0sroPidSu3X8oEAkOn2K804mjpt6UQ==}
    engines: {node: '>= 0.4'}
    dependencies:
      get-intrinsic: 1.2.1
      has: 1.0.3
      side-channel: 1.0.4

  /intl-messageformat@10.5.0:
    resolution: {integrity: sha512-AvojYuOaRb6r2veOKfTVpxH9TrmjSdc5iR9R5RgBwrDZYSmAAFVT+QLbW3C4V7Qsg0OguMp67Q/EoUkxZzXRGw==}
    dependencies:
      '@formatjs/ecma402-abstract': 1.17.0
      '@formatjs/fast-memoize': 2.2.0
      '@formatjs/icu-messageformat-parser': 2.6.0
      tslib: 2.6.2
    dev: false

  /invariant@2.2.4:
    resolution: {integrity: sha512-phJfQVBuaJM5raOpJjSfkiD6BpbCE4Ns//LaXl6wGYtUBY83nWS6Rf9tXm2e8VaK60JEjYldbPif/A2B1C2gNA==}
    dependencies:
      loose-envify: 1.4.0
    dev: false

  /ip@1.1.8:
    resolution: {integrity: sha512-PuExPYUiu6qMBQb4l06ecm6T6ujzhmh+MeJcW9wa89PoAz5pvd4zPgN5WJV104mb6S2T1AwNIAaB70JNrLQWhg==}
    dev: true

  /ip@2.0.0:
    resolution: {integrity: sha512-WKa+XuLG1A1R0UWhl2+1XQSi+fZWMsYKffMZTTYsiZaUD8k2yDAj5atimTUD2TZkyCkNEeYE5NhFZmupOGtjYQ==}
    dev: true

  /is-alphabetical@1.0.4:
    resolution: {integrity: sha512-DwzsA04LQ10FHTZuL0/grVDk4rFoVH1pjAToYwBrHSxcrBIGQuXrQMtD5U1b0U2XVgKZCTLLP8u2Qxqhy3l2Vg==}
    dev: false

  /is-alphabetical@2.0.1:
    resolution: {integrity: sha512-FWyyY60MeTNyeSRpkM2Iry0G9hpr7/9kD40mD/cGQEuilcZYS4okz8SN2Q6rLCJ8gbCt6fN+rC+6tMGS99LaxQ==}
    dev: false

  /is-alphanumerical@1.0.4:
    resolution: {integrity: sha512-UzoZUr+XfVz3t3v4KyGEniVL9BDRoQtY7tOyrRybkVNjDFWyo1yhXNGrrBTQxp3ib9BLAWs7k2YKBQsFRkZG9A==}
    dependencies:
      is-alphabetical: 1.0.4
      is-decimal: 1.0.4
    dev: false

  /is-alphanumerical@2.0.1:
    resolution: {integrity: sha512-hmbYhX/9MUMF5uh7tOXyK/n0ZvWpad5caBA17GsC6vyuCqaWliRG5K1qS9inmUhEMaOBIW7/whAnSwveW/LtZw==}
    dependencies:
      is-alphabetical: 2.0.1
      is-decimal: 2.0.1
    dev: false

  /is-arguments@1.1.1:
    resolution: {integrity: sha512-8Q7EARjzEnKpt/PCD7e1cgUS0a6X8u5tdSiMqXhojOdoV9TsMsiO+9VLC5vAmO8N7/GmXn7yjR8qnA6bVAEzfA==}
    engines: {node: '>= 0.4'}
    dependencies:
      call-bind: 1.0.2
      has-tostringtag: 1.0.0
    dev: false

  /is-array-buffer@3.0.2:
    resolution: {integrity: sha512-y+FyyR/w8vfIRq4eQcM1EYgSTnmHXPqaF+IgzgraytCFq5Xh8lllDVmAZolPJiZttZLeFSINPYMaEJ7/vWUa1w==}
    dependencies:
      call-bind: 1.0.2
      get-intrinsic: 1.2.1
      is-typed-array: 1.1.12

  /is-arrayish@0.2.1:
    resolution: {integrity: sha512-zz06S8t0ozoDXMG+ube26zeCTNXcKIPJZJi8hBrF4idCLms4CG9QtK7qBl1boi5ODzFpjswb5JPmHCbMpjaYzg==}
    dev: true

  /is-arrayish@0.3.2:
    resolution: {integrity: sha512-eVRqCvVlZbuw3GrM63ovNSNAeA1K16kaR/LRY/92w0zxQ5/1YzwblUX652i4Xs9RwAGjW9d9y6X88t8OaAJfWQ==}
    dev: true

  /is-bigint@1.0.4:
    resolution: {integrity: sha512-zB9CruMamjym81i2JZ3UMn54PKGsQzsJeo6xvN3HJJ4CAsQNB6iRutp2To77OfCNuoxspsIhzaPoO1zyCEhFOg==}
    dependencies:
      has-bigints: 1.0.2

  /is-binary-path@2.1.0:
    resolution: {integrity: sha512-ZMERYes6pDydyuGidse7OsHxtbI7WVeUEozgR/g7rd0xUimYNlvZRE/K2MgZTjWy725IfelLeVcEM97mmtRGXw==}
    engines: {node: '>=8'}
    dependencies:
      binary-extensions: 2.2.0

  /is-boolean-object@1.1.2:
    resolution: {integrity: sha512-gDYaKHJmnj4aWxyj6YHyXVpdQawtVLHU5cb+eztPGczf6cjuTdwve5ZIEfgXqH4e57An1D1AKf8CZ3kYrQRqYA==}
    engines: {node: '>= 0.4'}
    dependencies:
      call-bind: 1.0.2
      has-tostringtag: 1.0.0

  /is-buffer@2.0.5:
    resolution: {integrity: sha512-i2R6zNFDwgEHJyQUtJEk0XFi1i0dPFn/oqjK3/vPCcDeJvW5NQ83V8QbicfF1SupOaB0h8ntgBC2YiE7dfyctQ==}
    engines: {node: '>=4'}
    dev: false

  /is-callable@1.2.7:
    resolution: {integrity: sha512-1BC0BVFhS/p0qtw6enp8e+8OD0UrK0oFLztSjNzhcKA3WDuJxxAPXzPuPtKkjEY9UUoEWlX/8fgKeu2S8i9JTA==}
    engines: {node: '>= 0.4'}

  /is-core-module@2.13.1:
    resolution: {integrity: sha512-hHrIjvZsftOsvKSn2TRYl63zvxsgE0K+0mYMoH6gD4omR5IWB2KynivBQczo3+wF1cCkjzvptnI9Q0sPU66ilw==}
    dependencies:
      hasown: 2.0.0

  /is-date-object@1.0.5:
    resolution: {integrity: sha512-9YQaSxsAiSwcvS33MBk3wTCVnWK+HhF8VZR2jRxehM16QcVOdHqPn4VPHmRK4lSr38n9JriurInLcP90xsYNfQ==}
    engines: {node: '>= 0.4'}
    dependencies:
      has-tostringtag: 1.0.0

  /is-decimal@1.0.4:
    resolution: {integrity: sha512-RGdriMmQQvZ2aqaQq3awNA6dCGtKpiDFcOzrTWrDAT2MiWrKQVPmxLGHl7Y2nNu6led0kEyoX0enY0qXYsv9zw==}
    dev: false

  /is-decimal@2.0.1:
    resolution: {integrity: sha512-AAB9hiomQs5DXWcRB1rqsxGUstbRroFOPPVAomNk/3XHR5JyEZChOyTWe2oayKnsSsr/kcGqF+z6yuH6HHpN0A==}
    dev: false

  /is-extendable@0.1.1:
    resolution: {integrity: sha512-5BMULNob1vgFX6EjQw5izWDxrecWK9AM72rugNr0TFldMOi0fj6Jk+zeKIt0xGj4cEfQIJth4w3OKWOJ4f+AFw==}
    engines: {node: '>=0.10.0'}
    dev: false

  /is-extglob@2.1.1:
    resolution: {integrity: sha512-SbKbANkN603Vi4jEZv49LeVJMn4yGwsbzZworEoyEiutsN3nJYdbO36zfhGJ6QEDpOZIFkDtnq5JRxmvl3jsoQ==}
    engines: {node: '>=0.10.0'}

  /is-fullwidth-code-point@3.0.0:
    resolution: {integrity: sha512-zymm5+u+sCsSWyD9qNaejV3DFvhCKclKdizYaJUuHA83RLjb7nSuGnddCHGv0hk+KY7BMAlsWeK4Ueg6EV6XQg==}
    engines: {node: '>=8'}
    dev: false

  /is-fullwidth-code-point@4.0.0:
    resolution: {integrity: sha512-O4L094N2/dZ7xqVdrXhh9r1KODPJpFms8B5sGdJLPy664AgvXsreZUyCQQNItZRDlYug4xStLjNp/sz3HvBowQ==}
    engines: {node: '>=12'}
    dev: true

  /is-glob@4.0.3:
    resolution: {integrity: sha512-xelSayHH36ZgE7ZWhli7pW34hNbNl8Ojv5KVmkJD4hBdD3th8Tfk9vYasLM+mXWOZhFkgZfxhLSnrwRr4elSSg==}
    engines: {node: '>=0.10.0'}
    dependencies:
      is-extglob: 2.1.1

  /is-hexadecimal@1.0.4:
    resolution: {integrity: sha512-gyPJuv83bHMpocVYoqof5VDiZveEoGoFL8m3BXNb2VW8Xs+rz9kqO8LOQ5DH6EsuvilT1ApazU0pyl+ytbPtlw==}
    dev: false

  /is-hexadecimal@2.0.1:
    resolution: {integrity: sha512-DgZQp241c8oO6cA1SbTEWiXeoxV42vlcJxgH+B3hi1AiqqKruZR3ZGF8In3fj4+/y/7rHvlOZLZtgJ/4ttYGZg==}
    dev: false

  /is-map@2.0.2:
    resolution: {integrity: sha512-cOZFQQozTha1f4MxLFzlgKYPTyj26picdZTx82hbc/Xf4K/tZOOXSCkMvU4pKioRXGDLJRn0GM7Upe7kR721yg==}
    dev: false

  /is-negative-zero@2.0.2:
    resolution: {integrity: sha512-dqJvarLawXsFbNDeJW7zAz8ItJ9cd28YufuuFzh0G8pNHjJMnY08Dv7sYX2uF5UpQOwieAeOExEYAWWfu7ZZUA==}
    engines: {node: '>= 0.4'}
    dev: true

  /is-number-object@1.0.7:
    resolution: {integrity: sha512-k1U0IRzLMo7ZlYIfzRu23Oh6MiIFasgpb9X76eqfFZAqwH44UI4KTBvBYIZ1dSL9ZzChTB9ShHfLkR4pdW5krQ==}
    engines: {node: '>= 0.4'}
    dependencies:
      has-tostringtag: 1.0.0

  /is-number@7.0.0:
    resolution: {integrity: sha512-41Cifkg6e8TylSpdtTpeLVMqvSBEVzTttHvERD741+pnZ8ANv0004MRL43QKPDlK9cGvNp6NZWZUBlbGXYxxng==}
    engines: {node: '>=0.12.0'}

  /is-obj@3.0.0:
    resolution: {integrity: sha512-IlsXEHOjtKhpN8r/tRFj2nDyTmHvcfNeu/nrRIcXE17ROeatXchkojffa1SpdqW4cr/Fj6QkEf/Gn4zf6KKvEQ==}
    engines: {node: '>=12'}
    dev: false

  /is-plain-obj@3.0.0:
    resolution: {integrity: sha512-gwsOE28k+23GP1B6vFl1oVh/WOzmawBrKwo5Ev6wMKzPkaXaCDIQKzLnvsA42DRlbVTWorkgTKIviAKCWkfUwA==}
    engines: {node: '>=10'}
    dev: false

  /is-plain-obj@4.1.0:
    resolution: {integrity: sha512-+Pgi+vMuUNkJyExiMBt5IlFoMyKnr5zhJ4Uspz58WOhBF5QoIZkFyNHIbBAtHwzVAgk5RtndVNsDRN61/mmDqg==}
    engines: {node: '>=12'}
    dev: false

  /is-plain-object@5.0.0:
    resolution: {integrity: sha512-VRSzKkbMm5jMDoKLbltAkFQ5Qr7VDiTFGXxYFXXowVj387GeGNOCsOH6Msy00SGZ3Fp84b1Naa1psqgcCIEP5Q==}
    engines: {node: '>=0.10.0'}
    dev: false

  /is-reference@3.0.1:
    resolution: {integrity: sha512-baJJdQLiYaJdvFbJqXrcGv3WU3QCzBlUcI5QhbesIm6/xPsvmO+2CDoi/GMOFBQEQm+PXkwOPrp9KK5ozZsp2w==}
    dependencies:
      '@types/estree': 1.0.1
    dev: false

  /is-regex@1.1.4:
    resolution: {integrity: sha512-kvRdxDsxZjhzUX07ZnLydzS1TU/TJlTUHHY4YLL87e37oUA49DfkLqgy+VjFocowy29cKvcSiu+kIv728jTTVg==}
    engines: {node: '>= 0.4'}
    dependencies:
      call-bind: 1.0.2
      has-tostringtag: 1.0.0

  /is-set@2.0.2:
    resolution: {integrity: sha512-+2cnTEZeY5z/iXGbLhPrOAaK/Mau5k5eXq9j14CpRTftq0pAJu2MwVRSZhyZWBzx3o6X795Lz6Bpb6R0GKf37g==}
    dev: false

  /is-shared-array-buffer@1.0.2:
    resolution: {integrity: sha512-sqN2UDu1/0y6uvXyStCOzyhAjCSlHceFoMKJW8W9EU9cvic/QdsZ0kEU93HEy3IUEFZIiH/3w+AH/UQbPHNdhA==}
    dependencies:
      call-bind: 1.0.2

  /is-stream@3.0.0:
    resolution: {integrity: sha512-LnQR4bZ9IADDRSkvpqMGvt/tEJWclzklNgSw48V5EAaAeDd6qGvN8ei6k5p0tvxSR171VmGyHuTiAOfxAbr8kA==}
    engines: {node: ^12.20.0 || ^14.13.1 || >=16.0.0}
    dev: true

  /is-string@1.0.7:
    resolution: {integrity: sha512-tE2UXzivje6ofPW7l23cjDOMa09gb7xlAqG6jG5ej6uPV32TlWP3NKPigtaGeHNu9fohccRYvIiZMfOOnOYUtg==}
    engines: {node: '>= 0.4'}
    dependencies:
      has-tostringtag: 1.0.0

  /is-symbol@1.0.4:
    resolution: {integrity: sha512-C/CPBqKWnvdcxqIARxyOh4v1UUEOCHpgDa0WYgpKDFMszcrPcffg5uhwSgPCLD2WWxmq6isisz87tzT01tuGhg==}
    engines: {node: '>= 0.4'}
    dependencies:
      has-symbols: 1.0.3

  /is-typed-array@1.1.12:
    resolution: {integrity: sha512-Z14TF2JNG8Lss5/HMqt0//T9JeHXttXy5pH/DBU4vi98ozO2btxzq9MwYDZYnKwU8nRsz/+GVFVRDq3DkVuSPg==}
    engines: {node: '>= 0.4'}
    dependencies:
      which-typed-array: 1.1.11

  /is-weakmap@2.0.1:
    resolution: {integrity: sha512-NSBR4kH5oVj1Uwvv970ruUkCV7O1mzgVFO4/rev2cLRda9Tm9HrL70ZPut4rOHgY0FNrUu9BCbXA2sdQ+x0chA==}
    dev: false

  /is-weakref@1.0.2:
    resolution: {integrity: sha512-qctsuLZmIQ0+vSSMfoVvyFe2+GSEvnmZ2ezTup1SBse9+twCCeial6EEi3Nc2KFcf6+qz2FBPnjXsk8xhKSaPQ==}
    dependencies:
      call-bind: 1.0.2
    dev: true

  /is-weakset@2.0.2:
    resolution: {integrity: sha512-t2yVvttHkQktwnNNmBQ98AhENLdPUTDTE21uPqAQ0ARwQfGeQKRVS0NNurH7bTf7RrvcVn1OOge45CnBeHCSmg==}
    dependencies:
      call-bind: 1.0.6
      get-intrinsic: 1.2.4
    dev: false

  /isarray@2.0.5:
    resolution: {integrity: sha512-xHjhDr3cNBK0BzdUJSPXZntQUx/mwMS5Rw4A7lPJ90XGAO6ISP/ePDNuo0vhqOZU+UD5JoodwCAAoZQd3FeAKw==}

  /isexe@2.0.0:
    resolution: {integrity: sha512-RHxMLp9lnKHGHRng9QFhRCMbYAcVpn69smSGcq3f36xjgVVWThj4qqLbTLlq7Ssj8B+fIQ1EuCEGI2lKsyQeIw==}

  /jackspeak@2.3.1:
    resolution: {integrity: sha512-4iSY3Bh1Htv+kLhiiZunUhQ+OYXIn0ze3ulq8JeWrFKmhPAJSySV2+kdtRh2pGcCeF0s6oR8Oc+pYZynJj4t8A==}
    engines: {node: '>=14'}
    dependencies:
      '@isaacs/cliui': 8.0.2
    optionalDependencies:
      '@pkgjs/parseargs': 0.11.0
    dev: false

  /joycon@3.1.1:
    resolution: {integrity: sha512-34wB/Y7MW7bzjKRjUKTa46I2Z7eV62Rkhva+KkopW7Qvv/OSWBqvkSY7vusOPrNuZcUG3tApvdVgNB8POj3SPw==}
    engines: {node: '>=10'}
    dev: false

  /js-git@0.7.8:
    resolution: {integrity: sha512-+E5ZH/HeRnoc/LW0AmAyhU+mNcWBzAKE+30+IDMLSLbbK+Tdt02AdkOKq9u15rlJsDEGFqtgckc8ZM59LhhiUA==}
    dependencies:
      bodec: 0.1.0
      culvert: 0.1.2
      git-sha1: 0.1.2
      pako: 0.2.9
    dev: true

  /js-tokens@4.0.0:
    resolution: {integrity: sha512-RdJUflcE3cUzKiMqQgsCu06FPu9UdIJO0beYbPhHN4k6apgJtifcoCtT9bcxOpYBtpD2kCM6Sbzg4CausW/PKQ==}
    dev: false

  /js-yaml@3.14.1:
    resolution: {integrity: sha512-okMH7OXXJ7YrN9Ok3/SXrnu4iX9yOk+25nqX4imS2npuvTYDmo/QEZoqwZkYaIDk3jVvBOTOIEgEhaLOynBS9g==}
    hasBin: true
    dependencies:
      argparse: 1.0.10
      esprima: 4.0.1
    dev: false

  /js-yaml@4.1.0:
    resolution: {integrity: sha512-wpxZs9NoxZaJESJGIZTyDEaYpl0FKSA+FB9aJiyemKhMwkxQg63h4T1KJgUGHpTqPDNRcmmYLugrRjJlBtWvRA==}
    hasBin: true
    dependencies:
      argparse: 2.0.1
    dev: false

  /jsbi@4.3.0:
    resolution: {integrity: sha512-SnZNcinB4RIcnEyZqFPdGPVgrg2AcnykiBy0sHVJQKHYeaLUvi3Exj+iaPpLnFVkDPZIV4U0yvgC9/R4uEAZ9g==}
    dev: false

  /json-parse-better-errors@1.0.2:
    resolution: {integrity: sha512-mrqyZKfX5EhL7hvqcV6WG1yYjnjeuYDzDhhcAAUrq8Po85NBQBJP+ZDUT75qZQ98IkUoBqdkExkukOU7Ts2wrw==}
    dev: true

  /json-rpc-2.0@1.7.0:
    resolution: {integrity: sha512-asnLgC1qD5ytP+fvBP8uL0rvj+l8P6iYICbzZ8dVxCpESffVjzA7KkYkbKCIbavs7cllwH1ZUaNtJwphdeRqpg==}
    dev: false

  /json-stringify-safe@5.0.1:
    resolution: {integrity: sha512-ZClg6AaYvamvYEE82d3Iyd3vSSIjQ+odgjaTzRuO3s7toCdFKczob2i0zCh7JE8kWn17yvAWhUVxvqGwUalsRA==}
    requiresBuild: true
    dev: true
    optional: true

  /jsonc-parser@3.2.0:
    resolution: {integrity: sha512-gfFQZrcTc8CnKXp6Y4/CBT3fTc0OVuDofpre4aEeEpSBPV5X5v4+Vmx+8snU7RLPrNHPKSgLxGo9YuQzz20o+w==}
    dev: false

  /jsonfile@4.0.0:
    resolution: {integrity: sha512-m6F1R3z8jjlf2imQHS2Qez5sjKWQzbuuhuJ/FKYFRZvPE3PuHcSMVZzfsLhGVOkfd20obL5SWEBew5ShlquNxg==}
    optionalDependencies:
      graceful-fs: 4.2.11
    dev: true

  /kind-of@6.0.3:
    resolution: {integrity: sha512-dcS1ul+9tmeD95T+x28/ehLgd9mENa3LsvDTtzm3vyBEO7RPptvAD+t44WVXaUjTBRcrpFeFlC8WCruUR456hw==}
    engines: {node: '>=0.10.0'}
    dev: false

  /kleur@4.1.5:
    resolution: {integrity: sha512-o+NO+8WrRiQEE4/7nwRJhN1HWpVmJm511pBHUxPLtp0BUISzlBplORYSmTclCnJvQq2tKu/sgl3xVpkc7ZWuQQ==}
    engines: {node: '>=6'}
    dev: false

  /lazy@1.0.11:
    resolution: {integrity: sha512-Y+CjUfLmIpoUCCRl0ub4smrYtGGr5AOa2AKOaWelGHOGz33X/Y/KizefGqbkwfz44+cnq/+9habclf8vOmu2LA==}
    engines: {node: '>=0.2.0'}
    dev: true

  /lilconfig@2.1.0:
    resolution: {integrity: sha512-utWOt/GHzuUxnLKxB6dk81RoOeoNeHgbrXiuGk4yyF5qlRz+iIVWu56E2fqGHFrXz0QNUhLB/8nKqvRH66JKGQ==}
    engines: {node: '>=10'}
    dev: true

  /linkify-it@4.0.1:
    resolution: {integrity: sha512-C7bfi1UZmoj8+PQx22XyeXCuBlokoyWQL5pWSP+EI6nzRylyThouddufc2c1NDIcP9k5agmN9fLpA7VNJfIiqw==}
    dependencies:
      uc.micro: 1.0.6
    dev: false

  /lint-staged@14.0.1:
    resolution: {integrity: sha512-Mw0cL6HXnHN1ag0mN/Dg4g6sr8uf8sn98w2Oc1ECtFto9tvRF7nkXGJRbx8gPlHyoR0pLyBr2lQHbWwmUHe1Sw==}
    engines: {node: ^16.14.0 || >=18.0.0}
    hasBin: true
    dependencies:
      chalk: 5.3.0
      commander: 11.0.0
      debug: 4.3.4
      execa: 7.2.0
      lilconfig: 2.1.0
      listr2: 6.6.1
      micromatch: 4.0.5
      pidtree: 0.6.0
      string-argv: 0.3.2
      yaml: 2.3.1
    transitivePeerDependencies:
      - enquirer
      - supports-color
    dev: true

  /listr2@6.6.1:
    resolution: {integrity: sha512-+rAXGHh0fkEWdXBmX+L6mmfmXmXvDGEKzkjxO+8mP3+nI/r/CWznVBvsibXdxda9Zz0OW2e2ikphN3OwCT/jSg==}
    engines: {node: '>=16.0.0'}
    peerDependencies:
      enquirer: '>= 2.3.0 < 3'
    peerDependenciesMeta:
      enquirer:
        optional: true
    dependencies:
      cli-truncate: 3.1.0
      colorette: 2.0.20
      eventemitter3: 5.0.1
      log-update: 5.0.1
      rfdc: 1.3.0
      wrap-ansi: 8.1.0
    dev: true

  /load-json-file@4.0.0:
    resolution: {integrity: sha512-Kx8hMakjX03tiGTLAIdJ+lL0htKnXjEZN6hk/tozf/WOuYGdZBJrZ+rCJRbVCugsjB3jMLn9746NsQIf5VjBMw==}
    engines: {node: '>=4'}
    dependencies:
      graceful-fs: 4.2.11
      parse-json: 4.0.0
      pify: 3.0.0
      strip-bom: 3.0.0
    dev: true

  /load-tsconfig@0.2.5:
    resolution: {integrity: sha512-IXO6OCs9yg8tMKzfPZ1YmheJbZCiEsnBdcB03l0OcfK9prKnJb96siuHCr5Fl37/yo9DnKU+TLpxzTUspw9shg==}
    engines: {node: ^12.20.0 || ^14.13.1 || >=16.0.0}
    dev: false

  /loadjs@4.2.0:
    resolution: {integrity: sha512-AgQGZisAlTPbTEzrHPb6q+NYBMD+DP9uvGSIjSUM5uG+0jG15cb8axWpxuOIqrmQjn6scaaH8JwloiP27b2KXA==}
    dev: false

  /lodash-es@4.17.21:
    resolution: {integrity: sha512-mKnC+QJ9pWVzv+C4/U3rRsHapFfHvQFoFB92e52xeyGMcX6/OlIl78je1u8vePzYZSkkogMPJ2yjxxsb89cxyw==}
    dev: false

  /lodash.camelcase@4.3.0:
    resolution: {integrity: sha512-TwuEnCnxbc3rAvhf/LbG7tJUDzhqXyFnv3dtzLOPgCG/hODL7WFnsbwktkD7yUV0RrreP/l1PALq/YSg6VvjlA==}
    dev: false

  /lodash.merge@4.6.2:
    resolution: {integrity: sha512-0KpjqXRVvrYyCsX1swR/XTK0va6VQkQM6MNo7PqW77ByjAhoARA8EfrP1N4+KlKj8YS0ZUCtRT/YUuhyYDujIQ==}
    dev: false

  /lodash@4.17.21:
    resolution: {integrity: sha512-v2kDEe57lecTulaDIuNTPy3Ry4gLGJ6Z1O3vE1krgXZNrsQ+LFTGHVxVjcXPs17LhbZVGedAJv8XZ1tvj5FvSg==}

  /log-driver@1.2.7:
    resolution: {integrity: sha512-U7KCmLdqsGHBLeWqYlFA0V0Sl6P08EE1ZrmA9cxjUE0WVqT9qnyVDPz1kzpFEP0jdJuFnasWIfSd7fsaNXkpbg==}
    engines: {node: '>=0.8.6'}
    dev: true

  /log-update@5.0.1:
    resolution: {integrity: sha512-5UtUDQ/6edw4ofyljDNcOVJQ4c7OjDro4h3y8e1GQL5iYElYclVHJ3zeWchylvMaKnDbDilC8irOVyexnA/Slw==}
    engines: {node: ^12.20.0 || ^14.13.1 || >=16.0.0}
    dependencies:
      ansi-escapes: 5.0.0
      cli-cursor: 4.0.0
      slice-ansi: 5.0.0
      strip-ansi: 7.1.0
      wrap-ansi: 8.1.0
    dev: true

  /long@4.0.0:
    resolution: {integrity: sha512-XsP+KhQif4bjX1kbuSiySJFNAehNxgLb6hPRGJ9QsUr8ajHkuXGdrHmFUTUUXhDwVX2R5bY4JNZEwbUiMhV+MA==}
    dev: false

  /long@5.2.3:
    resolution: {integrity: sha512-lcHwpNoggQTObv5apGNCTdJrO69eHOZMi4BNC+rTLER8iHAqGrUVeLh/irVIM7zTw2bOXA8T6uNPeujwOLg/2Q==}
    dev: false

  /longest-streak@3.1.0:
    resolution: {integrity: sha512-9Ri+o0JYgehTaVBBDoMqIl8GXtbWg711O3srftcHhZ0dqnETqLaoIK0x17fUw9rFSlK/0NlsKe0Ahhyl5pXE2g==}
    dev: false

  /loose-envify@1.4.0:
    resolution: {integrity: sha512-lyuxPGr/Wfhrlem2CL/UcnUc1zcqKAImBDzukY7Y5F/yQiNdko6+fRLevlw1HgMySw7f611UIY408EtxRSoK3Q==}
    hasBin: true
    dependencies:
      js-tokens: 4.0.0
    dev: false

  /lower-case@2.0.2:
    resolution: {integrity: sha512-7fm3l3NAF9WfN6W3JOmf5drwpVqX78JtoGJ3A6W0a6ZnldM41w2fV5D490psKFTpMds8TJse/eHLFFsNHHjHgg==}
    dependencies:
      tslib: 2.6.2
    dev: false

  /lowlight@1.20.0:
    resolution: {integrity: sha512-8Ktj+prEb1RoCPkEOrPMYUN/nCggB7qAWe3a7OpMjWQkh3l2RD5wKRQ+o8Q8YuI9RG/xs95waaI/E6ym/7NsTw==}
    dependencies:
      fault: 1.0.4
      highlight.js: 10.7.3
    dev: false

  /lru-cache@10.0.1:
    resolution: {integrity: sha512-IJ4uwUTi2qCccrioU6g9g/5rvvVl13bsdczUUcqbciD9iLr095yj8DQKdObriEvuNSx325N1rV1O0sJFszx75g==}
    engines: {node: 14 || >=16.14}
    dev: false

  /lru-cache@6.0.0:
    resolution: {integrity: sha512-Jo6dJ04CmSjuznwJSS3pUeWmd/H0ffTlkXXgwZi+eq1UCmqQwCh+eLsYOYCwY991i2Fah4h1BEMCx4qThGbsiA==}
    engines: {node: '>=10'}
    dependencies:
      yallist: 4.0.0

  /lru-cache@7.18.3:
    resolution: {integrity: sha512-jumlc0BIUrS3qJGgIkWZsyfAM7NCWiBcCDhnd+3NNM5KbBmLTgHVfWBcg6W+rLUsIpzpERPsvwUP7CckAQSOoA==}
    engines: {node: '>=12'}
    dev: true

  /lz-string@1.5.0:
    resolution: {integrity: sha512-h5bgJWpxJNswbU7qCrV0tIKQCaS3blPDrqKWx+QxzuzL1zGUzij9XCWLrSLsJPu5t+eWA/ycetzYAO5IOMcWAQ==}
    hasBin: true
    dev: false

  /markdown-extensions@1.1.1:
    resolution: {integrity: sha512-WWC0ZuMzCyDHYCasEGs4IPvLyTGftYwh6wIEOULOF0HXcqZlhwRzrK0w2VUlxWA98xnvb/jszw4ZSkJ6ADpM6Q==}
    engines: {node: '>=0.10.0'}
    dev: false

  /markdown-it@13.0.1:
    resolution: {integrity: sha512-lTlxriVoy2criHP0JKRhO2VDG9c2ypWCsT237eDiLqi09rmbKoUetyGHq2uOIRoRS//kfoJckS0eUzzkDR+k2Q==}
    hasBin: true
    dependencies:
      argparse: 2.0.1
      entities: 3.0.1
      linkify-it: 4.0.1
      mdurl: 1.0.1
      uc.micro: 1.0.6
    dev: false

  /markdown-table@3.0.3:
    resolution: {integrity: sha512-Z1NL3Tb1M9wH4XESsCDEksWoKTdlUafKc4pt0GRwjUyXaCFZ+dc3g2erqB6zm3szA2IUSi7VnPI+o/9jnxh9hw==}
    dev: false

  /markdownlint-cli@0.37.0:
    resolution: {integrity: sha512-hNKAc0bWBBuVhJbSWbUhRzavstiB4o1jh3JeSpwC4/dt6eJ54lRfYHRxVdzVp4qGWBKbeE6Pg490PFEfrKjqSg==}
    engines: {node: '>=16'}
    hasBin: true
    dependencies:
      commander: 11.0.0
      get-stdin: 9.0.0
      glob: 10.3.4
      ignore: 5.2.4
      js-yaml: 4.1.0
      jsonc-parser: 3.2.0
      markdownlint: 0.31.1
      minimatch: 9.0.3
      run-con: 1.3.2
    dev: false

  /markdownlint-micromark@0.1.7:
    resolution: {integrity: sha512-BbRPTC72fl5vlSKv37v/xIENSRDYL/7X/XoFzZ740FGEbs9vZerLrIkFRY0rv7slQKxDczToYuMmqQFN61fi4Q==}
    engines: {node: '>=16'}
    dev: false

  /markdownlint@0.31.1:
    resolution: {integrity: sha512-CKMR2hgcIBrYlIUccDCOvi966PZ0kJExDrUi1R+oF9PvqQmCrTqjOsgIvf2403OmJ+CWomuzDoylr6KbuMyvHA==}
    engines: {node: '>=16'}
    dependencies:
      markdown-it: 13.0.1
      markdownlint-micromark: 0.1.7
    dev: false

  /mdast-util-definitions@5.1.2:
    resolution: {integrity: sha512-8SVPMuHqlPME/z3gqVwWY4zVXn8lqKv/pAhC57FuJ40ImXyBpmO5ukh98zB2v7Blql2FiHjHv9LVztSIqjY+MA==}
    dependencies:
      '@types/mdast': 3.0.12
      '@types/unist': 2.0.8
      unist-util-visit: 4.1.2
    dev: false

  /mdast-util-find-and-replace@2.2.2:
    resolution: {integrity: sha512-MTtdFRz/eMDHXzeK6W3dO7mXUlF82Gom4y0oOgvHhh/HXZAGvIQDUvQ0SuUx+j2tv44b8xTHOm8K/9OoRFnXKw==}
    dependencies:
      '@types/mdast': 3.0.12
      escape-string-regexp: 5.0.0
      unist-util-is: 5.2.1
      unist-util-visit-parents: 5.1.3
    dev: false

  /mdast-util-from-markdown@1.3.1:
    resolution: {integrity: sha512-4xTO/M8c82qBcnQc1tgpNtubGUW/Y1tBQ1B0i5CtSoelOLKFYlElIr3bvgREYYO5iRqbMY1YuqZng0GVOI8Qww==}
    dependencies:
      '@types/mdast': 3.0.12
      '@types/unist': 2.0.8
      decode-named-character-reference: 1.0.2
      mdast-util-to-string: 3.2.0
      micromark: 3.2.0
      micromark-util-decode-numeric-character-reference: 1.1.0
      micromark-util-decode-string: 1.1.0
      micromark-util-normalize-identifier: 1.1.0
      micromark-util-symbol: 1.1.0
      micromark-util-types: 1.1.0
      unist-util-stringify-position: 3.0.3
      uvu: 0.5.6
    transitivePeerDependencies:
      - supports-color
    dev: false

  /mdast-util-frontmatter@1.0.1:
    resolution: {integrity: sha512-JjA2OjxRqAa8wEG8hloD0uTU0kdn8kbtOWpPP94NBkfAlbxn4S8gCGf/9DwFtEeGPXrDcNXdiDjVaRdUFqYokw==}
    dependencies:
      '@types/mdast': 3.0.12
      mdast-util-to-markdown: 1.5.0
      micromark-extension-frontmatter: 1.1.1
    dev: false

  /mdast-util-gfm-autolink-literal@1.0.3:
    resolution: {integrity: sha512-My8KJ57FYEy2W2LyNom4n3E7hKTuQk/0SES0u16tjA9Z3oFkF4RrC/hPAPgjlSpezsOvI8ObcXcElo92wn5IGA==}
    dependencies:
      '@types/mdast': 3.0.12
      ccount: 2.0.1
      mdast-util-find-and-replace: 2.2.2
      micromark-util-character: 1.2.0
    dev: false

  /mdast-util-gfm-footnote@1.0.2:
    resolution: {integrity: sha512-56D19KOGbE00uKVj3sgIykpwKL179QsVFwx/DCW0u/0+URsryacI4MAdNJl0dh+u2PSsD9FtxPFbHCzJ78qJFQ==}
    dependencies:
      '@types/mdast': 3.0.12
      mdast-util-to-markdown: 1.5.0
      micromark-util-normalize-identifier: 1.1.0
    dev: false

  /mdast-util-gfm-strikethrough@1.0.3:
    resolution: {integrity: sha512-DAPhYzTYrRcXdMjUtUjKvW9z/FNAMTdU0ORyMcbmkwYNbKocDpdk+PX1L1dQgOID/+vVs1uBQ7ElrBQfZ0cuiQ==}
    dependencies:
      '@types/mdast': 3.0.12
      mdast-util-to-markdown: 1.5.0
    dev: false

  /mdast-util-gfm-table@1.0.7:
    resolution: {integrity: sha512-jjcpmNnQvrmN5Vx7y7lEc2iIOEytYv7rTvu+MeyAsSHTASGCCRA79Igg2uKssgOs1i1po8s3plW0sTu1wkkLGg==}
    dependencies:
      '@types/mdast': 3.0.12
      markdown-table: 3.0.3
      mdast-util-from-markdown: 1.3.1
      mdast-util-to-markdown: 1.5.0
    transitivePeerDependencies:
      - supports-color
    dev: false

  /mdast-util-gfm-task-list-item@1.0.2:
    resolution: {integrity: sha512-PFTA1gzfp1B1UaiJVyhJZA1rm0+Tzn690frc/L8vNX1Jop4STZgOE6bxUhnzdVSB+vm2GU1tIsuQcA9bxTQpMQ==}
    dependencies:
      '@types/mdast': 3.0.12
      mdast-util-to-markdown: 1.5.0
    dev: false

  /mdast-util-gfm@2.0.2:
    resolution: {integrity: sha512-qvZ608nBppZ4icQlhQQIAdc6S3Ffj9RGmzwUKUWuEICFnd1LVkN3EktF7ZHAgfcEdvZB5owU9tQgt99e2TlLjg==}
    dependencies:
      mdast-util-from-markdown: 1.3.1
      mdast-util-gfm-autolink-literal: 1.0.3
      mdast-util-gfm-footnote: 1.0.2
      mdast-util-gfm-strikethrough: 1.0.3
      mdast-util-gfm-table: 1.0.7
      mdast-util-gfm-task-list-item: 1.0.2
      mdast-util-to-markdown: 1.5.0
    transitivePeerDependencies:
      - supports-color
    dev: false

  /mdast-util-mdx-expression@1.3.2:
    resolution: {integrity: sha512-xIPmR5ReJDu/DHH1OoIT1HkuybIfRGYRywC+gJtI7qHjCJp/M9jrmBEJW22O8lskDWm562BX2W8TiAwRTb0rKA==}
    dependencies:
      '@types/estree-jsx': 1.0.0
      '@types/hast': 2.3.5
      '@types/mdast': 3.0.12
      mdast-util-from-markdown: 1.3.1
      mdast-util-to-markdown: 1.5.0
    transitivePeerDependencies:
      - supports-color
    dev: false

  /mdast-util-mdx-jsx@2.1.4:
    resolution: {integrity: sha512-DtMn9CmVhVzZx3f+optVDF8yFgQVt7FghCRNdlIaS3X5Bnym3hZwPbg/XW86vdpKjlc1PVj26SpnLGeJBXD3JA==}
    dependencies:
      '@types/estree-jsx': 1.0.0
      '@types/hast': 2.3.5
      '@types/mdast': 3.0.12
      '@types/unist': 2.0.8
      ccount: 2.0.1
      mdast-util-from-markdown: 1.3.1
      mdast-util-to-markdown: 1.5.0
      parse-entities: 4.0.1
      stringify-entities: 4.0.3
      unist-util-remove-position: 4.0.2
      unist-util-stringify-position: 3.0.3
      vfile-message: 3.1.4
    transitivePeerDependencies:
      - supports-color
    dev: false

  /mdast-util-mdx@2.0.1:
    resolution: {integrity: sha512-38w5y+r8nyKlGvNjSEqWrhG0w5PmnRA+wnBvm+ulYCct7nsGYhFVb0lljS9bQav4psDAS1eGkP2LMVcZBi/aqw==}
    dependencies:
      mdast-util-from-markdown: 1.3.1
      mdast-util-mdx-expression: 1.3.2
      mdast-util-mdx-jsx: 2.1.4
      mdast-util-mdxjs-esm: 1.3.1
      mdast-util-to-markdown: 1.5.0
    transitivePeerDependencies:
      - supports-color
    dev: false

  /mdast-util-mdxjs-esm@1.3.1:
    resolution: {integrity: sha512-SXqglS0HrEvSdUEfoXFtcg7DRl7S2cwOXc7jkuusG472Mmjag34DUDeOJUZtl+BVnyeO1frIgVpHlNRWc2gk/w==}
    dependencies:
      '@types/estree-jsx': 1.0.0
      '@types/hast': 2.3.5
      '@types/mdast': 3.0.12
      mdast-util-from-markdown: 1.3.1
      mdast-util-to-markdown: 1.5.0
    transitivePeerDependencies:
      - supports-color
    dev: false

  /mdast-util-phrasing@3.0.1:
    resolution: {integrity: sha512-WmI1gTXUBJo4/ZmSk79Wcb2HcjPJBzM1nlI/OUWA8yk2X9ik3ffNbBGsU+09BFmXaL1IBb9fiuvq6/KMiNycSg==}
    dependencies:
      '@types/mdast': 3.0.12
      unist-util-is: 5.2.1
    dev: false

  /mdast-util-to-hast@12.3.0:
    resolution: {integrity: sha512-pits93r8PhnIoU4Vy9bjW39M2jJ6/tdHyja9rrot9uujkN7UTU9SDnE6WNJz/IGyQk3XHX6yNNtrBH6cQzm8Hw==}
    dependencies:
      '@types/hast': 2.3.5
      '@types/mdast': 3.0.12
      mdast-util-definitions: 5.1.2
      micromark-util-sanitize-uri: 1.2.0
      trim-lines: 3.0.1
      unist-util-generated: 2.0.1
      unist-util-position: 4.0.4
      unist-util-visit: 4.1.2
    dev: false

  /mdast-util-to-markdown@1.5.0:
    resolution: {integrity: sha512-bbv7TPv/WC49thZPg3jXuqzuvI45IL2EVAr/KxF0BSdHsU0ceFHOmwQn6evxAh1GaoK/6GQ1wp4R4oW2+LFL/A==}
    dependencies:
      '@types/mdast': 3.0.12
      '@types/unist': 2.0.8
      longest-streak: 3.1.0
      mdast-util-phrasing: 3.0.1
      mdast-util-to-string: 3.2.0
      micromark-util-decode-string: 1.1.0
      unist-util-visit: 4.1.2
      zwitch: 2.0.4
    dev: false

  /mdast-util-to-string@3.2.0:
    resolution: {integrity: sha512-V4Zn/ncyN1QNSqSBxTrMOLpjr+IKdHl2v3KVLoWmDPscP4r9GcCi71gjgvUV1SFSKh92AjAG4peFuBl2/YgCJg==}
    dependencies:
      '@types/mdast': 3.0.12
    dev: false

  /mdn-data@2.0.28:
    resolution: {integrity: sha512-aylIc7Z9y4yzHYAJNuESG3hfhC+0Ibp/MAMiaOZgNv4pmEdFyfZhhhny4MNiAfWdBQ1RQ2mfDWmM1x8SvGyp8g==}
    dev: false

  /mdn-data@2.0.30:
    resolution: {integrity: sha512-GaqWWShW4kv/G9IEucWScBx9G1/vsFZZJUO+tD26M8J8z3Kw5RDQjaoZe03YAClgeS/SWPOcb4nkFBTEi5DUEA==}
    dev: false

  /mdurl@1.0.1:
    resolution: {integrity: sha512-/sKlQJCBYVY9Ers9hqzKou4H6V5UWc/M59TH2dvkt+84itfnq7uFOMLpOiOS4ujvHP4etln18fmIxA5R5fll0g==}
    dev: false

  /mdx-bundler@9.2.1(esbuild@0.19.11):
    resolution: {integrity: sha512-hWEEip1KU9MCNqeH2rqwzAZ1pdqPPbfkx9OTJjADqGPQz4t9BO85fhI7AP9gVYrpmfArf9/xJZUN0yBErg/G/Q==}
    engines: {node: '>=14', npm: '>=6'}
    peerDependencies:
      esbuild: 0.*
    dependencies:
      '@babel/runtime': 7.23.9
      '@esbuild-plugins/node-resolve': 0.1.4(esbuild@0.19.11)
      '@fal-works/esbuild-plugin-global-externals': 2.1.2
      '@mdx-js/esbuild': 2.3.0(esbuild@0.19.11)
      esbuild: 0.19.11
      gray-matter: 4.0.3
      remark-frontmatter: 4.0.1
      remark-mdx-frontmatter: 1.1.1
      uuid: 8.3.2
      vfile: 5.3.7
    transitivePeerDependencies:
      - supports-color
    dev: false

  /memfs@3.5.3:
    resolution: {integrity: sha512-UERzLsxzllchadvbPs5aolHh65ISpKpM+ccLbOJ8/vvpBKmAWf+la7dXFy7Mr0ySHbdHrFv5kGFCUHHe6GFEmw==}
    engines: {node: '>= 4.0.0'}
    dependencies:
      fs-monkey: 1.0.4
    dev: false

  /memorystream@0.3.1:
    resolution: {integrity: sha512-S3UwM3yj5mtUSEfP41UZmt/0SCoVYUcU1rkXv+BQ5Ig8ndL4sPoJNBUJERafdPb5jjHJGuMgytgKvKIf58XNBw==}
    engines: {node: '>= 0.10.0'}
    dev: true

  /merge-stream@2.0.0:
    resolution: {integrity: sha512-abv/qOcuPfk3URPfDzmZU1LKmuw8kT+0nIHvKrKgFrwifol/doWcdA4ZqsWQ8ENrFKkd67Mfpo/LovbIUsbt3w==}
    dev: true

  /merge2@1.4.1:
    resolution: {integrity: sha512-8q7VEgMJW4J8tcfVPy8g09NcQwZdbwFEqhe/WZkoIzjn/3TGDwtOCYtXGxA3O8tPzpczCCDgv+P2P5y00ZJOOg==}
    engines: {node: '>= 8'}
    dev: false

  /micromark-core-commonmark@1.1.0:
    resolution: {integrity: sha512-BgHO1aRbolh2hcrzL2d1La37V0Aoz73ymF8rAcKnohLy93titmv62E0gP8Hrx9PKcKrqCZ1BbLGbP3bEhoXYlw==}
    dependencies:
      decode-named-character-reference: 1.0.2
      micromark-factory-destination: 1.1.0
      micromark-factory-label: 1.1.0
      micromark-factory-space: 1.1.0
      micromark-factory-title: 1.1.0
      micromark-factory-whitespace: 1.1.0
      micromark-util-character: 1.2.0
      micromark-util-chunked: 1.1.0
      micromark-util-classify-character: 1.1.0
      micromark-util-html-tag-name: 1.2.0
      micromark-util-normalize-identifier: 1.1.0
      micromark-util-resolve-all: 1.1.0
      micromark-util-subtokenize: 1.1.0
      micromark-util-symbol: 1.1.0
      micromark-util-types: 1.1.0
      uvu: 0.5.6
    dev: false

  /micromark-extension-frontmatter@1.1.1:
    resolution: {integrity: sha512-m2UH9a7n3W8VAH9JO9y01APpPKmNNNs71P0RbknEmYSaZU5Ghogv38BYO94AI5Xw6OYfxZRdHZZ2nYjs/Z+SZQ==}
    dependencies:
      fault: 2.0.1
      micromark-util-character: 1.2.0
      micromark-util-symbol: 1.1.0
      micromark-util-types: 1.1.0
    dev: false

  /micromark-extension-gfm-autolink-literal@1.0.5:
    resolution: {integrity: sha512-z3wJSLrDf8kRDOh2qBtoTRD53vJ+CWIyo7uyZuxf/JAbNJjiHsOpG1y5wxk8drtv3ETAHutCu6N3thkOOgueWg==}
    dependencies:
      micromark-util-character: 1.2.0
      micromark-util-sanitize-uri: 1.2.0
      micromark-util-symbol: 1.1.0
      micromark-util-types: 1.1.0
    dev: false

  /micromark-extension-gfm-footnote@1.1.2:
    resolution: {integrity: sha512-Yxn7z7SxgyGWRNa4wzf8AhYYWNrwl5q1Z8ii+CSTTIqVkmGZF1CElX2JI8g5yGoM3GAman9/PVCUFUSJ0kB/8Q==}
    dependencies:
      micromark-core-commonmark: 1.1.0
      micromark-factory-space: 1.1.0
      micromark-util-character: 1.2.0
      micromark-util-normalize-identifier: 1.1.0
      micromark-util-sanitize-uri: 1.2.0
      micromark-util-symbol: 1.1.0
      micromark-util-types: 1.1.0
      uvu: 0.5.6
    dev: false

  /micromark-extension-gfm-strikethrough@1.0.7:
    resolution: {integrity: sha512-sX0FawVE1o3abGk3vRjOH50L5TTLr3b5XMqnP9YDRb34M0v5OoZhG+OHFz1OffZ9dlwgpTBKaT4XW/AsUVnSDw==}
    dependencies:
      micromark-util-chunked: 1.1.0
      micromark-util-classify-character: 1.1.0
      micromark-util-resolve-all: 1.1.0
      micromark-util-symbol: 1.1.0
      micromark-util-types: 1.1.0
      uvu: 0.5.6
    dev: false

  /micromark-extension-gfm-table@1.0.7:
    resolution: {integrity: sha512-3ZORTHtcSnMQEKtAOsBQ9/oHp9096pI/UvdPtN7ehKvrmZZ2+bbWhi0ln+I9drmwXMt5boocn6OlwQzNXeVeqw==}
    dependencies:
      micromark-factory-space: 1.1.0
      micromark-util-character: 1.2.0
      micromark-util-symbol: 1.1.0
      micromark-util-types: 1.1.0
      uvu: 0.5.6
    dev: false

  /micromark-extension-gfm-tagfilter@1.0.2:
    resolution: {integrity: sha512-5XWB9GbAUSHTn8VPU8/1DBXMuKYT5uOgEjJb8gN3mW0PNW5OPHpSdojoqf+iq1xo7vWzw/P8bAHY0n6ijpXF7g==}
    dependencies:
      micromark-util-types: 1.1.0
    dev: false

  /micromark-extension-gfm-task-list-item@1.0.5:
    resolution: {integrity: sha512-RMFXl2uQ0pNQy6Lun2YBYT9g9INXtWJULgbt01D/x8/6yJ2qpKyzdZD3pi6UIkzF++Da49xAelVKUeUMqd5eIQ==}
    dependencies:
      micromark-factory-space: 1.1.0
      micromark-util-character: 1.2.0
      micromark-util-symbol: 1.1.0
      micromark-util-types: 1.1.0
      uvu: 0.5.6
    dev: false

  /micromark-extension-gfm@2.0.3:
    resolution: {integrity: sha512-vb9OoHqrhCmbRidQv/2+Bc6pkP0FrtlhurxZofvOEy5o8RtuuvTq+RQ1Vw5ZDNrVraQZu3HixESqbG+0iKk/MQ==}
    dependencies:
      micromark-extension-gfm-autolink-literal: 1.0.5
      micromark-extension-gfm-footnote: 1.1.2
      micromark-extension-gfm-strikethrough: 1.0.7
      micromark-extension-gfm-table: 1.0.7
      micromark-extension-gfm-tagfilter: 1.0.2
      micromark-extension-gfm-task-list-item: 1.0.5
      micromark-util-combine-extensions: 1.1.0
      micromark-util-types: 1.1.0
    dev: false

  /micromark-extension-mdx-expression@1.0.8:
    resolution: {integrity: sha512-zZpeQtc5wfWKdzDsHRBY003H2Smg+PUi2REhqgIhdzAa5xonhP03FcXxqFSerFiNUr5AWmHpaNPQTBVOS4lrXw==}
    dependencies:
      '@types/estree': 1.0.1
      micromark-factory-mdx-expression: 1.0.9
      micromark-factory-space: 1.1.0
      micromark-util-character: 1.2.0
      micromark-util-events-to-acorn: 1.2.3
      micromark-util-symbol: 1.1.0
      micromark-util-types: 1.1.0
      uvu: 0.5.6
    dev: false

  /micromark-extension-mdx-jsx@1.0.5:
    resolution: {integrity: sha512-gPH+9ZdmDflbu19Xkb8+gheqEDqkSpdCEubQyxuz/Hn8DOXiXvrXeikOoBA71+e8Pfi0/UYmU3wW3H58kr7akA==}
    dependencies:
      '@types/acorn': 4.0.6
      '@types/estree': 1.0.1
      estree-util-is-identifier-name: 2.1.0
      micromark-factory-mdx-expression: 1.0.9
      micromark-factory-space: 1.1.0
      micromark-util-character: 1.2.0
      micromark-util-symbol: 1.1.0
      micromark-util-types: 1.1.0
      uvu: 0.5.6
      vfile-message: 3.1.4
    dev: false

  /micromark-extension-mdx-md@1.0.1:
    resolution: {integrity: sha512-7MSuj2S7xjOQXAjjkbjBsHkMtb+mDGVW6uI2dBL9snOBCbZmoNgDAeZ0nSn9j3T42UE/g2xVNMn18PJxZvkBEA==}
    dependencies:
      micromark-util-types: 1.1.0
    dev: false

  /micromark-extension-mdxjs-esm@1.0.5:
    resolution: {integrity: sha512-xNRBw4aoURcyz/S69B19WnZAkWJMxHMT5hE36GtDAyhoyn/8TuAeqjFJQlwk+MKQsUD7b3l7kFX+vlfVWgcX1w==}
    dependencies:
      '@types/estree': 1.0.1
      micromark-core-commonmark: 1.1.0
      micromark-util-character: 1.2.0
      micromark-util-events-to-acorn: 1.2.3
      micromark-util-symbol: 1.1.0
      micromark-util-types: 1.1.0
      unist-util-position-from-estree: 1.1.2
      uvu: 0.5.6
      vfile-message: 3.1.4
    dev: false

  /micromark-extension-mdxjs@1.0.1:
    resolution: {integrity: sha512-7YA7hF6i5eKOfFUzZ+0z6avRG52GpWR8DL+kN47y3f2KhxbBZMhmxe7auOeaTBrW2DenbbZTf1ea9tA2hDpC2Q==}
    dependencies:
      acorn: 8.10.0
      acorn-jsx: 5.3.2(acorn@8.10.0)
      micromark-extension-mdx-expression: 1.0.8
      micromark-extension-mdx-jsx: 1.0.5
      micromark-extension-mdx-md: 1.0.1
      micromark-extension-mdxjs-esm: 1.0.5
      micromark-util-combine-extensions: 1.1.0
      micromark-util-types: 1.1.0
    dev: false

  /micromark-factory-destination@1.1.0:
    resolution: {integrity: sha512-XaNDROBgx9SgSChd69pjiGKbV+nfHGDPVYFs5dOoDd7ZnMAE+Cuu91BCpsY8RT2NP9vo/B8pds2VQNCLiu0zhg==}
    dependencies:
      micromark-util-character: 1.2.0
      micromark-util-symbol: 1.1.0
      micromark-util-types: 1.1.0
    dev: false

  /micromark-factory-label@1.1.0:
    resolution: {integrity: sha512-OLtyez4vZo/1NjxGhcpDSbHQ+m0IIGnT8BoPamh+7jVlzLJBH98zzuCoUeMxvM6WsNeh8wx8cKvqLiPHEACn0w==}
    dependencies:
      micromark-util-character: 1.2.0
      micromark-util-symbol: 1.1.0
      micromark-util-types: 1.1.0
      uvu: 0.5.6
    dev: false

  /micromark-factory-mdx-expression@1.0.9:
    resolution: {integrity: sha512-jGIWzSmNfdnkJq05c7b0+Wv0Kfz3NJ3N4cBjnbO4zjXIlxJr+f8lk+5ZmwFvqdAbUy2q6B5rCY//g0QAAaXDWA==}
    dependencies:
      '@types/estree': 1.0.1
      micromark-util-character: 1.2.0
      micromark-util-events-to-acorn: 1.2.3
      micromark-util-symbol: 1.1.0
      micromark-util-types: 1.1.0
      unist-util-position-from-estree: 1.1.2
      uvu: 0.5.6
      vfile-message: 3.1.4
    dev: false

  /micromark-factory-space@1.1.0:
    resolution: {integrity: sha512-cRzEj7c0OL4Mw2v6nwzttyOZe8XY/Z8G0rzmWQZTBi/jjwyw/U4uqKtUORXQrR5bAZZnbTI/feRV/R7hc4jQYQ==}
    dependencies:
      micromark-util-character: 1.2.0
      micromark-util-types: 1.1.0
    dev: false

  /micromark-factory-title@1.1.0:
    resolution: {integrity: sha512-J7n9R3vMmgjDOCY8NPw55jiyaQnH5kBdV2/UXCtZIpnHH3P6nHUKaH7XXEYuWwx/xUJcawa8plLBEjMPU24HzQ==}
    dependencies:
      micromark-factory-space: 1.1.0
      micromark-util-character: 1.2.0
      micromark-util-symbol: 1.1.0
      micromark-util-types: 1.1.0
    dev: false

  /micromark-factory-whitespace@1.1.0:
    resolution: {integrity: sha512-v2WlmiymVSp5oMg+1Q0N1Lxmt6pMhIHD457whWM7/GUlEks1hI9xj5w3zbc4uuMKXGisksZk8DzP2UyGbGqNsQ==}
    dependencies:
      micromark-factory-space: 1.1.0
      micromark-util-character: 1.2.0
      micromark-util-symbol: 1.1.0
      micromark-util-types: 1.1.0
    dev: false

  /micromark-util-character@1.2.0:
    resolution: {integrity: sha512-lXraTwcX3yH/vMDaFWCQJP1uIszLVebzUa3ZHdrgxr7KEU/9mL4mVgCpGbyhvNLNlauROiNUq7WN5u7ndbY6xg==}
    dependencies:
      micromark-util-symbol: 1.1.0
      micromark-util-types: 1.1.0
    dev: false

  /micromark-util-chunked@1.1.0:
    resolution: {integrity: sha512-Ye01HXpkZPNcV6FiyoW2fGZDUw4Yc7vT0E9Sad83+bEDiCJ1uXu0S3mr8WLpsz3HaG3x2q0HM6CTuPdcZcluFQ==}
    dependencies:
      micromark-util-symbol: 1.1.0
    dev: false

  /micromark-util-classify-character@1.1.0:
    resolution: {integrity: sha512-SL0wLxtKSnklKSUplok1WQFoGhUdWYKggKUiqhX+Swala+BtptGCu5iPRc+xvzJ4PXE/hwM3FNXsfEVgoZsWbw==}
    dependencies:
      micromark-util-character: 1.2.0
      micromark-util-symbol: 1.1.0
      micromark-util-types: 1.1.0
    dev: false

  /micromark-util-combine-extensions@1.1.0:
    resolution: {integrity: sha512-Q20sp4mfNf9yEqDL50WwuWZHUrCO4fEyeDCnMGmG5Pr0Cz15Uo7KBs6jq+dq0EgX4DPwwrh9m0X+zPV1ypFvUA==}
    dependencies:
      micromark-util-chunked: 1.1.0
      micromark-util-types: 1.1.0
    dev: false

  /micromark-util-decode-numeric-character-reference@1.1.0:
    resolution: {integrity: sha512-m9V0ExGv0jB1OT21mrWcuf4QhP46pH1KkfWy9ZEezqHKAxkj4mPCy3nIH1rkbdMlChLHX531eOrymlwyZIf2iw==}
    dependencies:
      micromark-util-symbol: 1.1.0
    dev: false

  /micromark-util-decode-string@1.1.0:
    resolution: {integrity: sha512-YphLGCK8gM1tG1bd54azwyrQRjCFcmgj2S2GoJDNnh4vYtnL38JS8M4gpxzOPNyHdNEpheyWXCTnnTDY3N+NVQ==}
    dependencies:
      decode-named-character-reference: 1.0.2
      micromark-util-character: 1.2.0
      micromark-util-decode-numeric-character-reference: 1.1.0
      micromark-util-symbol: 1.1.0
    dev: false

  /micromark-util-encode@1.1.0:
    resolution: {integrity: sha512-EuEzTWSTAj9PA5GOAs992GzNh2dGQO52UvAbtSOMvXTxv3Criqb6IOzJUBCmEqrrXSblJIJBbFFv6zPxpreiJw==}
    dev: false

  /micromark-util-events-to-acorn@1.2.3:
    resolution: {integrity: sha512-ij4X7Wuc4fED6UoLWkmo0xJQhsktfNh1J0m8g4PbIMPlx+ek/4YdW5mvbye8z/aZvAPUoxgXHrwVlXAPKMRp1w==}
    dependencies:
      '@types/acorn': 4.0.6
      '@types/estree': 1.0.1
      '@types/unist': 2.0.8
      estree-util-visit: 1.2.1
      micromark-util-symbol: 1.1.0
      micromark-util-types: 1.1.0
      uvu: 0.5.6
      vfile-message: 3.1.4
    dev: false

  /micromark-util-html-tag-name@1.2.0:
    resolution: {integrity: sha512-VTQzcuQgFUD7yYztuQFKXT49KghjtETQ+Wv/zUjGSGBioZnkA4P1XXZPT1FHeJA6RwRXSF47yvJ1tsJdoxwO+Q==}
    dev: false

  /micromark-util-normalize-identifier@1.1.0:
    resolution: {integrity: sha512-N+w5vhqrBihhjdpM8+5Xsxy71QWqGn7HYNUvch71iV2PM7+E3uWGox1Qp90loa1ephtCxG2ftRV/Conitc6P2Q==}
    dependencies:
      micromark-util-symbol: 1.1.0
    dev: false

  /micromark-util-resolve-all@1.1.0:
    resolution: {integrity: sha512-b/G6BTMSg+bX+xVCshPTPyAu2tmA0E4X98NSR7eIbeC6ycCqCeE7wjfDIgzEbkzdEVJXRtOG4FbEm/uGbCRouA==}
    dependencies:
      micromark-util-types: 1.1.0
    dev: false

  /micromark-util-sanitize-uri@1.2.0:
    resolution: {integrity: sha512-QO4GXv0XZfWey4pYFndLUKEAktKkG5kZTdUNaTAkzbuJxn2tNBOr+QtxR2XpWaMhbImT2dPzyLrPXLlPhph34A==}
    dependencies:
      micromark-util-character: 1.2.0
      micromark-util-encode: 1.1.0
      micromark-util-symbol: 1.1.0
    dev: false

  /micromark-util-subtokenize@1.1.0:
    resolution: {integrity: sha512-kUQHyzRoxvZO2PuLzMt2P/dwVsTiivCK8icYTeR+3WgbuPqfHgPPy7nFKbeqRivBvn/3N3GBiNC+JRTMSxEC7A==}
    dependencies:
      micromark-util-chunked: 1.1.0
      micromark-util-symbol: 1.1.0
      micromark-util-types: 1.1.0
      uvu: 0.5.6
    dev: false

  /micromark-util-symbol@1.1.0:
    resolution: {integrity: sha512-uEjpEYY6KMs1g7QfJ2eX1SQEV+ZT4rUD3UcF6l57acZvLNK7PBZL+ty82Z1qhK1/yXIY4bdx04FKMgR0g4IAag==}
    dev: false

  /micromark-util-types@1.1.0:
    resolution: {integrity: sha512-ukRBgie8TIAcacscVHSiddHjO4k/q3pnedmzMQ4iwDcK0FtFCohKOlFbaOL/mPgfnPsL3C1ZyxJa4sbWrBl3jg==}
    dev: false

  /micromark@3.2.0:
    resolution: {integrity: sha512-uD66tJj54JLYq0De10AhWycZWGQNUvDI55xPgk2sQM5kn1JYlhbCMTtEeT27+vAhW2FBQxLlOmS3pmA7/2z4aA==}
    dependencies:
      '@types/debug': 4.1.8
      debug: 4.3.4
      decode-named-character-reference: 1.0.2
      micromark-core-commonmark: 1.1.0
      micromark-factory-space: 1.1.0
      micromark-util-character: 1.2.0
      micromark-util-chunked: 1.1.0
      micromark-util-combine-extensions: 1.1.0
      micromark-util-decode-numeric-character-reference: 1.1.0
      micromark-util-encode: 1.1.0
      micromark-util-normalize-identifier: 1.1.0
      micromark-util-resolve-all: 1.1.0
      micromark-util-sanitize-uri: 1.2.0
      micromark-util-subtokenize: 1.1.0
      micromark-util-symbol: 1.1.0
      micromark-util-types: 1.1.0
      uvu: 0.5.6
    transitivePeerDependencies:
      - supports-color
    dev: false

  /micromatch@4.0.5:
    resolution: {integrity: sha512-DMy+ERcEW2q8Z2Po+WNXuw3c5YaUSFjAO5GsJqfEl7UjvtIuFKO6ZrKvcItdy98dwFI2N1tg3zNIdKaQT+aNdA==}
    engines: {node: '>=8.6'}
    dependencies:
      braces: 3.0.2
      picomatch: 2.3.1

  /mime-db@1.52.0:
    resolution: {integrity: sha512-sPU4uV7dYlvtWJxwwxHD0PuihVNiE7TyAbQ5SWxDCB9mUYvOgroQOwYQQOKPJ8CIbE+1ETVlOoK1UC2nU3gYvg==}
    engines: {node: '>= 0.6'}

  /mime-types@2.1.35:
    resolution: {integrity: sha512-ZDY+bPm5zTTF+YpCrAU9nK0UgICYPT0QtT1NZWFv4s++TNkcgVaT0g6+4R2uI4MjQjzysHB1zxuWL50hzaeXiw==}
    engines: {node: '>= 0.6'}
    dependencies:
      mime-db: 1.52.0

  /mimic-fn@2.1.0:
    resolution: {integrity: sha512-OqbOk5oEQeAZ8WXWydlu9HJjz9WVdEIvamMCcXmuqUYjTknH/sqsWvhQ3vgwKFRR1HpjvNBKQ37nbJgYzGqGcg==}
    engines: {node: '>=6'}
    dev: true

  /mimic-fn@4.0.0:
    resolution: {integrity: sha512-vqiC06CuhBTUdZH+RYl8sFrL096vA45Ok5ISO6sE/Mr1jRbGH4Csnhi8f3wKVl7x8mO4Au7Ir9D3Oyv1VYMFJw==}
    engines: {node: '>=12'}
    dev: true

  /mimic-response@3.1.0:
    resolution: {integrity: sha512-z0yWI+4FDrrweS8Zmt4Ej5HdJmky15+L2e6Wgn3+iK5fWzb6T3fhNFq2+MeTRb064c6Wr4N/wv0DzQTjNzHNGQ==}
    engines: {node: '>=10'}
    dev: true

  /min-indent@1.0.1:
    resolution: {integrity: sha512-I9jwMn07Sy/IwOj3zVkVik2JTvgpaykDZEigL6Rx6N9LbMywwUSMtxET+7lVoDLLd3O3IXwJwvuuns8UB/HeAg==}
    engines: {node: '>=4'}
    dev: false

  /minimalistic-assert@1.0.1:
    resolution: {integrity: sha512-UtJcAD4yEaGtjPezWuO9wC4nwUnVH/8/Im3yEHQP4b67cXlD/Qr9hdITCU1xDbSEXg2XKNaP8jsReV7vQd00/A==}
    dev: false

  /minimalistic-crypto-utils@1.0.1:
    resolution: {integrity: sha512-JIYlbt6g8i5jKfJ3xz7rF0LXmv2TkDxBLUkiBeZ7bAx4GnnNMr8xFpGnOxn6GhTEHx3SjRrZEoU+j04prX1ktg==}
    dev: false

  /minimatch@3.1.2:
    resolution: {integrity: sha512-J7p63hRiAjw1NDEww1W7i37+ByIrOWO5XQQAzZ3VOcL0PNybwpfmV/N05zFAzwQ9USyEcX6t3UO+K5aqBQOIHw==}
    dependencies:
      brace-expansion: 1.1.11

  /minimatch@9.0.3:
    resolution: {integrity: sha512-RHiac9mvaRw0x3AYRgDC1CxAP7HTcNrrECeA8YYJeWnpo+2Q5CegtZjaotWTWxDG3UeGA1coE05iH1mPjT/2mg==}
    engines: {node: '>=16 || 14 >=14.17'}
    dependencies:
      brace-expansion: 2.0.1
    dev: false

  /minimist@1.2.8:
    resolution: {integrity: sha512-2yyAR8qBkN3YuheJanUpWC5U3bb5osDywNB8RzDVlDwDHbocAJveqqj1u8+SVD7jkWT4yvsHCpWqqWqAxb0zCA==}

  /minipass@7.0.3:
    resolution: {integrity: sha512-LhbbwCfz3vsb12j/WkWQPZfKTsgqIe1Nf/ti1pKjYESGLHIVjWU96G9/ljLH4F9mWNVhlQOm0VySdAWzf05dpg==}
    engines: {node: '>=16 || 14 >=14.17'}
    dev: false

  /mkdirp-classic@0.5.3:
    resolution: {integrity: sha512-gKLcREMhtuZRwRAfqP3RFW+TK4JqApVBtOIftVgjuABpAtpxhPGaDcfvbhNvD0B8iD1oUr/txX35NjcaY6Ns/A==}
    dev: true

  /mkdirp@0.5.6:
    resolution: {integrity: sha512-FP+p8RB8OWpF3YZBCrP5gtADmtXApB5AMLn+vdyA+PyxCjrCs00mjyUozssO33cwDeT3wNGdLxJ5M//YqtHAJw==}
    hasBin: true
    dependencies:
      minimist: 1.2.8
    dev: false

  /mkdirp@1.0.4:
    resolution: {integrity: sha512-vVqVZQyf3WLx2Shd0qJ9xuvqgAyKPLAiqITEtqW0oIUjzo3PePDd6fW9iFz30ef7Ysp/oiWqbhszeGWW2T6Gzw==}
    engines: {node: '>=10'}
    hasBin: true

  /module-details-from-path@1.0.3:
    resolution: {integrity: sha512-ySViT69/76t8VhE1xXHK6Ch4NcDd26gx0MzKXLO+F7NOtnqH68d9zF94nT8ZWSxXh8ELOERsnJO/sWt1xZYw5A==}
    dev: true

  /mri@1.2.0:
    resolution: {integrity: sha512-tzzskb3bG8LvYGFF/mDTpq3jpI6Q9wc3LEmBaghu+DdCssd1FakN7Bc0hVNmEyGq1bq3RgfkCb3cmQLpNPOroA==}
    engines: {node: '>=4'}
    dev: false

  /ms@2.1.2:
    resolution: {integrity: sha512-sGkPx+VjMtmA6MX27oA4FBFELFCZZ4S4XqeGOXCv68tT+jb3vk/RyaKWP0PTKyWtmLSM0b+adUTEvbs1PEaH2w==}

  /ms@2.1.3:
    resolution: {integrity: sha512-6FlzubTLZG3J2a/NVCAleEhjzq5oxgHyaCU9yYXvcLsvoVaHJq/s5xXI6/XXP6tz7R9xAOtHnSO/tXtF3WRTlA==}

  /mute-stream@0.0.8:
    resolution: {integrity: sha512-nnbWWOkoWyUsTjKrhgD0dcz22mdkSnpYqbEjIm2nhwhuxlSkpywJmBo8h0ZqJdkp73mb90SssHkN4rsRaBAfAA==}
    dev: true

  /nanoclone@0.2.1:
    resolution: {integrity: sha512-wynEP02LmIbLpcYw8uBKpcfF6dmg2vcpKqxeH5UcoKEYdExslsdUA4ugFauuaeYdTB76ez6gJW8XAZ6CgkXYxA==}
    dev: false

  /nanoid@3.3.6:
    resolution: {integrity: sha512-BGcqMMJuToF7i1rt+2PWSNVnWIkGCU78jBG3RxO/bZlnZPK2Cmi2QaffxGO/2RvWi9sL+FAiRiXMgsyxQ1DIDA==}
    engines: {node: ^10 || ^12 || ^13.7 || ^14 || >=15.0.1}
    hasBin: true
    dev: false

  /napi-build-utils@1.0.2:
    resolution: {integrity: sha512-ONmRUqK7zj7DWX0D9ADe03wbwOBZxNAfF20PlGfCWQcD3+/MakShIHrMqx9YwPTfxDdF1zLeL+RGZiR9kGMLdg==}
    dev: true

  /needle@2.4.0:
    resolution: {integrity: sha512-4Hnwzr3mi5L97hMYeNl8wRW/Onhy4nUKR/lVemJ8gJedxxUyBLm9kkrDColJvoSfwi0jCNhD+xCdOtiGDQiRZg==}
    engines: {node: '>= 4.4.x'}
    hasBin: true
    dependencies:
      debug: 3.2.7
      iconv-lite: 0.4.24
      sax: 1.3.0
    transitivePeerDependencies:
      - supports-color
    dev: true

  /neo-async@2.6.2:
    resolution: {integrity: sha512-Yd3UES5mWCSqR+qNT93S3UoYUkqAZ9lLg8a7g9rimsWmYGK8cVToA4/sF3RrshdyV3sAGMXVUmpMYOw+dLpOuw==}
    dev: false

  /netmask@2.0.2:
    resolution: {integrity: sha512-dBpDMdxv9Irdq66304OLfEmQ9tbNRFnFTuZiLo+bD+r332bBmMJ8GBLXklIXXgxd3+v9+KUnZaUR5PJMa75Gsg==}
    engines: {node: '>= 0.4.0'}
    dev: true

  /next-contentlayer@0.3.4(contentlayer@0.3.4)(esbuild@0.19.11)(next@13.5.6)(react-dom@18.2.0)(react@18.2.0):
    resolution: {integrity: sha512-UtUCwgAl159KwfhNaOwyiI7Lg6sdioyKMeh+E7jxx0CJ29JuXGxBEYmCI6+72NxFGIFZKx8lvttbbQhbnYWYSw==}
    peerDependencies:
      contentlayer: 0.3.4
      next: '>=13.4.20-canary.13'
      react: '*'
      react-dom: '*'
    dependencies:
      '@contentlayer/core': 0.3.4(esbuild@0.19.11)
      '@contentlayer/utils': 0.3.4
      contentlayer: 0.3.4(esbuild@0.19.11)
      next: 13.5.6(@opentelemetry/api@1.4.1)(react-dom@18.2.0)(react@18.2.0)
      react: 18.2.0
      react-dom: 18.2.0(react@18.2.0)
    transitivePeerDependencies:
      - '@effect-ts/otel-node'
      - esbuild
      - markdown-wasm
      - supports-color
    dev: false

  /next@13.5.6(@opentelemetry/api@1.4.1)(react-dom@18.2.0)(react@18.2.0):
    resolution: {integrity: sha512-Y2wTcTbO4WwEsVb4A8VSnOsG1I9ok+h74q0ZdxkwM3EODqrs4pasq7O0iUxbcS9VtWMicG7f3+HAj0r1+NtKSw==}
    engines: {node: '>=16.14.0'}
    hasBin: true
    peerDependencies:
      '@opentelemetry/api': ^1.1.0
      react: ^18.2.0
      react-dom: ^18.2.0
      sass: ^1.3.0
    peerDependenciesMeta:
      '@opentelemetry/api':
        optional: true
      sass:
        optional: true
    dependencies:
      '@next/env': 13.5.6
      '@opentelemetry/api': 1.4.1
      '@swc/helpers': 0.5.2
      busboy: 1.6.0
      caniuse-lite: 1.0.30001553
      postcss: 8.4.31
      react: 18.2.0
      react-dom: 18.2.0(react@18.2.0)
      styled-jsx: 5.1.1(react@18.2.0)
      watchpack: 2.4.0
    optionalDependencies:
      '@next/swc-darwin-arm64': 13.5.6
      '@next/swc-darwin-x64': 13.5.6
      '@next/swc-linux-arm64-gnu': 13.5.6
      '@next/swc-linux-arm64-musl': 13.5.6
      '@next/swc-linux-x64-gnu': 13.5.6
      '@next/swc-linux-x64-musl': 13.5.6
      '@next/swc-win32-arm64-msvc': 13.5.6
      '@next/swc-win32-ia32-msvc': 13.5.6
      '@next/swc-win32-x64-msvc': 13.5.6
    transitivePeerDependencies:
      - '@babel/core'
      - babel-plugin-macros
    dev: false

  /nice-try@1.0.5:
    resolution: {integrity: sha512-1nh45deeb5olNY7eX82BkPO7SSxR5SSYJiPTrTdFUVYwAl8CKMA5N9PjTYkHiRjisVcxcQ1HXdLhx2qxxJzLNQ==}
    dev: true

  /no-case@3.0.4:
    resolution: {integrity: sha512-fgAN3jGAh+RoxUGZHTSOLJIqUc2wmoBwGR4tbpNAKmmovFoWq0OdRkb0VkldReO2a2iBT/OEulG9XSUc10r3zg==}
    dependencies:
      lower-case: 2.0.2
      tslib: 2.6.2
    dev: false

  /node-abi@3.47.0:
    resolution: {integrity: sha512-2s6B2CWZM//kPgwnuI0KrYwNjfdByE25zvAaEpq9IH4zcNsarH8Ihu/UuX6XMPEogDAxkuUFeZn60pXNHAqn3A==}
    engines: {node: '>=10'}
    dependencies:
      semver: 7.5.4
    dev: true

  /node-addon-api@6.1.0:
    resolution: {integrity: sha512-+eawOlIgy680F0kBzPUNFhMZGtJ1YmqM6l4+Crf4IkImjYrO/mqPwRMh352g23uIaQKFItcQ64I7KMaJxHgAVA==}
    dev: true

  /node-domexception@1.0.0:
    resolution: {integrity: sha512-/jKZoMpw0F8GRwl4/eLROPA3cfcXtLApP0QzLmUT/HuPCZWyB7IY9ZrMeKw2O/nFIqPQB3PVM9aYm0F312AXDQ==}
    engines: {node: '>=10.5.0'}
    dev: false

  /node-fetch@2.7.0:
    resolution: {integrity: sha512-c4FRfUm/dbcWZ7U+1Wq0AwCyFL+3nt2bEw05wfxSz+DWpWsitgmSgYmy2dQdWyKC1694ELPqMs/YzUSNozLt8A==}
    engines: {node: 4.x || >=6.0.0}
    peerDependencies:
      encoding: ^0.1.0
    peerDependenciesMeta:
      encoding:
        optional: true
    dependencies:
      whatwg-url: 5.0.0
    dev: false

  /node-fetch@3.3.2:
    resolution: {integrity: sha512-dRB78srN/l6gqWulah9SrxeYnxeddIG30+GOqK/9OlLVyLg3HPnr6SqOWTWOXKRwC2eGYCkZ59NNuSgvSrpgOA==}
    engines: {node: ^12.20.0 || ^14.13.1 || >=16.0.0}
    dependencies:
      data-uri-to-buffer: 4.0.1
      fetch-blob: 3.2.0
      formdata-polyfill: 4.0.10
    dev: false

  /node-html-markdown@1.3.0:
    resolution: {integrity: sha512-OeFi3QwC/cPjvVKZ114tzzu+YoR+v9UXW5RwSXGUqGb0qCl0DvP406tzdL7SFn8pZrMyzXoisfG2zcuF9+zw4g==}
    engines: {node: '>=10.0.0'}
    dependencies:
      node-html-parser: 6.1.6
    dev: false

  /node-html-parser@6.1.6:
    resolution: {integrity: sha512-C/MGDQ2NjdjzUq41bW9kW00MPZecAe/oo89vZEFLDfWoQVDk/DdML1yuxVVKLDMFIFax2VTq6Vpfzyn7z5yYgQ==}
    dependencies:
      css-select: 5.1.0
      he: 1.2.0
    dev: false

  /normalize-package-data@2.5.0:
    resolution: {integrity: sha512-/5CMN3T0R4XTj4DcGaexo+roZSdSFW/0AOOTROrjxzCG1wrWXEsGbRKevjlIL+ZDE4sZlJr5ED4YW0yqmkK+eA==}
    dependencies:
      hosted-git-info: 2.8.9
      resolve: 1.22.4
      semver: 7.5.4
      validate-npm-package-license: 3.0.4
    dev: true

  /normalize-path@3.0.0:
    resolution: {integrity: sha512-6eZs5Ls3WtCisHWp9S2GUy8dqkpGi4BVSz3GaqiE6ezub0512ESztXUwUB6C6IKbQkY2Pnb/mD4WYojCRwcwLA==}
    engines: {node: '>=0.10.0'}

  /npm-run-all@4.1.5:
    resolution: {integrity: sha512-Oo82gJDAVcaMdi3nuoKFavkIHBRVqQ1qvMb+9LHk/cF4P6B2m8aP04hGf7oL6wZ9BuGwX1onlLhpuoofSyoQDQ==}
    engines: {node: '>= 4'}
    hasBin: true
    dependencies:
      ansi-styles: 3.2.1
      chalk: 2.4.2
      cross-spawn: 6.0.5
      memorystream: 0.3.1
      minimatch: 3.1.2
      pidtree: 0.3.1
      read-pkg: 3.0.0
      shell-quote: 1.8.1
      string.prototype.padend: 3.1.4
    dev: true

  /npm-run-path@5.1.0:
    resolution: {integrity: sha512-sJOdmRGrY2sjNTRMbSvluQqg+8X7ZK61yvzBEIDhz4f8z1TZFYABsqjjCBd/0PUNE9M6QDgHJXQkGUEm7Q+l9Q==}
    engines: {node: ^12.20.0 || ^14.13.1 || >=16.0.0}
    dependencies:
      path-key: 4.0.0
    dev: true

  /nssocket@0.6.0:
    resolution: {integrity: sha512-a9GSOIql5IqgWJR3F/JXG4KpJTA3Z53Cj0MeMvGpglytB1nxE4PdFNC0jINe27CS7cGivoynwc054EzCcT3M3w==}
    engines: {node: '>= 0.10.x'}
    dependencies:
      eventemitter2: 0.4.14
      lazy: 1.0.11
    dev: true

  /nth-check@2.1.1:
    resolution: {integrity: sha512-lqjrjmaOoAnWfMmBPL+XNnynZh2+swxiX3WUE0s4yEHI6m+AwrK2UZOimIRl3X/4QctVqS8AiZjFqyOGrMXb/w==}
    dependencies:
      boolbase: 1.0.0
    dev: false

  /object-assign@4.1.1:
    resolution: {integrity: sha512-rJgTQnkUnH1sFw8yT6VSU3zD3sWmu6sZhIseY8VX+GRu3P6F7Fu+JNDoXfklElbLJSnc3FUQHVe4cU5hj+BcUg==}
    engines: {node: '>=0.10.0'}
    dev: false

  /object-inspect@1.12.3:
    resolution: {integrity: sha512-geUvdk7c+eizMNUDkRpW1wJwgfOiOeHbxBR/hLXK1aT6zmVSO0jsQcs7fj6MGw89jC/cjGfLcNOrtMYtGqm81g==}

  /object-is@1.1.5:
    resolution: {integrity: sha512-3cyDsyHgtmi7I7DfSSI2LDp6SK2lwvtbg0p0R1e0RvTqF5ceGx+K2dfSjm1bKDMVCFEDAQvy+o8c6a7VujOddw==}
    engines: {node: '>= 0.4'}
    dependencies:
      call-bind: 1.0.2
      define-properties: 1.2.0
    dev: false

  /object-keys@1.1.1:
    resolution: {integrity: sha512-NuAESUOUMrlIXOfHKzD6bpPu3tYt3xvjNdRIQ+FeT0lNb4K8WR70CaDxhuNguS2XG+GjkyMwOzsN5ZktImfhLA==}
    engines: {node: '>= 0.4'}

  /object.assign@4.1.4:
    resolution: {integrity: sha512-1mxKf0e58bvyjSCtKYY4sRe9itRk3PJpquJOjeIkz885CczcI4IvJJDLPS72oowuSh+pBxUFROpX+TU++hxhZQ==}
    engines: {node: '>= 0.4'}
    dependencies:
      call-bind: 1.0.2
      define-properties: 1.2.0
      has-symbols: 1.0.3
      object-keys: 1.1.1

  /once@1.4.0:
    resolution: {integrity: sha512-lNaJgI+2Q5URQBkccEKHTQOPaXdUxnZZElQTZY0MFUAuaEqe1E+Nyvgdz/aIyNi6Z9MzO5dv1H8n58/GELp3+w==}
    dependencies:
      wrappy: 1.0.2

  /onetime@5.1.2:
    resolution: {integrity: sha512-kbpaSSGJTWdAY5KPVeMOKXSrPtr8C8C7wodJbcsd51jRnmD+GZu8Y0VoU6Dm5Z4vWr0Ig/1NKuWRKf7j5aaYSg==}
    engines: {node: '>=6'}
    dependencies:
      mimic-fn: 2.1.0
    dev: true

  /onetime@6.0.0:
    resolution: {integrity: sha512-1FlR+gjXK7X+AsAHso35MnyN5KqGwJRi/31ft6x0M194ht7S+rWAvd7PHss9xSKMzE0asv1pyIHaJYq+BbacAQ==}
    engines: {node: '>=12'}
    dependencies:
      mimic-fn: 4.0.0
    dev: true

  /oo-ascii-tree@1.88.0:
    resolution: {integrity: sha512-A7m3z7XlUD3DnXSYxWmAdKQTIY6+1JzWS0lhaqgPGhj6g7a/odCsV1ctaRnjJljCB3zQBrbp2QHdYTUsD9AXcQ==}
    engines: {node: '>= 14.17.0'}
    dev: false

  /pac-proxy-agent@7.0.1:
    resolution: {integrity: sha512-ASV8yU4LLKBAjqIPMbrgtaKIvxQri/yh2OpI+S6hVa9JRkUI3Y3NPFbfngDtY7oFtSMD3w31Xns89mDa3Feo5A==}
    engines: {node: '>= 14'}
    dependencies:
      '@tootallnate/quickjs-emscripten': 0.23.0
      agent-base: 7.1.0
      debug: 4.3.4
      get-uri: 6.0.2
      http-proxy-agent: 7.0.0
      https-proxy-agent: 7.0.2
      pac-resolver: 7.0.0
      socks-proxy-agent: 8.0.2
    transitivePeerDependencies:
      - supports-color
    dev: true

  /pac-resolver@7.0.0:
    resolution: {integrity: sha512-Fd9lT9vJbHYRACT8OhCbZBbxr6KRSawSovFpy8nDGshaK99S/EBhVIHp9+crhxrsZOuvLpgL1n23iyPg6Rl2hg==}
    engines: {node: '>= 14'}
    dependencies:
      degenerator: 5.0.1
      ip: 1.1.8
      netmask: 2.0.2
    dev: true

  /pako@0.2.9:
    resolution: {integrity: sha512-NUcwaKxUxWrZLpDG+z/xZaCgQITkA/Dv4V/T6bw7VON6l1Xz/VnrBqrYjZQ12TamKHzITTfOEIYUj48y2KXImA==}
    dev: true

  /parse-entities@2.0.0:
    resolution: {integrity: sha512-kkywGpCcRYhqQIchaWqZ875wzpS/bMKhz5HnN3p7wveJTkTtyAB/AlnS0f8DFSqYW1T82t6yEAkEcB+A1I3MbQ==}
    dependencies:
      character-entities: 1.2.4
      character-entities-legacy: 1.1.4
      character-reference-invalid: 1.1.4
      is-alphanumerical: 1.0.4
      is-decimal: 1.0.4
      is-hexadecimal: 1.0.4
    dev: false

  /parse-entities@4.0.1:
    resolution: {integrity: sha512-SWzvYcSJh4d/SGLIOQfZ/CoNv6BTlI6YEQ7Nj82oDVnRpwe/Z/F1EMx42x3JAOwGBlCjeCH0BRJQbQ/opHL17w==}
    dependencies:
      '@types/unist': 2.0.8
      character-entities: 2.0.2
      character-entities-legacy: 3.0.0
      character-reference-invalid: 2.0.1
      decode-named-character-reference: 1.0.2
      is-alphanumerical: 2.0.1
      is-decimal: 2.0.1
      is-hexadecimal: 2.0.1
    dev: false

  /parse-json@4.0.0:
    resolution: {integrity: sha512-aOIos8bujGN93/8Ox/jPLh7RwVnPEysynVFE+fQZyg6jKELEHwzgKdLRFHUgXJL6kylijVSBC4BvN9OmsB48Rw==}
    engines: {node: '>=4'}
    dependencies:
      error-ex: 1.3.2
      json-parse-better-errors: 1.0.2
    dev: true

  /parse-numeric-range@1.3.0:
    resolution: {integrity: sha512-twN+njEipszzlMJd4ONUYgSfZPDxgHhT9Ahed5uTigpQn90FggW4SA/AIPq/6a149fTbE9qBEcSwE3FAEp6wQQ==}
    dev: false

  /parse5@6.0.1:
    resolution: {integrity: sha512-Ofn/CTFzRGTTxwpNEs9PP93gXShHcTq255nzRYSKe8AkVpZY7e1fpmTfOyoIvjP5HG7Z2ZM7VS9PPhQGW2pOpw==}
    dev: false

  /pascal-case@3.1.2:
    resolution: {integrity: sha512-uWlGT3YSnK9x3BQJaOdcZwrnV6hPpd8jFH1/ucpiLRPh/2zCVJKS19E4GvYHvaCcACn3foXZ0cLB9Wrx1KGe5g==}
    dependencies:
      no-case: 3.0.4
      tslib: 2.6.2
    dev: false

  /path-is-absolute@1.0.1:
    resolution: {integrity: sha512-AVbw3UJ2e9bq64vSaS9Am0fje1Pa8pbGqTTsmXfaIiMpnr5DlDhfJOuLj9Sf95ZPVDAUerDfEk88MPmPe7UCQg==}
    engines: {node: '>=0.10.0'}

  /path-key@2.0.1:
    resolution: {integrity: sha512-fEHGKCSmUSDPv4uoj8AlD+joPlq3peND+HRYyxFz4KPw4z926S/b8rIuFs2FYJg3BwsxJf6A9/3eIdLaYC+9Dw==}
    engines: {node: '>=4'}
    dev: true

  /path-key@3.1.1:
    resolution: {integrity: sha512-ojmeN0qd+y0jszEtoY48r0Peq5dwMEkIlCOu6Q5f41lfkswXuKtYrhgoTpLnyIcHm24Uhqx+5Tqm2InSwLhE6Q==}
    engines: {node: '>=8'}

  /path-key@4.0.0:
    resolution: {integrity: sha512-haREypq7xkM7ErfgIyA0z+Bj4AGKlMSdlQE2jvJo6huWD1EdkKYV+G/T4nq0YEF2vgTT8kqMFKo1uHn950r4SQ==}
    engines: {node: '>=12'}
    dev: true

  /path-parse@1.0.7:
    resolution: {integrity: sha512-LDJzPVEEEPR+y48z93A0Ed0yXb8pAByGWo/k5YYdYgpY2/2EsOsksJrq7lOHxryrVOn1ejG6oAp8ahvOIQD8sw==}

  /path-scurry@1.10.1:
    resolution: {integrity: sha512-MkhCqzzBEpPvxxQ71Md0b1Kk51W01lrYvlMzSUaIzNsODdd7mqhiimSZlr+VegAz5Z6Vzt9Xg2ttE//XBhH3EQ==}
    engines: {node: '>=16 || 14 >=14.17'}
    dependencies:
      lru-cache: 10.0.1
      minipass: 7.0.3
    dev: false

  /path-type@3.0.0:
    resolution: {integrity: sha512-T2ZUsdZFHgA3u4e5PfPbjd7HDDpxPnQb5jN0SrDsjNSuVXHJqtwTnWqG0B1jZrgmJ/7lj1EmVIByWt1gxGkWvg==}
    engines: {node: '>=4'}
    dependencies:
      pify: 3.0.0
    dev: true

  /path-type@4.0.0:
    resolution: {integrity: sha512-gDKb8aZMDeD/tZWs9P6+q0J9Mwkdl6xMV8TjnGP3qJVJ06bdMgkbBlLU8IdfOsIsFz2BW1rNVT3XuNEl8zPAvw==}
    engines: {node: '>=8'}
    dev: false

  /periscopic@3.1.0:
    resolution: {integrity: sha512-vKiQ8RRtkl9P+r/+oefh25C3fhybptkHKCZSPlcXiJux2tJF55GnEj3BVn4A5gKfq9NWWXXrxkHBwVPUfH0opw==}
    dependencies:
      '@types/estree': 1.0.1
      estree-walker: 3.0.3
      is-reference: 3.0.1
    dev: false

  /picocolors@1.0.0:
    resolution: {integrity: sha512-1fygroTLlHu66zi26VoTDv8yRgm0Fccecssto+MhsZ0D/DGW2sm8E8AjW7NU5VVTRt5GxbeZ5qBuJr+HyLYkjQ==}
    dev: false

  /picomatch@2.3.1:
    resolution: {integrity: sha512-JU3teHTNjmE2VCGFzuY8EXzCDVwEqB2a8fsIvwaStHhAWJEeVd1o1QD80CU6+ZdEXXSLbSsuLwJjkCBWqRQUVA==}
    engines: {node: '>=8.6'}

  /pidtree@0.3.1:
    resolution: {integrity: sha512-qQbW94hLHEqCg7nhby4yRC7G2+jYHY4Rguc2bjw7Uug4GIJuu1tvf2uHaZv5Q8zdt+WKJ6qK1FOI6amaWUo5FA==}
    engines: {node: '>=0.10'}
    hasBin: true
    dev: true

  /pidtree@0.6.0:
    resolution: {integrity: sha512-eG2dWTVw5bzqGRztnHExczNxt5VGsE6OwTeCG3fdUf9KBsZzO3R5OIIIzWR+iZA0NtZ+RDVdaoE2dK1cn6jH4g==}
    engines: {node: '>=0.10'}
    hasBin: true
    dev: true

  /pidusage@2.0.21:
    resolution: {integrity: sha512-cv3xAQos+pugVX+BfXpHsbyz/dLzX+lr44zNMsYiGxUw+kV5sgQCIcLd1z+0vq+KyC7dJ+/ts2PsfgWfSC3WXA==}
    engines: {node: '>=8'}
    requiresBuild: true
    dependencies:
      safe-buffer: 5.2.1
    dev: true
    optional: true

  /pidusage@3.0.2:
    resolution: {integrity: sha512-g0VU+y08pKw5M8EZ2rIGiEBaB8wrQMjYGFfW2QVIfyT8V+fq8YFLkvlz4bz5ljvFDJYNFCWT3PWqcRr2FKO81w==}
    engines: {node: '>=10'}
    dependencies:
      safe-buffer: 5.2.1
    dev: true

  /pify@3.0.0:
    resolution: {integrity: sha512-C3FsVNH1udSEX48gGX1xfvwTWfsYWj5U+8/uK15BGzIGrKoUpghX8hWZwa/OFnakBiiVNmBvemTJR5mcy7iPcg==}
    engines: {node: '>=4'}
    dev: true

  /playwright-core@1.38.1:
    resolution: {integrity: sha512-tQqNFUKa3OfMf4b2jQ7aGLB8o9bS3bOY0yMEtldtC2+spf8QXG9zvXLTXUeRsoNuxEYMgLYR+NXfAa1rjKRcrg==}
    engines: {node: '>=16'}
    hasBin: true

  /playwright@1.38.1:
    resolution: {integrity: sha512-oRMSJmZrOu1FP5iu3UrCx8JEFRIMxLDM0c/3o4bpzU5Tz97BypefWf7TuTNPWeCe279TPal5RtPPZ+9lW/Qkow==}
    engines: {node: '>=16'}
    hasBin: true
    dependencies:
      playwright-core: 1.38.1
    optionalDependencies:
      fsevents: 2.3.2

  /plyr-react@5.3.0(plyr@3.7.8)(react@18.2.0):
    resolution: {integrity: sha512-m36/HrpHwg1N2rq3E31E8/kpAH55vk6qHUg17MG4uu9jbWYxnkN39lLmZQwxW7/qpDPfW5aGUJ6R3u23V0R3zA==}
    engines: {node: '>=16'}
    peerDependencies:
      plyr: ^3.7.7
      react: '>=16.8'
    peerDependenciesMeta:
      react:
        optional: true
    dependencies:
      plyr: 3.7.8
      react: 18.2.0
      react-aptor: 2.0.0(react@18.2.0)
    dev: false

  /plyr@3.7.8:
    resolution: {integrity: sha512-yG/EHDobwbB/uP+4Bm6eUpJ93f8xxHjjk2dYcD1Oqpe1EcuQl5tzzw9Oq+uVAzd2lkM11qZfydSiyIpiB8pgdA==}
    dependencies:
      core-js: 3.35.0
      custom-event-polyfill: 1.0.7
      loadjs: 4.2.0
      rangetouch: 2.0.1
      url-polyfill: 1.1.12
    dev: false

  /pm2-axon-rpc@0.7.1:
    resolution: {integrity: sha512-FbLvW60w+vEyvMjP/xom2UPhUN/2bVpdtLfKJeYM3gwzYhoTEEChCOICfFzxkxuoEleOlnpjie+n1nue91bDQw==}
    engines: {node: '>=5'}
    dependencies:
      debug: 4.3.4
    transitivePeerDependencies:
      - supports-color
    dev: true

  /pm2-axon@4.0.1:
    resolution: {integrity: sha512-kES/PeSLS8orT8dR5jMlNl+Yu4Ty3nbvZRmaAtROuVm9nYYGiaoXqqKQqQYzWQzMYWUKHMQTvBlirjE5GIIxqg==}
    engines: {node: '>=5'}
    dependencies:
      amp: 0.3.1
      amp-message: 0.1.2
      debug: 4.3.4
      escape-string-regexp: 4.0.0
    transitivePeerDependencies:
      - supports-color
    dev: true

  /pm2-deploy@1.0.2:
    resolution: {integrity: sha512-YJx6RXKrVrWaphEYf++EdOOx9EH18vM8RSZN/P1Y+NokTKqYAca/ejXwVLyiEpNju4HPZEk3Y2uZouwMqUlcgg==}
    engines: {node: '>=4.0.0'}
    dependencies:
      run-series: 1.1.9
      tv4: 1.3.0
    dev: true

  /pm2-multimeter@0.1.2:
    resolution: {integrity: sha512-S+wT6XfyKfd7SJIBqRgOctGxaBzUOmVQzTAS+cg04TsEUObJVreha7lvCfX8zzGVr871XwCSnHUU7DQQ5xEsfA==}
    dependencies:
      charm: 0.1.2
    dev: true

  /pm2-sysmonit@1.2.8:
    resolution: {integrity: sha512-ACOhlONEXdCTVwKieBIQLSi2tQZ8eKinhcr9JpZSUAL8Qy0ajIgRtsLxG/lwPOW3JEKqPyw/UaHmTWhUzpP4kA==}
    requiresBuild: true
    dependencies:
      async: 3.2.5
      debug: 4.3.4
      pidusage: 2.0.21
      systeminformation: 5.21.24
      tx2: 1.0.5
    transitivePeerDependencies:
      - supports-color
    dev: true
    optional: true

  /pm2@5.3.0:
    resolution: {integrity: sha512-xscmQiAAf6ArVmKhjKTeeN8+Td7ZKnuZFFPw1DGkdFPR/0Iyx+m+1+OpCdf9+HQopX3VPc9/wqPQHqVOfHum9w==}
    engines: {node: '>=10.0.0'}
    hasBin: true
    dependencies:
      '@pm2/agent': 2.0.3
      '@pm2/io': 5.0.2
      '@pm2/js-api': 0.6.7
      '@pm2/pm2-version-check': 1.0.4
      async: 3.2.5
      blessed: 0.1.81
      chalk: 3.0.0
      chokidar: 3.5.3
      cli-tableau: 2.0.1
      commander: 2.15.1
      croner: 4.1.97
      dayjs: 1.11.10
      debug: 4.3.4
      enquirer: 2.3.6
      eventemitter2: 5.0.1
      fclone: 1.0.11
      mkdirp: 1.0.4
      needle: 2.4.0
      pidusage: 3.0.2
      pm2-axon: 4.0.1
      pm2-axon-rpc: 0.7.1
      pm2-deploy: 1.0.2
      pm2-multimeter: 0.1.2
      promptly: 2.2.0
      semver: 7.5.4
      source-map-support: 0.5.21
      sprintf-js: 1.1.2
      vizion: 2.2.1
      yamljs: 0.3.0
    optionalDependencies:
      pm2-sysmonit: 1.2.8
    transitivePeerDependencies:
      - bufferutil
      - supports-color
      - utf-8-validate
    dev: true

  /portfinder@1.0.32:
    resolution: {integrity: sha512-on2ZJVVDXRADWE6jnQaX0ioEylzgBpQk8r55NE4wjXW1ZxO+BgDlY6DXwj20i0V8eB4SenDQ00WEaxfiIQPcxg==}
    engines: {node: '>= 0.12.0'}
    dependencies:
      async: 2.6.4
      debug: 3.2.7
      mkdirp: 0.5.6
    transitivePeerDependencies:
      - supports-color
    dev: false

  /postcss@8.4.31:
    resolution: {integrity: sha512-PS08Iboia9mts/2ygV3eLpY5ghnUcfLV/EXTOW1E2qYxJKGGBUtNjN76FYHnMs36RmARn41bC0AZmn+rR0OVpQ==}
    engines: {node: ^10 || ^12 || >=14}
    dependencies:
      nanoid: 3.3.6
      picocolors: 1.0.0
      source-map-js: 1.0.2
    dev: false

  /prebuild-install@7.1.1:
    resolution: {integrity: sha512-jAXscXWMcCK8GgCoHOfIr0ODh5ai8mj63L2nWrjuAgXE6tDyYGnx4/8o/rCgU+B4JSyZBKbeZqzhtwtC3ovxjw==}
    engines: {node: '>=10'}
    hasBin: true
    dependencies:
      detect-libc: 2.0.2
      expand-template: 2.0.3
      github-from-package: 0.0.0
      minimist: 1.2.8
      mkdirp-classic: 0.5.3
      napi-build-utils: 1.0.2
      node-abi: 3.47.0
      pump: 3.0.0
      rc: 1.2.8
      simple-get: 4.0.1
      tar-fs: 2.1.1
      tunnel-agent: 0.6.0
    dev: true

  /prettier@2.8.0:
    resolution: {integrity: sha512-9Lmg8hTFZKG0Asr/kW9Bp8tJjRVluO8EJQVfY2T7FMw9T5jy4I/Uvx0Rca/XWf50QQ1/SS48+6IJWnrb+2yemA==}
    engines: {node: '>=10.13.0'}
    hasBin: true
    dev: false

  /prettier@3.0.3:
    resolution: {integrity: sha512-L/4pUDMxcNa8R/EthV08Zt42WBO4h1rarVtK0K+QJG0X187OLo7l699jWw0GKuwzkPQ//jMFA/8Xm6Fh3J/DAg==}
    engines: {node: '>=14'}
    hasBin: true
    dev: false

  /pretty-format@27.5.1:
    resolution: {integrity: sha512-Qb1gy5OrP5+zDf2Bvnzdl3jsTf1qXVMazbvCoKhtKqVs4/YK4ozX4gKQJJVyNe+cajNPn0KoC0MC3FUmaHWEmQ==}
    engines: {node: ^10.13.0 || ^12.13.0 || ^14.15.0 || >=15.0.0}
    dependencies:
      ansi-regex: 5.0.1
      ansi-styles: 5.2.0
      react-is: 17.0.2
    dev: false

  /prismjs@1.27.0:
    resolution: {integrity: sha512-t13BGPUlFDR7wRB5kQDG4jjl7XeuH6jbJGt11JHPL96qwsEHNX2+68tFXqc1/k+/jALsbSWJKUOT/hcYAZ5LkA==}
    engines: {node: '>=6'}
    dev: false

  /prismjs@1.29.0:
    resolution: {integrity: sha512-Kx/1w86q/epKcmte75LNrEoT+lX8pBpavuAbvJWRXar7Hz8jrtF+e3vY751p0R8H9HdArwaCTNDDzHg/ScJK1Q==}
    engines: {node: '>=6'}
    dev: false

  /promptly@2.2.0:
    resolution: {integrity: sha512-aC9j+BZsRSSzEsXBNBwDnAxujdx19HycZoKgRgzWnS8eOHg1asuf9heuLprfbe739zY3IdUQx+Egv6Jn135WHA==}
    dependencies:
      read: 1.0.7
    dev: true

  /prop-types@15.8.1:
    resolution: {integrity: sha512-oj87CgZICdulUohogVAR7AjlC0327U4el4L6eAvOqCeudMDVU0NThNaV+b9Df4dXgSP1gXMTnPdhfe/2qDH5cg==}
    dependencies:
      loose-envify: 1.4.0
      object-assign: 4.1.1
      react-is: 16.13.1
    dev: false

  /property-expr@2.0.6:
    resolution: {integrity: sha512-SVtmxhRE/CGkn3eZY1T6pC8Nln6Fr/lu1mKSgRud0eC73whjGfoAogbn78LkD8aFL0zz3bAFerKSnOl7NlErBA==}
    dev: false

  /property-information@5.6.0:
    resolution: {integrity: sha512-YUHSPk+A30YPv+0Qf8i9Mbfe/C0hdPXk1s1jPVToV8pk8BQtpw10ct89Eo7OWkutrwqvT0eicAxlOg3dOAu8JA==}
    dependencies:
      xtend: 4.0.2
    dev: false

  /property-information@6.2.0:
    resolution: {integrity: sha512-kma4U7AFCTwpqq5twzC1YVIDXSqg6qQK6JN0smOw8fgRy1OkMi0CYSzFmsy6dnqSenamAtj0CyXMUJ1Mf6oROg==}
    dev: false

  /protobufjs@7.2.5:
    resolution: {integrity: sha512-gGXRSXvxQ7UiPgfw8gevrfRWcTlSbOFg+p/N+JVJEK5VhueL2miT6qTymqAmjr1Q5WbOCyJbyrk6JfWKwlFn6A==}
    engines: {node: '>=12.0.0'}
    requiresBuild: true
    dependencies:
      '@protobufjs/aspromise': 1.1.2
      '@protobufjs/base64': 1.1.2
      '@protobufjs/codegen': 2.0.4
      '@protobufjs/eventemitter': 1.1.0
      '@protobufjs/fetch': 1.1.0
      '@protobufjs/float': 1.0.2
      '@protobufjs/inquire': 1.1.0
      '@protobufjs/path': 1.1.2
      '@protobufjs/pool': 1.1.0
      '@protobufjs/utf8': 1.1.0
      '@types/node': 20.5.9
      long: 5.2.3
    dev: false

  /proxy-agent@6.3.1:
    resolution: {integrity: sha512-Rb5RVBy1iyqOtNl15Cw/llpeLH8bsb37gM1FUfKQ+Wck6xHlbAhWGUFiTRHtkjqGTA5pSHz6+0hrPW/oECihPQ==}
    engines: {node: '>= 14'}
    dependencies:
      agent-base: 7.1.0
      debug: 4.3.4
      http-proxy-agent: 7.0.0
      https-proxy-agent: 7.0.2
      lru-cache: 7.18.3
      pac-proxy-agent: 7.0.1
      proxy-from-env: 1.1.0
      socks-proxy-agent: 8.0.2
    transitivePeerDependencies:
      - supports-color
    dev: true

  /proxy-from-env@1.1.0:
    resolution: {integrity: sha512-D+zkORCbA9f1tdWRK0RaCR3GPv50cMxcrz4X8k5LTSUD1Dkw47mKJEZQNunItRTkWwgtaUSo1RVFRIG9ZXiFYg==}
    dev: true

  /pump@3.0.0:
    resolution: {integrity: sha512-LwZy+p3SFs1Pytd/jYct4wpv49HiYCqd9Rlc5ZVdk0V+8Yzv6jR5Blk3TRmPL1ft69TxP0IMZGJ+WPFU2BFhww==}
    dependencies:
      end-of-stream: 1.4.4
      once: 1.4.0
    dev: true

  /queue-microtask@1.2.3:
    resolution: {integrity: sha512-NuaNSa6flKT5JaSYQzJok04JzTL1CA6aGhv5rfLW3PgqA+M2ChpZQnAC8h8i4ZFkBS8X5RqkDBHA7r4hej3K9A==}
    dev: false

  /queue-tick@1.0.1:
    resolution: {integrity: sha512-kJt5qhMxoszgU/62PLP1CJytzd2NKetjSRnyuj31fDd3Rlcz3fzlFdFLD1SItunPwyqEOkca6GbV612BWfaBag==}
    dev: true

  /ramda@0.29.0:
    resolution: {integrity: sha512-BBea6L67bYLtdbOqfp8f58fPMqEwx0doL+pAi8TZyp2YWz8R9G8z9x75CZI8W+ftqhFHCpEX2cRnUUXK130iKA==}
    dev: false

  /rangetouch@2.0.1:
    resolution: {integrity: sha512-sln+pNSc8NGaHoLzwNBssFSf/rSYkqeBXzX1AtJlkJiUaVSJSbRAWJk+4omsXkN+EJalzkZhWQ3th1m0FpR5xA==}
    dev: false

  /rc@1.2.8:
    resolution: {integrity: sha512-y3bGgqKj3QBdxLbLkomlohkvsA8gdAiUQlSBJnBhfn+BPxg4bc62d8TcBW15wavDfgexCgccckhcZvywyQYPOw==}
    hasBin: true
    dependencies:
      deep-extend: 0.6.0
      ini: 1.3.8
      minimist: 1.2.8
      strip-json-comments: 2.0.1
    dev: true

  /react-aptor@2.0.0(react@18.2.0):
    resolution: {integrity: sha512-YnCayokuhAwmBBP4Oc0bbT2l6ApfsjbY3DEEVUddIKZEBlGl1npzjHHzWnSqWuboSbMZvRqUM01Io9yiIp1wcg==}
    engines: {node: '>=12.7.0'}
    peerDependencies:
      react: '>=16.8'
    peerDependenciesMeta:
      react:
        optional: true
    dependencies:
      react: 18.2.0
    dev: false

  /react-aria@3.27.0(react-dom@18.2.0)(react@18.2.0):
    resolution: {integrity: sha512-BMRZd0kHAW1I07AgEq/Pa6uLLdiSobSvuiL/q59axz8SWL7P9qNXSvQZV9ai1+5/LnVZWsV/5T6gP207BHETYw==}
    peerDependencies:
      react: ^16.8.0 || ^17.0.0-rc.1 || ^18.0.0
      react-dom: ^16.8.0 || ^17.0.0-rc.1 || ^18.0.0
    dependencies:
      '@react-aria/breadcrumbs': 3.5.4(react@18.2.0)
      '@react-aria/button': 3.8.1(react@18.2.0)
      '@react-aria/calendar': 3.4.1(react-dom@18.2.0)(react@18.2.0)
      '@react-aria/checkbox': 3.10.0(react@18.2.0)
      '@react-aria/combobox': 3.6.3(react-dom@18.2.0)(react@18.2.0)
      '@react-aria/datepicker': 3.6.0(react-dom@18.2.0)(react@18.2.0)
      '@react-aria/dialog': 3.5.4(react-dom@18.2.0)(react@18.2.0)
      '@react-aria/dnd': 3.4.0(react-dom@18.2.0)(react@18.2.0)
      '@react-aria/focus': 3.14.0(react@18.2.0)
      '@react-aria/gridlist': 3.5.1(react-dom@18.2.0)(react@18.2.0)
      '@react-aria/i18n': 3.8.1(react@18.2.0)
      '@react-aria/interactions': 3.17.0(react@18.2.0)
      '@react-aria/label': 3.6.1(react@18.2.0)
      '@react-aria/link': 3.5.3(react@18.2.0)
      '@react-aria/listbox': 3.10.1(react@18.2.0)
      '@react-aria/menu': 3.10.1(react-dom@18.2.0)(react@18.2.0)
      '@react-aria/meter': 3.4.4(react@18.2.0)
      '@react-aria/numberfield': 3.7.0(react-dom@18.2.0)(react@18.2.0)
      '@react-aria/overlays': 3.16.0(react-dom@18.2.0)(react@18.2.0)
      '@react-aria/progress': 3.4.4(react@18.2.0)
      '@react-aria/radio': 3.7.0(react@18.2.0)
      '@react-aria/searchfield': 3.5.4(react@18.2.0)
      '@react-aria/select': 3.12.0(react-dom@18.2.0)(react@18.2.0)
      '@react-aria/selection': 3.16.1(react@18.2.0)
      '@react-aria/separator': 3.3.4(react@18.2.0)
      '@react-aria/slider': 3.6.0(react@18.2.0)
      '@react-aria/ssr': 3.7.1(react@18.2.0)
      '@react-aria/switch': 3.5.3(react@18.2.0)
      '@react-aria/table': 3.11.0(react-dom@18.2.0)(react@18.2.0)
      '@react-aria/tabs': 3.6.2(react@18.2.0)
      '@react-aria/tag': 3.1.1(react-dom@18.2.0)(react@18.2.0)
      '@react-aria/textfield': 3.11.0(react@18.2.0)
      '@react-aria/tooltip': 3.6.1(react@18.2.0)
      '@react-aria/utils': 3.19.0(react@18.2.0)
      '@react-aria/visually-hidden': 3.8.3(react@18.2.0)
      '@react-types/shared': 3.19.0(react@18.2.0)
      react: 18.2.0
      react-dom: 18.2.0(react@18.2.0)
    dev: false

  /react-content-loader@6.2.1(react@18.2.0):
    resolution: {integrity: sha512-6ONbFX+Hi3SHuP66JB8CPvJn372pj+qwltJV0J8z/8MFrq98I1cbFdZuhDWeQXu3CFxiiDTXJn7DFxx2ZvrO7g==}
    engines: {node: '>=10'}
    peerDependencies:
      react: '>=16.0.0'
    dependencies:
      react: 18.2.0
    dev: false

  /react-dom@18.2.0(react@18.2.0):
    resolution: {integrity: sha512-6IMTriUmvsjHUjNtEDudZfuDQUoWXVxKHhlEGSk81n4YFS+r/Kl99wXiwlVXtPBtJenozv2P+hxDsw9eA7Xo6g==}
    peerDependencies:
      react: ^18.2.0
    dependencies:
      loose-envify: 1.4.0
      react: 18.2.0
      scheduler: 0.23.0
    dev: false

  /react-hook-form@7.46.1(react@18.2.0):
    resolution: {integrity: sha512-0GfI31LRTBd5tqbXMGXT1Rdsv3rnvy0FjEk8Gn9/4tp6+s77T7DPZuGEpBRXOauL+NhyGT5iaXzdIM2R6F/E+w==}
    engines: {node: '>=12.22.0'}
    peerDependencies:
      react: ^16.8.0 || ^17 || ^18
    dependencies:
      react: 18.2.0
    dev: false

  /react-hot-toast@2.4.1(csstype@3.1.3)(react-dom@18.2.0)(react@18.2.0):
    resolution: {integrity: sha512-j8z+cQbWIM5LY37pR6uZR6D4LfseplqnuAO4co4u8917hBUvXlEqyP1ZzqVLcqoyUesZZv/ImreoCeHVDpE5pQ==}
    engines: {node: '>=10'}
    peerDependencies:
      react: '>=16'
      react-dom: '>=16'
    dependencies:
      goober: 2.1.13(csstype@3.1.3)
      react: 18.2.0
      react-dom: 18.2.0(react@18.2.0)
    transitivePeerDependencies:
      - csstype
    dev: false

  /react-is@16.13.1:
    resolution: {integrity: sha512-24e6ynE2H+OKt4kqsOvNd8kBpV65zoxbA4BVsEOB3ARVWQki/DHzaUoC5KuON/BiccDaCCTZBuOcfZs70kR8bQ==}
    dev: false

  /react-is@17.0.2:
    resolution: {integrity: sha512-w2GsyukL62IJnlaff/nRegPQR94C/XXamvMWmSHRJ4y7Ts/4ocGRmTHvOs8PSE6pB3dWOrD/nueuU5sduBsQ4w==}
    dev: false

  /react-number-format@5.3.1(react-dom@18.2.0)(react@18.2.0):
    resolution: {integrity: sha512-qpYcQLauIeEhCZUZY9jXZnnroOtdy3jYaS1zQ3M1Sr6r/KMOBEIGNIb7eKT19g2N1wbYgFgvDzs19hw5TrB8XQ==}
    peerDependencies:
      react: ^0.14 || ^15.0.0 || ^16.0.0 || ^17.0.0 || ^18.0.0
      react-dom: ^0.14 || ^15.0.0 || ^16.0.0 || ^17.0.0 || ^18.0.0
    dependencies:
      prop-types: 15.8.1
      react: 18.2.0
      react-dom: 18.2.0(react@18.2.0)
    dev: false

  /react-remove-scroll-bar@2.3.4(@types/react@18.2.21)(react@18.2.0):
    resolution: {integrity: sha512-63C4YQBUt0m6ALadE9XV56hV8BgJWDmmTPY758iIJjfQKt2nYwoUrPk0LXRXcB/yIj82T1/Ixfdpdk68LwIB0A==}
    engines: {node: '>=10'}
    peerDependencies:
      '@types/react': ^16.8.0 || ^17.0.0 || ^18.0.0
      react: ^16.8.0 || ^17.0.0 || ^18.0.0
    peerDependenciesMeta:
      '@types/react':
        optional: true
    dependencies:
      '@types/react': 18.2.21
      react: 18.2.0
      react-style-singleton: 2.2.1(@types/react@18.2.21)(react@18.2.0)
      tslib: 2.6.2
    dev: false

  /react-remove-scroll@2.5.5(@types/react@18.2.21)(react@18.2.0):
    resolution: {integrity: sha512-ImKhrzJJsyXJfBZ4bzu8Bwpka14c/fQt0k+cyFp/PBhTfyDnU5hjOtM4AG/0AMyy8oKzOTR0lDgJIM7pYXI0kw==}
    engines: {node: '>=10'}
    peerDependencies:
      '@types/react': ^16.8.0 || ^17.0.0 || ^18.0.0
      react: ^16.8.0 || ^17.0.0 || ^18.0.0
    peerDependenciesMeta:
      '@types/react':
        optional: true
    dependencies:
      '@types/react': 18.2.21
      react: 18.2.0
      react-remove-scroll-bar: 2.3.4(@types/react@18.2.21)(react@18.2.0)
      react-style-singleton: 2.2.1(@types/react@18.2.21)(react@18.2.0)
      tslib: 2.6.2
      use-callback-ref: 1.3.0(@types/react@18.2.21)(react@18.2.0)
      use-sidecar: 1.1.2(@types/react@18.2.21)(react@18.2.0)
    dev: false

  /react-stately@3.25.0(react@18.2.0):
    resolution: {integrity: sha512-bgBKo3/3JESgXEVFZ7Tr9qvYgnnHQVhe5haRXudBxIbdhLaDgHLLjg2EKZ1FlrswhWZWReTb5Mf94FVLltHC/Q==}
    peerDependencies:
      react: ^16.8.0 || ^17.0.0-rc.1 || ^18.0.0
    dependencies:
      '@react-stately/calendar': 3.3.1(react@18.2.0)
      '@react-stately/checkbox': 3.4.4(react@18.2.0)
      '@react-stately/collections': 3.10.0(react@18.2.0)
      '@react-stately/combobox': 3.6.0(react@18.2.0)
      '@react-stately/data': 3.10.1(react@18.2.0)
      '@react-stately/datepicker': 3.6.0(react@18.2.0)
      '@react-stately/dnd': 3.2.3(react@18.2.0)
      '@react-stately/list': 3.9.1(react@18.2.0)
      '@react-stately/menu': 3.5.4(react@18.2.0)
      '@react-stately/numberfield': 3.6.0(react@18.2.0)
      '@react-stately/overlays': 3.6.1(react@18.2.0)
      '@react-stately/radio': 3.8.3(react@18.2.0)
      '@react-stately/searchfield': 3.4.4(react@18.2.0)
      '@react-stately/select': 3.5.3(react@18.2.0)
      '@react-stately/selection': 3.13.3(react@18.2.0)
      '@react-stately/slider': 3.4.1(react@18.2.0)
      '@react-stately/table': 3.11.0(react@18.2.0)
      '@react-stately/tabs': 3.5.1(react@18.2.0)
      '@react-stately/toggle': 3.6.1(react@18.2.0)
      '@react-stately/tooltip': 3.4.3(react@18.2.0)
      '@react-stately/tree': 3.7.1(react@18.2.0)
      '@react-types/shared': 3.19.0(react@18.2.0)
      react: 18.2.0
    dev: false

  /react-style-singleton@2.2.1(@types/react@18.2.21)(react@18.2.0):
    resolution: {integrity: sha512-ZWj0fHEMyWkHzKYUr2Bs/4zU6XLmq9HsgBURm7g5pAVfyn49DgUiNgY2d4lXRlYSiCif9YBGpQleewkcqddc7g==}
    engines: {node: '>=10'}
    peerDependencies:
      '@types/react': ^16.8.0 || ^17.0.0 || ^18.0.0
      react: ^16.8.0 || ^17.0.0 || ^18.0.0
    peerDependenciesMeta:
      '@types/react':
        optional: true
    dependencies:
      '@types/react': 18.2.21
      get-nonce: 1.0.1
      invariant: 2.2.4
      react: 18.2.0
      tslib: 2.6.2
    dev: false

  /react-syntax-highlighter@15.5.0(react@18.2.0):
    resolution: {integrity: sha512-+zq2myprEnQmH5yw6Gqc8lD55QHnpKaU8TOcFeC/Lg/MQSs8UknEA0JC4nTZGFAXC2J2Hyj/ijJ7NlabyPi2gg==}
    peerDependencies:
      react: '>= 0.14.0'
    dependencies:
      '@babel/runtime': 7.22.11
      highlight.js: 10.7.3
      lowlight: 1.20.0
      prismjs: 1.29.0
      react: 18.2.0
      refractor: 3.6.0
    dev: false

  /react@18.2.0:
    resolution: {integrity: sha512-/3IjMdb2L9QbBdWiW5e3P2/npwMBaU9mHCSCUzNln0ZCYbcfTsGbTJrU/kGemdH2IWmB2ioZ+zkxtmq6g09fGQ==}
    engines: {node: '>=0.10.0'}
    dependencies:
      loose-envify: 1.4.0
    dev: false

  /read-pkg@3.0.0:
    resolution: {integrity: sha512-BLq/cCO9two+lBgiTYNqD6GdtK8s4NpaWrl6/rCO9w0TUS8oJl7cmToOZfRYllKTISY6nt1U7jQ53brmKqY6BA==}
    engines: {node: '>=4'}
    dependencies:
      load-json-file: 4.0.0
      normalize-package-data: 2.5.0
      path-type: 3.0.0
    dev: true

  /read@1.0.7:
    resolution: {integrity: sha512-rSOKNYUmaxy0om1BNjMN4ezNT6VKK+2xF4GBhc81mkH7L60i6dp8qPYrkndNLT3QPphoII3maL9PVC9XmhHwVQ==}
    engines: {node: '>=0.8'}
    dependencies:
      mute-stream: 0.0.8
    dev: true

  /readable-stream@3.6.2:
    resolution: {integrity: sha512-9u/sniCrY3D5WdsERHzHE4G2YCXqoG5FTHUiCC4SIbr6XcLZBY05ya9EKjYek9O5xOAwjGq+1JdGBAS7Q9ScoA==}
    engines: {node: '>= 6'}
    dependencies:
      inherits: 2.0.4
      string_decoder: 1.3.0
      util-deprecate: 1.0.2
    dev: true

  /readdirp@3.6.0:
    resolution: {integrity: sha512-hOS089on8RduqdbhvQ5Z37A0ESjsqz6qnRcffsMU3495FuTdqSm+7bhJ29JvIOsBDEEnan5DPu9t3To9VRlMzA==}
    engines: {node: '>=8.10.0'}
    dependencies:
      picomatch: 2.3.1

  /refractor@3.6.0:
    resolution: {integrity: sha512-MY9W41IOWxxk31o+YvFCNyNzdkc9M20NoZK5vq6jkv4I/uh2zkWcfudj0Q1fovjUQJrNewS9NMzeTtqPf+n5EA==}
    dependencies:
      hastscript: 6.0.0
      parse-entities: 2.0.0
      prismjs: 1.27.0
    dev: false

  /regenerator-runtime@0.14.0:
    resolution: {integrity: sha512-srw17NI0TUWHuGa5CFGGmhfNIeja30WMBfbslPNhf6JrqQlLN5gcrvig1oqPxiVaXb0oW0XRKtH6Nngs5lKCIA==}
    dev: false

  /regexp.prototype.flags@1.5.0:
    resolution: {integrity: sha512-0SutC3pNudRKgquxGoRGIz946MZVHqbNfPjBdxeOhBrdgDKlRoXmYLQN9xRbrR09ZXWeGAdPuif7egofn6v5LA==}
    engines: {node: '>= 0.4'}
    dependencies:
      call-bind: 1.0.2
      define-properties: 1.2.0
      functions-have-names: 1.2.3

  /rehype-pretty-code@0.10.0(shiki@0.14.4):
    resolution: {integrity: sha512-qCD071Y+vUxEy9yyrATPk2+W9q7qCbzZgtc9suZhu75bmRQvOlBhJt4d3WvqSMTamkKoFkvqtCjyAk+ggH+aXQ==}
    engines: {node: '>=16'}
    peerDependencies:
      shiki: 0.x
    dependencies:
      '@types/hast': 2.3.5
      hash-obj: 4.0.0
      parse-numeric-range: 1.3.0
      shiki: 0.14.4
    dev: false

  /rehype-stringify@9.0.4:
    resolution: {integrity: sha512-Uk5xu1YKdqobe5XpSskwPvo1XeHUUucWEQSl8hTrXt5selvca1e8K1EZ37E6YoZ4BT8BCqCdVfQW7OfHfthtVQ==}
    dependencies:
      '@types/hast': 2.3.5
      hast-util-to-html: 8.0.4
      unified: 10.1.2
    dev: false

  /remark-frontmatter@4.0.1:
    resolution: {integrity: sha512-38fJrB0KnmD3E33a5jZC/5+gGAC2WKNiPw1/fdXJvijBlhA7RCsvJklrYJakS0HedninvaCYW8lQGf9C918GfA==}
    dependencies:
      '@types/mdast': 3.0.12
      mdast-util-frontmatter: 1.0.1
      micromark-extension-frontmatter: 1.1.1
      unified: 10.1.2
    dev: false

  /remark-gfm@3.0.1:
    resolution: {integrity: sha512-lEFDoi2PICJyNrACFOfDD3JlLkuSbOa5Wd8EPt06HUdptv8Gn0bxYTdbU/XXQ3swAPkEaGxxPN9cbnMHvVu1Ig==}
    dependencies:
      '@types/mdast': 3.0.12
      mdast-util-gfm: 2.0.2
      micromark-extension-gfm: 2.0.3
      unified: 10.1.2
    transitivePeerDependencies:
      - supports-color
    dev: false

  /remark-mdx-frontmatter@1.1.1:
    resolution: {integrity: sha512-7teX9DW4tI2WZkXS4DBxneYSY7NHiXl4AKdWDO9LXVweULlCT8OPWsOjLEnMIXViN1j+QcY8mfbq3k0EK6x3uA==}
    engines: {node: '>=12.2.0'}
    dependencies:
      estree-util-is-identifier-name: 1.1.0
      estree-util-value-to-estree: 1.3.0
      js-yaml: 4.1.0
      toml: 3.0.0
    dev: false

  /remark-mdx@2.3.0:
    resolution: {integrity: sha512-g53hMkpM0I98MU266IzDFMrTD980gNF3BJnkyFcmN+dD873mQeD5rdMO3Y2X+x8umQfbSE0PcoEDl7ledSA+2g==}
    dependencies:
      mdast-util-mdx: 2.0.1
      micromark-extension-mdxjs: 1.0.1
    transitivePeerDependencies:
      - supports-color
    dev: false

  /remark-parse@10.0.2:
    resolution: {integrity: sha512-3ydxgHa/ZQzG8LvC7jTXccARYDcRld3VfcgIIFs7bI6vbRSxJJmzgLEIIoYKyrfhaY+ujuWaf/PJiMZXoiCXgw==}
    dependencies:
      '@types/mdast': 3.0.12
      mdast-util-from-markdown: 1.3.1
      unified: 10.1.2
    transitivePeerDependencies:
      - supports-color
    dev: false

  /remark-rehype@10.1.0:
    resolution: {integrity: sha512-EFmR5zppdBp0WQeDVZ/b66CWJipB2q2VLNFMabzDSGR66Z2fQii83G5gTBbgGEnEEA0QRussvrFHxk1HWGJskw==}
    dependencies:
      '@types/hast': 2.3.5
      '@types/mdast': 3.0.12
      mdast-util-to-hast: 12.3.0
      unified: 10.1.2
    dev: false

  /remark-slug@7.0.1:
    resolution: {integrity: sha512-NRvYePr69LdeCkEGwL4KYAmq7kdWG5rEavCXMzUR4qndLoXHJAOLSUmPY6Qm4NJfKix7/EmgObyVaYivONAFhg==}
    dependencies:
      '@types/hast': 2.3.5
      '@types/mdast': 3.0.12
      github-slugger: 1.5.0
      mdast-util-to-string: 3.2.0
      unified: 10.1.2
      unist-util-visit: 4.1.2
    dev: false

  /remark-stringify@10.0.3:
    resolution: {integrity: sha512-koyOzCMYoUHudypbj4XpnAKFbkddRMYZHwghnxd7ue5210WzGw6kOBwauJTRUMq16jsovXx8dYNvSSWP89kZ3A==}
    dependencies:
      '@types/mdast': 3.0.12
      mdast-util-to-markdown: 1.5.0
      unified: 10.1.2
    dev: false

  /remark@14.0.3:
    resolution: {integrity: sha512-bfmJW1dmR2LvaMJuAnE88pZP9DktIFYXazkTfOIKZzi3Knk9lT0roItIA24ydOucI3bV/g/tXBA6hzqq3FV9Ew==}
    dependencies:
      '@types/mdast': 3.0.12
      remark-parse: 10.0.2
      remark-stringify: 10.0.3
      unified: 10.1.2
    transitivePeerDependencies:
      - supports-color
    dev: false

  /repeat-string@1.6.1:
    resolution: {integrity: sha512-PV0dzCYDNfRi1jCDbJzpW7jNNDRuCOG/jI5ctQcGKt/clZD+YcPS3yIlWuTJMmESC8aevCFmWJy5wjAFgNqN6w==}
    engines: {node: '>=0.10'}
    dev: false

  /require-directory@2.1.1:
    resolution: {integrity: sha512-fGxEI7+wsG9xrvdjsrlmL22OMTTiHRwAMroiEeMgq8gzoLC/PQr7RsRDSTLUg/bZAZtF+TVIkHc6/4RIKrui+Q==}
    engines: {node: '>=0.10.0'}
    dev: false

  /require-in-the-middle@5.2.0:
    resolution: {integrity: sha512-efCx3b+0Z69/LGJmm9Yvi4cqEdxnoGnxYxGxBghkkTTFeXRtTCmmhO0AnAfHz59k957uTSuy8WaHqOs8wbYUWg==}
    engines: {node: '>=6'}
    dependencies:
      debug: 4.3.4
      module-details-from-path: 1.0.3
      resolve: 1.22.4
    transitivePeerDependencies:
      - supports-color
    dev: true

  /resolve@1.22.4:
    resolution: {integrity: sha512-PXNdCiPqDqeUou+w1C2eTQbNfxKSuMxqTCuvlmmMsk1NWHL5fRrhY6Pl0qEYYc6+QqGClco1Qj8XnjPego4wfg==}
    hasBin: true
    dependencies:
      is-core-module: 2.13.1
      path-parse: 1.0.7
      supports-preserve-symlinks-flag: 1.0.0

  /restore-cursor@4.0.0:
    resolution: {integrity: sha512-I9fPXU9geO9bHOt9pHHOhOkYerIMsmVaWB0rA2AI9ERh/+x/i7MV5HKBNrg+ljO5eoPVgCcnFuRjJ9uH6I/3eg==}
    engines: {node: ^12.20.0 || ^14.13.1 || >=16.0.0}
    dependencies:
      onetime: 5.1.2
      signal-exit: 3.0.7
    dev: true

  /reusify@1.0.4:
    resolution: {integrity: sha512-U9nH88a3fc/ekCF1l0/UP1IosiuIjyTh7hBvXVMHYgVcfGvt897Xguj2UOLDeI5BG2m7/uwyaLVT6fbtCwTyzw==}
    engines: {iojs: '>=1.0.0', node: '>=0.10.0'}
    dev: false

  /rfdc@1.3.0:
    resolution: {integrity: sha512-V2hovdzFbOi77/WajaSMXk2OLm+xNIeQdMMuB7icj7bk6zi2F8GGAxigcnDFpJHbNyNcgyJDiP+8nOrY5cZGrA==}
    dev: true

  /rimraf@3.0.2:
    resolution: {integrity: sha512-JZkJMZkAGFFPP2YqXZXPbMlMBgsxzE8ILs4lMIX/2o0L9UBw9O/Y3o6wFw/i9YLapcUJWwqbi3kdxIPdC62TIA==}
    hasBin: true
    dependencies:
      glob: 7.2.3
    dev: false

  /run-con@1.3.2:
    resolution: {integrity: sha512-CcfE+mYiTcKEzg0IqS08+efdnH0oJ3zV0wSUFBNrMHMuxCtXvBCLzCJHatwuXDcu/RlhjTziTo/a1ruQik6/Yg==}
    hasBin: true
    dependencies:
      deep-extend: 0.6.0
      ini: 4.1.1
      minimist: 1.2.8
      strip-json-comments: 3.1.1
    dev: false

  /run-parallel@1.2.0:
    resolution: {integrity: sha512-5l4VyZR86LZ/lDxZTR6jqL8AFE2S0IFLMP26AbjsLVADxHdhB/c0GUsH+y39UfCi3dzz8OlQuPmnaJOMoDHQBA==}
    dependencies:
      queue-microtask: 1.2.3
    dev: false

  /run-series@1.1.9:
    resolution: {integrity: sha512-Arc4hUN896vjkqCYrUXquBFtRZdv1PfLbTYP71efP6butxyQ0kWpiNJyAgsxscmQg1cqvHY32/UCBzXedTpU2g==}
    dev: true

  /sade@1.8.1:
    resolution: {integrity: sha512-xal3CZX1Xlo/k4ApwCFrHVACi9fBqJ7V+mwhBsuf/1IOKbBy098Fex+Wa/5QMubw09pSZ/u8EY8PWgevJsXp1A==}
    engines: {node: '>=6'}
    dependencies:
      mri: 1.2.0
    dev: false

  /safe-array-concat@1.0.0:
    resolution: {integrity: sha512-9dVEFruWIsnie89yym+xWTAYASdpw3CJV7Li/6zBewGf9z2i1j31rP6jnY0pHEO4QZh6N0K11bFjWmdR8UGdPQ==}
    engines: {node: '>=0.4'}
    dependencies:
      call-bind: 1.0.2
      get-intrinsic: 1.2.1
      has-symbols: 1.0.3
      isarray: 2.0.5
    dev: true

  /safe-buffer@5.2.1:
    resolution: {integrity: sha512-rp3So07KcdmmKbGvgaNxQSJr7bGVSVk5S9Eq1F+ppbRo70+YeaDxkw5Dd8NPN+GD6bjnYm2VuPuCXmpuYvmCXQ==}
    dev: true

  /safe-regex-test@1.0.0:
    resolution: {integrity: sha512-JBUUzyOgEwXQY1NuPtvcj/qcBDbDmEvWufhlnXZIm75DEHp+afM1r1ujJpJsV/gSM4t59tpDyPi1sd6ZaPFfsA==}
    dependencies:
      call-bind: 1.0.2
      get-intrinsic: 1.2.1
      is-regex: 1.1.4
    dev: true

  /safer-buffer@2.1.2:
    resolution: {integrity: sha512-YZo3K82SD7Riyi0E1EQPojLz7kpepnSQI9IyPbHHg1XXXevb5dJI7tpyN2ADxGcQbHG7vcyRHk0cbwqcQriUtg==}
    dev: true

  /sax@1.3.0:
    resolution: {integrity: sha512-0s+oAmw9zLl1V1cS9BtZN7JAd0cW5e0QH4W3LWEK6a4LaLEA2OTpGYWDY+6XasBLtz6wkm3u1xRw95mRuJ59WA==}
    dev: true

  /scheduler@0.23.0:
    resolution: {integrity: sha512-CtuThmgHNg7zIZWAXi3AsyIzA3n4xx7aNyjwC2VJldO2LMVDhFK+63xGqq6CsJH4rTAt6/M+N4GhZiDYPx9eUw==}
    dependencies:
      loose-envify: 1.4.0
    dev: false

  /search-insights@2.13.0:
    resolution: {integrity: sha512-Orrsjf9trHHxFRuo9/rzm0KIWmgzE8RMlZMzuhZOJ01Rnz3D0YBAe+V6473t6/H6c7irs6Lt48brULAiRWb3Vw==}
    dev: false

  /section-matter@1.0.0:
    resolution: {integrity: sha512-vfD3pmTzGpufjScBh50YHKzEu2lxBWhVEHsNGoEXmCmn2hKGfeNLYMzCJpe8cD7gqX7TJluOVpBkAequ6dgMmA==}
    engines: {node: '>=4'}
    dependencies:
      extend-shallow: 2.0.1
      kind-of: 6.0.3
    dev: false

  /semver@7.5.4:
    resolution: {integrity: sha512-1bCSESV6Pv+i21Hvpxp3Dx+pSD8lIPt8uVjRrxAUt/nbswYc+tK6Y2btiULjd4+fnq15PX+nqQDC7Oft7WkwcA==}
    engines: {node: '>=10'}
    hasBin: true
    dependencies:
      lru-cache: 6.0.0

  /set-function-length@1.2.1:
    resolution: {integrity: sha512-j4t6ccc+VsKwYHso+kElc5neZpjtq9EnRICFZtWyBsLojhmeF/ZBd/elqm22WJh/BziDe/SBiOeAt0m2mfLD0g==}
    engines: {node: '>= 0.4'}
    dependencies:
      define-data-property: 1.1.2
      es-errors: 1.3.0
      function-bind: 1.1.2
      get-intrinsic: 1.2.4
      gopd: 1.0.1
      has-property-descriptors: 1.0.1
    dev: false

  /sharp@0.32.6:
    resolution: {integrity: sha512-KyLTWwgcR9Oe4d9HwCwNM2l7+J0dUQwn/yf7S0EnTtb0eVS4RxO0eUSvxPtzT4F3SY+C4K6fqdv/DO27sJ/v/w==}
    engines: {node: '>=14.15.0'}
    requiresBuild: true
    dependencies:
      color: 4.2.3
      detect-libc: 2.0.2
      node-addon-api: 6.1.0
      prebuild-install: 7.1.1
      semver: 7.5.4
      simple-get: 4.0.1
      tar-fs: 3.0.4
      tunnel-agent: 0.6.0
    dev: true

  /shebang-command@1.2.0:
    resolution: {integrity: sha512-EV3L1+UQWGor21OmnvojK36mhg+TyIKDh3iFBKBohr5xeXIhNBcx8oWdgkTEEQ+BEFFYdLRuqMfd5L84N1V5Vg==}
    engines: {node: '>=0.10.0'}
    dependencies:
      shebang-regex: 1.0.0
    dev: true

  /shebang-command@2.0.0:
    resolution: {integrity: sha512-kHxr2zZpYtdmrN1qDjrrX/Z1rR1kG8Dx+gkpK1G4eXmvXswmcE1hTWBWYUzlraYw1/yZp6YuDY77YtvbN0dmDA==}
    engines: {node: '>=8'}
    dependencies:
      shebang-regex: 3.0.0

  /shebang-regex@1.0.0:
    resolution: {integrity: sha512-wpoSFAxys6b2a2wHZ1XpDSgD7N9iVjg29Ph9uV/uaP9Ex/KXlkTZTeddxDPSYQpgvzKLGJke2UU0AzoGCjNIvQ==}
    engines: {node: '>=0.10.0'}
    dev: true

  /shebang-regex@3.0.0:
    resolution: {integrity: sha512-7++dFhtcx3353uBaq8DDR4NuxBetBzC7ZQOhmTQInHEd6bSrXdiEyzCvG07Z44UYdLShWUyXt5M/yhz8ekcb1A==}
    engines: {node: '>=8'}

  /shell-quote@1.8.1:
    resolution: {integrity: sha512-6j1W9l1iAs/4xYBI1SYOVZyFcCis9b4KCLQ8fgAGG07QvzaRLVVRQvAy85yNmmZSjYjg4MWh4gNvlPujU/5LpA==}
    dev: true

  /shiki@0.14.4:
    resolution: {integrity: sha512-IXCRip2IQzKwxArNNq1S+On4KPML3Yyn8Zzs/xRgcgOWIr8ntIK3IKzjFPfjy/7kt9ZMjc+FItfqHRBg8b6tNQ==}
    dependencies:
      ansi-sequence-parser: 1.1.1
      jsonc-parser: 3.2.0
      vscode-oniguruma: 1.7.0
      vscode-textmate: 8.0.0
    dev: false

  /shimmer@1.2.1:
    resolution: {integrity: sha512-sQTKC1Re/rM6XyFM6fIAGHRPVGvyXfgzIDvzoq608vM+jeyVD0Tu1E6Np0Kc2zAIFWIj963V2800iF/9LPieQw==}
    dev: true

  /side-channel@1.0.4:
    resolution: {integrity: sha512-q5XPytqFEIKHkGdiMIrY10mvLRvnQh42/+GoBlFW3b2LXLE2xxJpZFdm94we0BaoV3RwJyGqg5wS7epxTv0Zvw==}
    dependencies:
      call-bind: 1.0.2
      get-intrinsic: 1.2.1
      object-inspect: 1.12.3

  /signal-exit@3.0.7:
    resolution: {integrity: sha512-wnD2ZE+l+SPC/uoS0vXeE9L1+0wuaMqKlfz9AMUo38JsyLSBWSFcHR1Rri62LZc12vLr1gb3jl7iwQhgwpAbGQ==}
    dev: true

  /signal-exit@4.1.0:
    resolution: {integrity: sha512-bzyZ1e88w9O1iNJbKnOlvYTrWPDl46O1bG0D3XInv+9tkPrxrN8jUUTiFlDkkmKWgn1M6CfIA13SuGqOa9Korw==}
    engines: {node: '>=14'}
    dev: false

  /simple-concat@1.0.1:
    resolution: {integrity: sha512-cSFtAPtRhljv69IK0hTVZQ+OfE9nePi/rtJmw5UjHeVyVroEqJXP1sFztKUy1qU+xvz3u/sfYJLa947b7nAN2Q==}
    dev: true

  /simple-get@4.0.1:
    resolution: {integrity: sha512-brv7p5WgH0jmQJr1ZDDfKDOSeWWg+OVypG99A/5vYGPqJ6pxiaHLy8nxtFjBA7oMa01ebA9gfh1uMCFqOuXxvA==}
    dependencies:
      decompress-response: 6.0.0
      once: 1.4.0
      simple-concat: 1.0.1
    dev: true

  /simple-swizzle@0.2.2:
    resolution: {integrity: sha512-JA//kQgZtbuY83m+xT+tXJkmJncGMTFT+C+g2h2R9uxkYIrE2yy9sgmcLhCnw57/WSD+Eh3J97FPEDFnbXnDUg==}
    dependencies:
      is-arrayish: 0.3.2
    dev: true

  /slash@4.0.0:
    resolution: {integrity: sha512-3dOsAHXXUkQTpOYcoAxLIorMTp4gIQr5IW3iVb7A7lFIp0VHhnynm9izx6TssdrIcVIESAlVjtnO2K8bg+Coew==}
    engines: {node: '>=12'}
    dev: false

  /slice-ansi@5.0.0:
    resolution: {integrity: sha512-FC+lgizVPfie0kkhqUScwRu1O/lF6NOgJmlCgK+/LYxDCTk8sGelYaHDhFcDN+Sn3Cv+3VSa4Byeo+IMCzpMgQ==}
    engines: {node: '>=12'}
    dependencies:
      ansi-styles: 6.2.1
      is-fullwidth-code-point: 4.0.0
    dev: true

  /smart-buffer@4.2.0:
    resolution: {integrity: sha512-94hK0Hh8rPqQl2xXc3HsaBoOXKV20MToPkcXvwbISWLEs+64sBq5kFgn2kJDHb1Pry9yrP0dxrCI9RRci7RXKg==}
    engines: {node: '>= 6.0.0', npm: '>= 3.0.0'}
    dev: true

  /socks-proxy-agent@8.0.2:
    resolution: {integrity: sha512-8zuqoLv1aP/66PHF5TqwJ7Czm3Yv32urJQHrVyhD7mmA6d61Zv8cIXQYPTWwmg6qlupnPvs/QKDmfa4P/qct2g==}
    engines: {node: '>= 14'}
    dependencies:
      agent-base: 7.1.0
      debug: 4.3.4
      socks: 2.7.1
    transitivePeerDependencies:
      - supports-color
    dev: true

  /socks@2.7.1:
    resolution: {integrity: sha512-7maUZy1N7uo6+WVEX6psASxtNlKaNVMlGQKkG/63nEDdLOWNbiUMoLK7X4uYoLhQstau72mLgfEWcXcwsaHbYQ==}
    engines: {node: '>= 10.13.0', npm: '>= 3.0.0'}
    dependencies:
      ip: 2.0.0
      smart-buffer: 4.2.0
    dev: true

  /sort-keys@5.0.0:
    resolution: {integrity: sha512-Pdz01AvCAottHTPQGzndktFNdbRA75BgOfeT1hH+AMnJFv8lynkPi42rfeEhpx1saTEI3YNMWxfqu0sFD1G8pw==}
    engines: {node: '>=12'}
    dependencies:
      is-plain-obj: 4.1.0
    dev: false

  /source-map-js@1.0.2:
    resolution: {integrity: sha512-R0XvVJ9WusLiqTCEiGCmICCMplcCkIwwR11mOSD9CR5u+IXYdiseeEuXCVAjS54zqwkLcPNnmU4OeJ6tUrWhDw==}
    engines: {node: '>=0.10.0'}
    dev: false

  /source-map-support@0.5.21:
    resolution: {integrity: sha512-uBHU3L3czsIyYXKX88fdrGovxdSCoTGDRZ6SYXtSRxLZUzHg5P/66Ht6uoUlHu9EZod+inXhKo3qQgwXUT/y1w==}
    dependencies:
      buffer-from: 1.1.2
      source-map: 0.6.1

  /source-map@0.6.1:
    resolution: {integrity: sha512-UjgapumWlbMhkBgzT7Ykc5YXUT46F0iKu8SGXq0bcwP5dz/h0Plj6enJqjz1Zbq2l5WaqYnrVbwWOWMyF3F47g==}
    engines: {node: '>=0.10.0'}

  /source-map@0.7.4:
    resolution: {integrity: sha512-l3BikUxvPOcn5E74dZiq5BGsTb5yEwhaTSzccU6t4sDOH8NWJCstKO5QT2CvtFoK6F0saL7p9xHAqHOlCPJygA==}
    engines: {node: '>= 8'}
    dev: false

  /space-separated-tokens@1.1.5:
    resolution: {integrity: sha512-q/JSVd1Lptzhf5bkYm4ob4iWPjx0KiRe3sRFBNrVqbJkFaBm5vbbowy1mymoPNLRa52+oadOhJ+K49wsSeSjTA==}
    dev: false

  /space-separated-tokens@2.0.2:
    resolution: {integrity: sha512-PEGlAwrG8yXGXRjW32fGbg66JAlOAwbObuqVoJpv/mRgoWDQfgH1wDPvtzWyUSNAXBGSk8h755YDbbcEy3SH2Q==}
    dev: false

  /spdx-correct@3.2.0:
    resolution: {integrity: sha512-kN9dJbvnySHULIluDHy32WHRUu3Og7B9sbY7tsFLctQkIqnMh3hErYgdMjTYuqmcXX+lK5T1lnUt3G7zNswmZA==}
    dependencies:
      spdx-expression-parse: 3.0.1
      spdx-license-ids: 3.0.13
    dev: true

  /spdx-exceptions@2.3.0:
    resolution: {integrity: sha512-/tTrYOC7PPI1nUAgx34hUpqXuyJG+DTHJTnIULG4rDygi4xu/tfgmq1e1cIRwRzwZgo4NLySi+ricLkZkw4i5A==}
    dev: true

  /spdx-expression-parse@3.0.1:
    resolution: {integrity: sha512-cbqHunsQWnJNE6KhVSMsMeH5H/L9EpymbzqTQ3uLwNCLZ1Q481oWaofqH7nO6V07xlXwY6PhQdQ2IedWx/ZK4Q==}
    dependencies:
      spdx-exceptions: 2.3.0
      spdx-license-ids: 3.0.13
    dev: true

  /spdx-license-ids@3.0.13:
    resolution: {integrity: sha512-XkD+zwiqXHikFZm4AX/7JSCXA98U5Db4AFd5XUg/+9UNtnH75+Z9KxtpYiJZx36mUDVOwH83pl7yvCer6ewM3w==}
    dev: true

  /sprintf-js@1.0.3:
    resolution: {integrity: sha512-D9cPgkvLlV3t3IzL0D0YLvGA9Ahk4PcvVwUbN0dSGr1aP0Nrt4AEnTUbuGvquEC0mA64Gqt1fzirlRs5ibXx8g==}

  /sprintf-js@1.1.2:
    resolution: {integrity: sha512-VE0SOVEHCk7Qc8ulkWw3ntAzXuqf7S2lvwQaDLRnUeIEaKNQJzV6BwmLKhOqT61aGhfUMrXeaBk+oDGCzvhcug==}
    dev: true

  /stop-iteration-iterator@1.0.0:
    resolution: {integrity: sha512-iCGQj+0l0HOdZ2AEeBADlsRC+vsnDsZsbdSiH1yNSjcfKM7fdpCMfqAL/dwF5BLiw/XhRft/Wax6zQbhq2BcjQ==}
    engines: {node: '>= 0.4'}
    dependencies:
      internal-slot: 1.0.5
    dev: false

  /streamsearch@1.1.0:
    resolution: {integrity: sha512-Mcc5wHehp9aXz1ax6bZUyY5afg9u2rv5cqQI3mRrYkGC8rW2hM02jWuwjtL++LS5qinSyhj2QfLyNsuc+VsExg==}
    engines: {node: '>=10.0.0'}
    dev: false

  /streamx@2.15.1:
    resolution: {integrity: sha512-fQMzy2O/Q47rgwErk/eGeLu/roaFWV0jVsogDmrszM9uIw8L5OA+t+V93MgYlufNptfjmYR1tOMWhei/Eh7TQA==}
    dependencies:
      fast-fifo: 1.3.2
      queue-tick: 1.0.1
    dev: true

  /string-argv@0.3.2:
    resolution: {integrity: sha512-aqD2Q0144Z+/RqG52NeHEkZauTAUWJO8c6yTftGJKO3Tja5tUgIfmIl6kExvhtxSDP7fXB6DvzkfMpCd/F3G+Q==}
    engines: {node: '>=0.6.19'}
    dev: true

  /string-width@4.2.3:
    resolution: {integrity: sha512-wKyQRQpjJ0sIp62ErSZdGsjMJWsap5oRNihHhu6G7JVO/9jIB6UyevL+tXuOqrng8j/cxKTWyWUwvSTriiZz/g==}
    engines: {node: '>=8'}
    dependencies:
      emoji-regex: 8.0.0
      is-fullwidth-code-point: 3.0.0
      strip-ansi: 6.0.1
    dev: false

  /string-width@5.1.2:
    resolution: {integrity: sha512-HnLOCR3vjcY8beoNLtcjZ5/nxn2afmME6lhrDrebokqMap+XbeW8n9TXpPDOqdGK5qcI3oT0GKTW6wC7EMiVqA==}
    engines: {node: '>=12'}
    dependencies:
      eastasianwidth: 0.2.0
      emoji-regex: 9.2.2
      strip-ansi: 7.1.0

  /string.prototype.padend@3.1.4:
    resolution: {integrity: sha512-67otBXoksdjsnXXRUq+KMVTdlVRZ2af422Y0aTyTjVaoQkGr3mxl2Bc5emi7dOQ3OGVVQQskmLEWwFXwommpNw==}
    engines: {node: '>= 0.4'}
    dependencies:
      call-bind: 1.0.2
      define-properties: 1.2.0
      es-abstract: 1.22.1
    dev: true

  /string.prototype.trim@1.2.7:
    resolution: {integrity: sha512-p6TmeT1T3411M8Cgg9wBTMRtY2q9+PNy9EV1i2lIXUN/btt763oIfxwN3RR8VU6wHX8j/1CFy0L+YuThm6bgOg==}
    engines: {node: '>= 0.4'}
    dependencies:
      call-bind: 1.0.2
      define-properties: 1.2.0
      es-abstract: 1.22.1
    dev: true

  /string.prototype.trimend@1.0.6:
    resolution: {integrity: sha512-JySq+4mrPf9EsDBEDYMOb/lM7XQLulwg5R/m1r0PXEFqrV0qHvl58sdTilSXtKOflCsK2E8jxf+GKC0T07RWwQ==}
    dependencies:
      call-bind: 1.0.2
      define-properties: 1.2.0
      es-abstract: 1.22.1
    dev: true

  /string.prototype.trimstart@1.0.6:
    resolution: {integrity: sha512-omqjMDaY92pbn5HOX7f9IccLA+U1tA9GvtU4JrodiXFfYB7jPzzHpRzpglLAjtUV6bB557zwClJezTqnAiYnQA==}
    dependencies:
      call-bind: 1.0.2
      define-properties: 1.2.0
      es-abstract: 1.22.1
    dev: true

  /string_decoder@1.3.0:
    resolution: {integrity: sha512-hkRX8U1WjJFd8LsDJ2yQ/wWWxaopEsABU1XfkM8A+j0+85JAGppt16cr1Whg6KIbb4okU6Mql6BOj+uup/wKeA==}
    dependencies:
      safe-buffer: 5.2.1
    dev: true

  /stringify-entities@4.0.3:
    resolution: {integrity: sha512-BP9nNHMhhfcMbiuQKCqMjhDP5yBCAxsPu4pHFFzJ6Alo9dZgY4VLDPutXqIjpRiMoKdp7Av85Gr73Q5uH9k7+g==}
    dependencies:
      character-entities-html4: 2.1.0
      character-entities-legacy: 3.0.0
    dev: false

  /strip-ansi@6.0.1:
    resolution: {integrity: sha512-Y38VPSHcqkFrCpFnQ9vuSXmquuv5oXOKpGeT6aGrr3o3Gc9AlVa6JBfUSOCnbxGGZF+/0ooI7KrPuUSztUdU5A==}
    engines: {node: '>=8'}
    dependencies:
      ansi-regex: 5.0.1
    dev: false

  /strip-ansi@7.1.0:
    resolution: {integrity: sha512-iq6eVVI64nQQTRYq2KtEg2d2uU7LElhTJwsH4YzIHZshxlgZms/wIc4VoDQTlG/IvVIrBKG06CrZnp0qv7hkcQ==}
    engines: {node: '>=12'}
    dependencies:
      ansi-regex: 6.0.1

  /strip-bom-string@1.0.0:
    resolution: {integrity: sha512-uCC2VHvQRYu+lMh4My/sFNmF2klFymLX1wHJeXnbEJERpV/ZsVuonzerjfrGpIGF7LBVa1O7i9kjiWvJiFck8g==}
    engines: {node: '>=0.10.0'}
    dev: false

  /strip-bom@3.0.0:
    resolution: {integrity: sha512-vavAMRXOgBVNF6nyEEmL3DBK19iRpDcoIwW+swQ+CbGiu7lju6t+JklA1MHweoWtadgt4ISVUsXLyDq34ddcwA==}
    engines: {node: '>=4'}
    dev: true

  /strip-final-newline@3.0.0:
    resolution: {integrity: sha512-dOESqjYr96iWYylGObzd39EuNTa5VJxyvVAEm5Jnh7KGo75V43Hk1odPQkNDyXNmUR6k+gEiDVXnjB8HJ3crXw==}
    engines: {node: '>=12'}
    dev: true

  /strip-indent@4.0.0:
    resolution: {integrity: sha512-mnVSV2l+Zv6BLpSD/8V87CW/y9EmmbYzGCIavsnsI6/nwn26DwffM/yztm30Z/I2DY9wdS3vXVCMnHDgZaVNoA==}
    engines: {node: '>=12'}
    dependencies:
      min-indent: 1.0.1
    dev: false

  /strip-json-comments@2.0.1:
    resolution: {integrity: sha512-4gB8na07fecVVkOI6Rs4e7T6NOTki5EmL7TUduTs6bu3EdnSycntVJ4re8kgZA+wx9IueI2Y11bfbgwtzuE0KQ==}
    engines: {node: '>=0.10.0'}
    dev: true

  /strip-json-comments@3.1.1:
    resolution: {integrity: sha512-6fPc+R4ihwqP6N/aIv2f1gMH8lOVtWQHoqC4yK6oSDVVocumAsfCqjkXnqiYMhmMwS/mEHLp7Vehlt3ql6lEig==}
    engines: {node: '>=8'}
    dev: false

  /style-to-object@0.4.2:
    resolution: {integrity: sha512-1JGpfPB3lo42ZX8cuPrheZbfQ6kqPPnPHlKMyeRYtfKD+0jG+QsXgXN57O/dvJlzlB2elI6dGmrPnl5VPQFPaA==}
    dependencies:
      inline-style-parser: 0.1.1
    dev: false

  /styled-jsx@5.1.1(react@18.2.0):
    resolution: {integrity: sha512-pW7uC1l4mBZ8ugbiZrcIsiIvVx1UmTfw7UkC3Um2tmfUq9Bhk8IiyEIPl6F8agHgjzku6j0xQEZbfA5uSgSaCw==}
    engines: {node: '>= 12.0.0'}
    peerDependencies:
      '@babel/core': '*'
      babel-plugin-macros: '*'
      react: '>= 16.8.0 || 17.x.x || ^18.0.0-0'
    peerDependenciesMeta:
      '@babel/core':
        optional: true
      babel-plugin-macros:
        optional: true
    dependencies:
      client-only: 0.0.1
      react: 18.2.0
    dev: false

  /supports-color@5.5.0:
    resolution: {integrity: sha512-QjVjwdXIt408MIiAqCX4oUKsgU2EqAGzs2Ppkm4aQYbjm+ZEWEcW4SfFNTr4uMNZma0ey4f5lgLrkB0aX0QMow==}
    engines: {node: '>=4'}
    dependencies:
      has-flag: 3.0.0

  /supports-color@7.2.0:
    resolution: {integrity: sha512-qpCAvRl9stuOHveKsn7HncJRvv501qIacKzQlO/+Lwxc9+0q2wLyv4Dfvt80/DPn2pqOBsJdDiogXGR9+OvwRw==}
    engines: {node: '>=8'}
    dependencies:
      has-flag: 4.0.0

  /supports-preserve-symlinks-flag@1.0.0:
    resolution: {integrity: sha512-ot0WnXS9fgdkgIcePe6RHNk1WA8+muPa6cSjeR3V8K27q9BB1rTE3R1p7Hv0z1ZyAc8s6Vvv8DIyWf681MAt0w==}
    engines: {node: '>= 0.4'}

  /svgo@3.0.2:
    resolution: {integrity: sha512-Z706C1U2pb1+JGP48fbazf3KxHrWOsLme6Rv7imFBn5EnuanDW1GPaA/P1/dvObE670JDePC3mnj0k0B7P0jjQ==}
    engines: {node: '>=14.0.0'}
    hasBin: true
    dependencies:
      '@trysound/sax': 0.2.0
      commander: 7.2.0
      css-select: 5.1.0
      css-tree: 2.3.1
      csso: 5.0.5
      picocolors: 1.0.0
    dev: false

  /swr@2.2.2(react@18.2.0):
    resolution: {integrity: sha512-CbR41AoMD4TQBQw9ic3GTXspgfM9Y8Mdhb5Ob4uIKXhWqnRLItwA5fpGvB7SmSw3+zEjb0PdhiEumtUvYoQ+bQ==}
    peerDependencies:
      react: ^16.11.0 || ^17.0.0 || ^18.0.0
    dependencies:
      client-only: 0.0.1
      react: 18.2.0
      use-sync-external-store: 1.2.0(react@18.2.0)
    dev: false

  /systeminformation@5.21.24:
    resolution: {integrity: sha512-xQada8ByGGFoRXJaUptGgddn3i7IjtSdqNdCKzB8xkzsM7pHnfLYBWxkPdGzhZ0Z/l+W1yo+aZQZ74d2isj8kw==}
    engines: {node: '>=8.0.0'}
    os: [darwin, linux, win32, freebsd, openbsd, netbsd, sunos, android]
    hasBin: true
    requiresBuild: true
    dev: true
    optional: true

  /tai64@1.0.0:
    resolution: {integrity: sha512-bfidqCho3mtZsqNFyVXc4obhDmRIUbQp2godk137z/z47BJ+oKYIVHgJrdYOAciRJ6+P2iDjDtcm/DgQ7I11fQ==}
    dependencies:
      '@types/long': 4.0.0
      '@types/node': 10.12.18
      long: 4.0.0
    dev: false

  /tar-fs@2.1.1:
    resolution: {integrity: sha512-V0r2Y9scmbDRLCNex/+hYzvp/zyYjvFbHPNgVTKfQvVrb6guiE/fxP+XblDNR011utopbkex2nM4dHNV6GDsng==}
    dependencies:
      chownr: 1.1.4
      mkdirp-classic: 0.5.3
      pump: 3.0.0
      tar-stream: 2.2.0
    dev: true

  /tar-fs@3.0.4:
    resolution: {integrity: sha512-5AFQU8b9qLfZCX9zp2duONhPmZv0hGYiBPJsyUdqMjzq/mqVpy/rEUSeHk1+YitmxugaptgBh5oDGU3VsAJq4w==}
    dependencies:
      mkdirp-classic: 0.5.3
      pump: 3.0.0
      tar-stream: 3.1.6
    dev: true

  /tar-stream@2.2.0:
    resolution: {integrity: sha512-ujeqbceABgwMZxEJnk2HDY2DlnUZ+9oEcb1KzTVfYHio0UE6dG71n60d8D2I4qNvleWrrXpmjpt7vZeF1LnMZQ==}
    engines: {node: '>=6'}
    dependencies:
      bl: 4.1.0
      end-of-stream: 1.4.4
      fs-constants: 1.0.0
      inherits: 2.0.4
      readable-stream: 3.6.2
    dev: true

  /tar-stream@3.1.6:
    resolution: {integrity: sha512-B/UyjYwPpMBv+PaFSWAmtYjwdrlEaZQEhMIBFNC5oEG8lpiW8XjcSdmEaClj28ArfKScKHs2nshz3k2le6crsg==}
    dependencies:
      b4a: 1.6.4
      fast-fifo: 1.3.2
      streamx: 2.15.1
    dev: true

  /to-regex-range@5.0.1:
    resolution: {integrity: sha512-65P7iz6X5yEr1cwcgvQxbbIw7Uk3gOy5dIdtZ4rDveLqhrdJP+Li/Hx6tyK0NEb+2GCyneCMJiGqrADCSNk8sQ==}
    engines: {node: '>=8.0'}
    dependencies:
      is-number: 7.0.0

  /toggle-selection@1.0.6:
    resolution: {integrity: sha512-BiZS+C1OS8g/q2RRbJmy59xpyghNBqrr6k5L/uKBGRsTfxmu3ffiRnd8mlGPUVayg8pvfi5urfnu8TU7DVOkLQ==}
    dev: false

  /toml@3.0.0:
    resolution: {integrity: sha512-y/mWCZinnvxjTKYhJ+pYxwD0mRLVvOtdS2Awbgxln6iEnt4rk0yBxeSBHkGJcPucRiG0e55mwWp+g/05rsrd6w==}
    dev: false

  /toposort@2.0.2:
    resolution: {integrity: sha512-0a5EOkAUp8D4moMi2W8ZF8jcga7BgZd91O/yabJCFY8az+XSzeGyTKs0Aoo897iV1Nj6guFq8orWDS96z91oGg==}
    dev: false

  /tr46@0.0.3:
    resolution: {integrity: sha512-N3WMsuqV66lT30CrXNbEjx4GEwlow3v6rr4mCcv6prnfwhS01rkgyFdjPNBYd9br7LpXV1+Emh01fHnq2Gdgrw==}
    dev: false

  /tree-kill@1.2.2:
    resolution: {integrity: sha512-L0Orpi8qGpRG//Nd+H90vFB+3iHnue1zSSGmNOOCh1GLJ7rUKVwV2HvijphGQS2UmhUZewS9VgvxYIdgr+fG1A==}
    hasBin: true
    dev: false

  /trim-lines@3.0.1:
    resolution: {integrity: sha512-kRj8B+YHZCc9kQYdWfJB2/oUl9rA99qbowYYBtr4ui4mZyAQ2JpvVBd/6U2YloATfqBhBTSMhTpgBHtU0Mf3Rg==}
    dev: false

  /trough@2.1.0:
    resolution: {integrity: sha512-AqTiAOLcj85xS7vQ8QkAV41hPDIJ71XJB4RCUrzo/1GM2CQwhkJGaf9Hgr7BOugMRpgGUrqRg/DrBDl4H40+8g==}
    dev: false

  /ts-pattern@4.3.0:
    resolution: {integrity: sha512-pefrkcd4lmIVR0LA49Imjf9DYLK8vtWhqBPA3Ya1ir8xCW0O2yjL9dsCVvI7pCodLC5q7smNpEtDR2yVulQxOg==}
    dev: false

  /tslib@1.9.3:
    resolution: {integrity: sha512-4krF8scpejhaOgqzBEcGM7yDIEfi0/8+8zDRZhNZZ2kjmHJ4hv3zCbQWxoJGz1iw5U0Jl0nma13xzHXcncMavQ==}
    dev: true

  /tslib@2.4.0:
    resolution: {integrity: sha512-d6xOpEDfsi2CZVlPQzGeux8XMwLT9hssAsaPYExaQMuYskwb+x1x7J371tWlbBdWHroy99KnVB6qIkUbs5X3UQ==}
    dev: false

  /tslib@2.6.2:
    resolution: {integrity: sha512-AEYxH93jGFPn/a2iVAwW87VuUIkR1FVUKB77NwMF7nBTDkDrrT/Hpt/IrCJ0QXhW27jTBDcf5ZY7w6RiqTMw2Q==}

  /tunnel-agent@0.6.0:
    resolution: {integrity: sha512-McnNiV1l8RYeY8tBgEpuodCC1mLUdbSN+CYBL7kJsJNInOP8UjDDEwdk6Mw60vdLLrr5NHKZhMAOSrR2NZuQ+w==}
    dependencies:
      safe-buffer: 5.2.1
    dev: true

  /tunnel@0.0.6:
    resolution: {integrity: sha512-1h/Lnq9yajKY2PEbBadPXj3VxsDDu844OnaAo52UVmIzIvwwtBPIuNvkjuzBlTWpfJyUbG3ez0KSBibQkj4ojg==}
    engines: {node: '>=0.6.11 <=0.7.0 || >=0.7.3'}
    dev: false

  /tv4@1.3.0:
    resolution: {integrity: sha512-afizzfpJgvPr+eDkREK4MxJ/+r8nEEHcmitwgnPUqpaP+FpwQyadnxNoSACbgc/b1LsZYtODGoPiFxQrgJgjvw==}
    engines: {node: '>= 0.8.0'}
    dev: true

  /tx2@1.0.5:
    resolution: {integrity: sha512-sJ24w0y03Md/bxzK4FU8J8JveYYUbSs2FViLJ2D/8bytSiyPRbuE3DyL/9UKYXTZlV3yXq0L8GLlhobTnekCVg==}
    requiresBuild: true
    dependencies:
      json-stringify-safe: 5.0.1
    dev: true
    optional: true

  /typanion@3.14.0:
    resolution: {integrity: sha512-ZW/lVMRabETuYCd9O9ZvMhAh8GslSqaUjxmK/JLPCh6l73CvLBiuXswj/+7LdnWOgYsQ130FqLzFz5aGT4I3Ug==}
    dev: false

  /type-fest@1.4.0:
    resolution: {integrity: sha512-yGSza74xk0UG8k+pLh5oeoYirvIiWo5t0/o3zHHAO2tRDiZcxWP7fywNlXhqb6/r6sWvwi+RsyQMWhVLe4BVuA==}
    engines: {node: '>=10'}

  /type-fest@3.13.1:
    resolution: {integrity: sha512-tLq3bSNx+xSpwvAJnzrK0Ep5CLNWjvFTOp71URMaAEWBfRb9nnJiBoUe0tF8bI4ZFO3omgBR6NvnbzVUT3Ly4g==}
    engines: {node: '>=14.16'}
    dev: false

  /typed-array-buffer@1.0.0:
    resolution: {integrity: sha512-Y8KTSIglk9OZEr8zywiIHG/kmQ7KWyjseXs1CbSo8vC42w7hg2HgYTxSWwP0+is7bWDc1H+Fo026CpHFwm8tkw==}
    engines: {node: '>= 0.4'}
    dependencies:
      call-bind: 1.0.2
      get-intrinsic: 1.2.1
      is-typed-array: 1.1.12
    dev: true

  /typed-array-byte-length@1.0.0:
    resolution: {integrity: sha512-Or/+kvLxNpeQ9DtSydonMxCx+9ZXOswtwJn17SNLvhptaXYDJvkFFP5zbfU/uLmvnBJlI4yrnXRxpdWH/M5tNA==}
    engines: {node: '>= 0.4'}
    dependencies:
      call-bind: 1.0.2
      for-each: 0.3.3
      has-proto: 1.0.1
      is-typed-array: 1.1.12
    dev: true

  /typed-array-byte-offset@1.0.0:
    resolution: {integrity: sha512-RD97prjEt9EL8YgAgpOkf3O4IF9lhJFr9g0htQkm0rchFp/Vx7LW5Q8fSXXub7BXAODyUQohRMyOc3faCPd0hg==}
    engines: {node: '>= 0.4'}
    dependencies:
      available-typed-arrays: 1.0.5
      call-bind: 1.0.2
      for-each: 0.3.3
      has-proto: 1.0.1
      is-typed-array: 1.1.12
    dev: true

  /typed-array-length@1.0.4:
    resolution: {integrity: sha512-KjZypGq+I/H7HI5HlOoGHkWUUGq+Q0TPhQurLbyrVrvnKTBgzLhIJ7j6J/XTQOi0d1RjyZ0wdas8bKs2p0x3Ng==}
    dependencies:
      call-bind: 1.0.2
      for-each: 0.3.3
      is-typed-array: 1.1.12
    dev: true

  /typescript@5.2.2:
    resolution: {integrity: sha512-mI4WrpHsbCIcwT9cF4FZvr80QUeKvsUsUvKDoR+X/7XHQH98xYD8YHZg7ANtz2GtZt/CBq2QJ0thkGJMHfqc1w==}
    engines: {node: '>=14.17'}
    hasBin: true

  /uc.micro@1.0.6:
    resolution: {integrity: sha512-8Y75pvTYkLJW2hWQHXxoqRgV7qb9B+9vFEtidML+7koHUFapnVJAZ6cKs+Qjz5Aw3aZWHMC6u0wJE3At+nSGwA==}
    dev: false

  /uglify-js@3.17.4:
    resolution: {integrity: sha512-T9q82TJI9e/C1TAxYvfb16xO120tMVFZrGA3f9/P4424DNu6ypK103y0GPFVa17yotwSyZW5iYXgjYHkGrJW/g==}
    engines: {node: '>=0.8.0'}
    hasBin: true
    requiresBuild: true
    dev: false
    optional: true

  /unbox-primitive@1.0.2:
    resolution: {integrity: sha512-61pPlCD9h51VoreyJ0BReideM3MDKMKnh6+V9L08331ipq6Q8OFXZYiqP6n/tbHx4s5I9uRhcye6BrbkizkBDw==}
    dependencies:
      call-bind: 1.0.2
      has-bigints: 1.0.2
      has-symbols: 1.0.3
      which-boxed-primitive: 1.0.2
    dev: true

  /unified@10.1.2:
    resolution: {integrity: sha512-pUSWAi/RAnVy1Pif2kAoeWNBa3JVrx0MId2LASj8G+7AiHWoKZNTomq6LG326T68U7/e263X6fTdcXIy7XnF7Q==}
    dependencies:
      '@types/unist': 2.0.8
      bail: 2.0.2
      extend: 3.0.2
      is-buffer: 2.0.5
      is-plain-obj: 4.1.0
      trough: 2.1.0
      vfile: 5.3.7
    dev: false

  /unist-util-find-after@4.0.1:
    resolution: {integrity: sha512-QO/PuPMm2ERxC6vFXEPtmAutOopy5PknD+Oq64gGwxKtk4xwo9Z97t9Av1obPmGU0IyTa6EKYUfTrK2QJS3Ozw==}
    dependencies:
      '@types/unist': 2.0.8
      unist-util-is: 5.2.1
    dev: false

  /unist-util-generated@2.0.1:
    resolution: {integrity: sha512-qF72kLmPxAw0oN2fwpWIqbXAVyEqUzDHMsbtPvOudIlUzXYFIeQIuxXQCRCFh22B7cixvU0MG7m3MW8FTq/S+A==}
    dev: false

  /unist-util-is@5.2.1:
    resolution: {integrity: sha512-u9njyyfEh43npf1M+yGKDGVPbY/JWEemg5nH05ncKPfi+kBbKBJoTdsogMu33uhytuLlv9y0O7GH7fEdwLdLQw==}
    dependencies:
      '@types/unist': 2.0.8
    dev: false

  /unist-util-is@6.0.0:
    resolution: {integrity: sha512-2qCTHimwdxLfz+YzdGfkqNlH0tLi9xjTnHddPmJwtIG9MGsdbutfTc4P+haPD7l7Cjxf/WZj+we5qfVPvvxfYw==}
    dependencies:
      '@types/unist': 3.0.0
    dev: false

  /unist-util-position-from-estree@1.1.2:
    resolution: {integrity: sha512-poZa0eXpS+/XpoQwGwl79UUdea4ol2ZuCYguVaJS4qzIOMDzbqz8a3erUCOmubSZkaOuGamb3tX790iwOIROww==}
    dependencies:
      '@types/unist': 2.0.8
    dev: false

  /unist-util-position@4.0.4:
    resolution: {integrity: sha512-kUBE91efOWfIVBo8xzh/uZQ7p9ffYRtUbMRZBNFYwf0RK8koUMx6dGUfwylLOKmaT2cs4wSW96QoYUSXAyEtpg==}
    dependencies:
      '@types/unist': 2.0.8
    dev: false

  /unist-util-remove-position@4.0.2:
    resolution: {integrity: sha512-TkBb0HABNmxzAcfLf4qsIbFbaPDvMO6wa3b3j4VcEzFVaw1LBKwnW4/sRJ/atSLSzoIg41JWEdnE7N6DIhGDGQ==}
    dependencies:
      '@types/unist': 2.0.8
      unist-util-visit: 4.1.2
    dev: false

  /unist-util-stringify-position@3.0.3:
    resolution: {integrity: sha512-k5GzIBZ/QatR8N5X2y+drfpWG8IDBzdnVj6OInRNWm1oXrzydiaAT2OQiA8DPRRZyAKb9b6I2a6PxYklZD0gKg==}
    dependencies:
      '@types/unist': 2.0.8
    dev: false

  /unist-util-stringify-position@4.0.0:
    resolution: {integrity: sha512-0ASV06AAoKCDkS2+xw5RXJywruurpbC4JZSm7nr7MOt1ojAzvyyaO+UxZf18j8FCF6kmzCZKcAgN/yu2gm2XgQ==}
    dependencies:
      '@types/unist': 3.0.0
    dev: false

  /unist-util-visit-parents@5.1.3:
    resolution: {integrity: sha512-x6+y8g7wWMyQhL1iZfhIPhDAs7Xwbn9nRosDXl7qoPTSCy0yNxnKc+hWokFifWQIDGi154rdUqKvbCa4+1kLhg==}
    dependencies:
      '@types/unist': 2.0.8
      unist-util-is: 5.2.1
    dev: false

  /unist-util-visit-parents@6.0.1:
    resolution: {integrity: sha512-L/PqWzfTP9lzzEa6CKs0k2nARxTdZduw3zyh8d2NVBnsyvHjSX4TWse388YrrQKbvI8w20fGjGlhgT96WwKykw==}
    dependencies:
      '@types/unist': 3.0.0
      unist-util-is: 6.0.0
    dev: false

  /unist-util-visit@4.1.2:
    resolution: {integrity: sha512-MSd8OUGISqHdVvfY9TPhyK2VdUrPgxkUtWSuMHF6XAAFuL4LokseigBnZtPnJMu+FbynTkFNnFlyjxpVKujMRg==}
    dependencies:
      '@types/unist': 2.0.8
      unist-util-is: 5.2.1
      unist-util-visit-parents: 5.1.3
    dev: false

  /unist-util-visit@5.0.0:
    resolution: {integrity: sha512-MR04uvD+07cwl/yhVuVWAtw+3GOR/knlL55Nd/wAdblk27GCVt3lqpTivy/tkJcZoNPzTwS1Y+KMojlLDhoTzg==}
    dependencies:
      '@types/unist': 3.0.0
      unist-util-is: 6.0.0
      unist-util-visit-parents: 6.0.1
    dev: false

  /universal-user-agent@6.0.0:
    resolution: {integrity: sha512-isyNax3wXoKaulPDZWHQqbmIx1k2tb9fb3GGDBRxCscfYV2Ch7WxPArBsFEG8s/safwXTT7H4QGhaIkTp9447w==}
    dev: false

  /universalify@0.1.2:
    resolution: {integrity: sha512-rBJeI5CXAlmy1pV+617WB9J63U6XcazHHF2f2dbJix4XzpUF0RS3Zbj0FGIOCAva5P/d/GBOYaACQ1w+0azUkg==}
    engines: {node: '>= 4.0.0'}
    dev: true

  /updates@15.0.2:
    resolution: {integrity: sha512-bdVZgJ2lr4Ke3pWyq7bT9ynJ5L4J69xERSvMMlt96nWlzVhB5kG8tYzicqI3I5Bpyj7cAv9MLBxDWaj/mB+nfg==}
    engines: {node: '>=18'}
    hasBin: true
    dev: false

  /url-polyfill@1.1.12:
    resolution: {integrity: sha512-mYFmBHCapZjtcNHW0MDq9967t+z4Dmg5CJ0KqysK3+ZbyoNOWQHksGCTWwDhxGXllkWlOc10Xfko6v4a3ucM6A==}
    dev: false

  /use-callback-ref@1.3.0(@types/react@18.2.21)(react@18.2.0):
    resolution: {integrity: sha512-3FT9PRuRdbB9HfXhEq35u4oZkvpJ5kuYbpqhCfmiZyReuRgpnhDlbr2ZEnnuS0RrJAPn6l23xjFg9kpDM+Ms7w==}
    engines: {node: '>=10'}
    peerDependencies:
      '@types/react': ^16.8.0 || ^17.0.0 || ^18.0.0
      react: ^16.8.0 || ^17.0.0 || ^18.0.0
    peerDependenciesMeta:
      '@types/react':
        optional: true
    dependencies:
      '@types/react': 18.2.21
      react: 18.2.0
      tslib: 2.6.2
    dev: false

  /use-isomorphic-layout-effect@1.1.2(@types/react@18.2.21)(react@18.2.0):
    resolution: {integrity: sha512-49L8yCO3iGT/ZF9QttjwLF/ZD9Iwto5LnH5LmEdk/6cFmXddqi2ulF0edxTwjj+7mqvpVVGQWvbXZdn32wRSHA==}
    peerDependencies:
      '@types/react': '*'
      react: ^16.8.0 || ^17.0.0 || ^18.0.0
    peerDependenciesMeta:
      '@types/react':
        optional: true
    dependencies:
      '@types/react': 18.2.21
      react: 18.2.0
    dev: false

  /use-sidecar@1.1.2(@types/react@18.2.21)(react@18.2.0):
    resolution: {integrity: sha512-epTbsLuzZ7lPClpz2TyryBfztm7m+28DlEv2ZCQ3MDr5ssiwyOwGH/e5F9CkfWjJ1t4clvI58yF822/GUkjjhw==}
    engines: {node: '>=10'}
    peerDependencies:
      '@types/react': ^16.9.0 || ^17.0.0 || ^18.0.0
      react: ^16.8.0 || ^17.0.0 || ^18.0.0
    peerDependenciesMeta:
      '@types/react':
        optional: true
    dependencies:
      '@types/react': 18.2.21
      detect-node-es: 1.1.0
      react: 18.2.0
      tslib: 2.6.2
    dev: false

  /use-sync-external-store@1.2.0(react@18.2.0):
    resolution: {integrity: sha512-eEgnFxGQ1Ife9bzYs6VLi8/4X6CObHMw9Qr9tPY43iKwsPw8xE8+EFsf/2cFZ5S3esXgpWgtSCtLNS41F+sKPA==}
    peerDependencies:
      react: ^16.8.0 || ^17.0.0 || ^18.0.0
    dependencies:
      react: 18.2.0
    dev: false

  /util-deprecate@1.0.2:
    resolution: {integrity: sha512-EPD5q1uXyFxJpCrLnCc1nHnq3gOa6DZBocAIiI2TaSCA7VCJ1UJDMagCzIkXNsUYfD1daK//LTEQ8xiIbrHtcw==}
    dev: true

  /uuid@3.4.0:
    resolution: {integrity: sha512-HjSDRw6gZE5JMggctHBcjVak08+KEVhSIiDzFnT9S9aegmp85S/bReBVTb4QTFaRNptJ9kuYaNhnbNEOkbKb/A==}
    deprecated: Please upgrade  to version 7 or higher.  Older versions may use Math.random() in certain circumstances, which is known to be problematic.  See https://v8.dev/blog/math-random for details.
    hasBin: true
    dev: true

  /uuid@8.3.2:
    resolution: {integrity: sha512-+NYs2QeMWy+GWFOEm9xnn6HCDp0l7QBD7ml8zLUmJ+93Q5NF0NocErnwkTkXVFNiX3/fpC6afS8Dhb/gz7R7eg==}
    hasBin: true
    dev: false

  /uuid@9.0.1:
    resolution: {integrity: sha512-b+1eJOlsR9K8HJpow9Ok3fiWOWSIcIzXodvv0rQjVoOVNpWMpxf1wZNpt4y9h10odCNrqnYp1OBzRktckBe3sA==}
    hasBin: true
    dev: false

  /uvu@0.5.6:
    resolution: {integrity: sha512-+g8ENReyr8YsOc6fv/NVJs2vFdHBnBNdfE49rshrTzDWOlUx4Gq7KOS2GD8eqhy2j+Ejq29+SbKH8yjkAqXqoA==}
    engines: {node: '>=8'}
    hasBin: true
    dependencies:
      dequal: 2.0.3
      diff: 5.1.0
      kleur: 4.1.5
      sade: 1.8.1
    dev: false

  /validate-npm-package-license@3.0.4:
    resolution: {integrity: sha512-DpKm2Ui/xN7/HQKCtpZxoRWBhZ9Z0kqtygG8XCgNQ8ZlDnxuQmWhj566j8fN4Cu3/JmbhsDo7fcAJq4s9h27Ew==}
    dependencies:
      spdx-correct: 3.2.0
      spdx-expression-parse: 3.0.1
    dev: true

  /vfile-location@4.1.0:
    resolution: {integrity: sha512-YF23YMyASIIJXpktBa4vIGLJ5Gs88UB/XePgqPmTa7cDA+JeO3yclbpheQYCHjVHBn/yePzrXuygIL+xbvRYHw==}
    dependencies:
      '@types/unist': 2.0.8
      vfile: 5.3.7
    dev: false

  /vfile-message@3.1.4:
    resolution: {integrity: sha512-fa0Z6P8HUrQN4BZaX05SIVXic+7kE3b05PWAtPuYP9QLHsLKYR7/AlLW3NtOrpXRLeawpDLMsVkmk5DG0NXgWw==}
    dependencies:
      '@types/unist': 2.0.8
      unist-util-stringify-position: 3.0.3
    dev: false

  /vfile-message@4.0.2:
    resolution: {integrity: sha512-jRDZ1IMLttGj41KcZvlrYAaI3CfqpLpfpf+Mfig13viT6NKvRzWZ+lXz0Y5D60w6uJIBAOGq9mSHf0gktF0duw==}
    dependencies:
      '@types/unist': 3.0.0
      unist-util-stringify-position: 4.0.0
    dev: false

  /vfile@5.3.7:
    resolution: {integrity: sha512-r7qlzkgErKjobAmyNIkkSpizsFPYiUPuJb5pNW1RB4JcYVZhs4lIbVqk8XPk033CV/1z8ss5pkax8SuhGpcG8g==}
    dependencies:
      '@types/unist': 2.0.8
      is-buffer: 2.0.5
      unist-util-stringify-position: 3.0.3
      vfile-message: 3.1.4
    dev: false

  /vfile@6.0.1:
    resolution: {integrity: sha512-1bYqc7pt6NIADBJ98UiG0Bn/CHIVOoZ/IyEkqIruLg0mE1BKzkOXY2D6CSqQIcKqgadppE5lrxgWXJmXd7zZJw==}
    dependencies:
      '@types/unist': 3.0.0
      unist-util-stringify-position: 4.0.0
      vfile-message: 4.0.2
    dev: false

  /vizion@2.2.1:
    resolution: {integrity: sha512-sfAcO2yeSU0CSPFI/DmZp3FsFE9T+8913nv1xWBOyzODv13fwkn6Vl7HqxGpkr9F608M+8SuFId3s+BlZqfXww==}
    engines: {node: '>=4.0'}
    dependencies:
      async: 2.6.4
      git-node-fs: 1.0.0(js-git@0.7.8)
      ini: 1.3.8
      js-git: 0.7.8
    dev: true

  /vscode-oniguruma@1.7.0:
    resolution: {integrity: sha512-L9WMGRfrjOhgHSdOYgCt/yRMsXzLDJSL7BPrOZt73gU0iWO4mpqzqQzOz5srxqTvMBaR0XZTSrVWo4j55Rc6cA==}
    dev: false

  /vscode-textmate@8.0.0:
    resolution: {integrity: sha512-AFbieoL7a5LMqcnOF04ji+rpXadgOXnZsxQr//r83kLPr7biP7am3g9zbaZIaBGwBRWeSvoMD4mgPdX3e4NWBg==}
    dev: false

  /watchpack@2.4.0:
    resolution: {integrity: sha512-Lcvm7MGST/4fup+ifyKi2hjyIAwcdI4HRgtvTpIUxBRhB+RFtUh8XtDOxUfctVCnhVi+QQj49i91OyvzkJl6cg==}
    engines: {node: '>=10.13.0'}
    dependencies:
      glob-to-regexp: 0.4.1
      graceful-fs: 4.2.11
    dev: false

  /web-namespaces@2.0.1:
    resolution: {integrity: sha512-bKr1DkiNa2krS7qxNtdrtHAmzuYGFQLiQ13TsorsdT6ULTkPLKuu5+GsFpDlg6JFjUTwX2DyhMPG2be8uPrqsQ==}
    dev: false

  /web-streams-polyfill@3.2.1:
    resolution: {integrity: sha512-e0MO3wdXWKrLbL0DgGnUV7WHVuw9OUvL4hjgnPkIeEvESk74gAITi5G606JtZPp39cd8HA9VQzCIvA49LpPN5Q==}
    engines: {node: '>= 8'}
    dev: false

  /webidl-conversions@3.0.1:
    resolution: {integrity: sha512-2JAn3z8AR6rjK8Sm8orRC0h/bcl/DqL7tRPdGZ4I1CjdF+EaMLmYxBHyXuKL849eucPFhvBoxMsflfOb8kxaeQ==}
    dev: false

  /whatwg-url@5.0.0:
    resolution: {integrity: sha512-saE57nupxk6v3HY35+jzBwYa0rKSy0XR8JSxZPwgLr7ys0IBzhGviA1/TUGJLmSVqs8pb9AnvICXEuOHLprYTw==}
    dependencies:
      tr46: 0.0.3
      webidl-conversions: 3.0.1
    dev: false

  /which-boxed-primitive@1.0.2:
    resolution: {integrity: sha512-bwZdv0AKLpplFY2KZRX6TvyuN7ojjr7lwkg6ml0roIy9YeuSr7JS372qlNW18UQYzgYK9ziGcerWqZOmEn9VNg==}
    dependencies:
      is-bigint: 1.0.4
      is-boolean-object: 1.1.2
      is-number-object: 1.0.7
      is-string: 1.0.7
      is-symbol: 1.0.4

  /which-collection@1.0.1:
    resolution: {integrity: sha512-W8xeTUwaln8i3K/cY1nGXzdnVZlidBcagyNFtBdD5kxnb4TvGKR7FfSIS3mYpwWS1QUCutfKz8IY8RjftB0+1A==}
    dependencies:
      is-map: 2.0.2
      is-set: 2.0.2
      is-weakmap: 2.0.1
      is-weakset: 2.0.2
    dev: false

  /which-typed-array@1.1.11:
    resolution: {integrity: sha512-qe9UWWpkeG5yzZ0tNYxDmd7vo58HDBc39mZ0xWWpolAGADdFOzkfamWLDxkOWcvHQKVmdTyQdLD4NOfjLWTKew==}
    engines: {node: '>= 0.4'}
    dependencies:
      available-typed-arrays: 1.0.5
      call-bind: 1.0.2
      for-each: 0.3.3
      gopd: 1.0.1
      has-tostringtag: 1.0.0

  /which@1.3.1:
    resolution: {integrity: sha512-HxJdYWq1MTIQbJ3nw0cqssHoTNU267KlrDuGZ1WYlxDStUtKUhOaJmh112/TZmHxxUfuJqPXSOm7tDyas0OSIQ==}
    hasBin: true
    dependencies:
      isexe: 2.0.0
    dev: true

  /which@2.0.2:
    resolution: {integrity: sha512-BLI3Tl1TW3Pvl70l3yq3Y64i+awpwXqsGBYWkkqMtnbXgrMD+yj7rhW0kuEDxzJaYXGjEW5ogapKNMEKNMjibA==}
    engines: {node: '>= 8'}
    hasBin: true
    dependencies:
      isexe: 2.0.0

  /wordwrap@1.0.0:
    resolution: {integrity: sha512-gvVzJFlPycKc5dZN4yPkP8w7Dc37BtP1yczEneOb4uq34pXZcvrtRTmWV8W+Ume+XCxKgbjM+nevkyFPMybd4Q==}
    dev: false

  /wrap-ansi@7.0.0:
    resolution: {integrity: sha512-YVGIj2kamLSTxw6NsZjoBxfSwsn0ycdesmc4p+Q21c5zPuZ1pl+NfxVdxPtdHvmNVOQ6XSYG4AUtyt/Fi7D16Q==}
    engines: {node: '>=10'}
    dependencies:
      ansi-styles: 4.3.0
      string-width: 4.2.3
      strip-ansi: 6.0.1
    dev: false

  /wrap-ansi@8.1.0:
    resolution: {integrity: sha512-si7QWI6zUMq56bESFvagtmzMdGOtoxfR+Sez11Mobfc7tm+VkUckk9bW2UeffTGVUbOksxmSw0AA2gs8g71NCQ==}
    engines: {node: '>=12'}
    dependencies:
      ansi-styles: 6.2.1
      string-width: 5.1.2
      strip-ansi: 7.1.0

  /wrappy@1.0.2:
    resolution: {integrity: sha512-l4Sp/DRseor9wL6EvV2+TuQn63dMkPjZ/sp9XkghTEbV9KlPS1xUsZ3u7/IQO4wxtcFB4bgpQPRcR3QCvezPcQ==}

  /ws@7.4.6:
    resolution: {integrity: sha512-YmhHDO4MzaDLB+M9ym/mDA5z0naX8j7SIlT8f8z+I0VtzsRbekxEutHSme7NPS2qE8StCYQNUnfWdXta/Yu85A==}
    engines: {node: '>=8.3.0'}
    peerDependencies:
      bufferutil: ^4.0.1
      utf-8-validate: ^5.0.2
    peerDependenciesMeta:
      bufferutil:
        optional: true
      utf-8-validate:
        optional: true
    dev: true

  /ws@7.5.9:
    resolution: {integrity: sha512-F+P9Jil7UiSKSkppIiD94dN07AwvFixvLIj1Og1Rl9GGMuNipJnV9JzjD6XuqmAeiswGvUmNLjr5cFuXwNS77Q==}
    engines: {node: '>=8.3.0'}
    peerDependencies:
      bufferutil: ^4.0.1
      utf-8-validate: ^5.0.2
    peerDependenciesMeta:
      bufferutil:
        optional: true
      utf-8-validate:
        optional: true
    dev: true

  /ws@8.5.0:
    resolution: {integrity: sha512-BWX0SWVgLPzYwF8lTzEy1egjhS4S4OEAHfsO8o65WOVsrnSRGaSiUaa9e0ggGlkMTtBlmOpEXiie9RUcBO86qg==}
    engines: {node: '>=10.0.0'}
    peerDependencies:
      bufferutil: ^4.0.1
      utf-8-validate: ^5.0.2
    peerDependenciesMeta:
      bufferutil:
        optional: true
      utf-8-validate:
        optional: true
    dev: false

  /xstate@4.38.2:
    resolution: {integrity: sha512-Fba/DwEPDLneHT3tbJ9F3zafbQXszOlyCJyQqqdzmtlY/cwE2th462KK48yaANf98jHlP6lJvxfNtN0LFKXPQg==}
    dev: false

  /xtend@4.0.2:
    resolution: {integrity: sha512-LKYU1iAXJXUgAXn9URjiu+MWhyUXHsvfp7mcuYm9dSUKK0/CjtrUwFAxD82/mCWbtLsGjFIad0wIsod4zrTAEQ==}
    engines: {node: '>=0.4'}
    dev: false

  /y18n@5.0.8:
    resolution: {integrity: sha512-0pfFzegeDWJHJIAmTLRP2DwHjdF5s7jo9tuztdQxAhINCdvS+3nGINqPd00AphqJR/0LhANUS6/+7SCb98YOfA==}
    engines: {node: '>=10'}
    dev: false

  /yallist@4.0.0:
    resolution: {integrity: sha512-3wdGidZyq5PB084XLES5TpOSRA3wjXAlIWMhum2kRcv/41Sn2emQ0dycQW4uZXLejwKvg6EsvbdlVL+FYEct7A==}

  /yaml@2.3.1:
    resolution: {integrity: sha512-2eHWfjaoXgTBC2jNM1LRef62VQa0umtvRiDSk6HSzW7RvS5YtkabJrwYLLEKWBc8a5U2PTSCs+dJjUTJdlHsWQ==}
    engines: {node: '>= 14'}
    dev: true

  /yaml@2.3.2:
    resolution: {integrity: sha512-N/lyzTPaJasoDmfV7YTrYCI0G/3ivm/9wdG0aHuheKowWQwGTsK0Eoiw6utmzAnI6pkJa0DUVygvp3spqqEKXg==}
    engines: {node: '>= 14'}
    dev: false

  /yamljs@0.3.0:
    resolution: {integrity: sha512-C/FsVVhht4iPQYXOInoxUM/1ELSf9EsgKH34FofQOp6hwCPrW4vG4w5++TED3xRUo8gD7l0P1J1dLlDYzODsTQ==}
    hasBin: true
    dependencies:
      argparse: 1.0.10
      glob: 7.2.3
    dev: true

  /yargs-parser@21.1.1:
    resolution: {integrity: sha512-tVpsJW7DdjecAiFpbIB1e3qxIQsE6NoPc5/eTdrbbIC4h0LVsWhnoa3g+m2HclBIujHzsxZ4VJVA+GUuc2/LBw==}
    engines: {node: '>=12'}
    dev: false

  /yargs@17.7.2:
    resolution: {integrity: sha512-7dSzzRQ++CKnNI/krKnYRV7JKKPUXMEh61soaHKg9mrWEhzFWhFnxPxGl+69cD1Ou63C13NUPCnmIcrvqCuM6w==}
    engines: {node: '>=12'}
    dependencies:
      cliui: 8.0.1
      escalade: 3.1.1
      get-caller-file: 2.0.5
      require-directory: 2.1.1
      string-width: 4.2.3
      y18n: 5.0.8
      yargs-parser: 21.1.1
    dev: false

  /yup@0.32.11:
    resolution: {integrity: sha512-Z2Fe1bn+eLstG8DRR6FTavGD+MeAwyfmouhHsIUgaADz8jvFKbO/fXc2trJKZg+5EBjh4gGm3iU/t3onKlXHIg==}
    engines: {node: '>=10'}
    dependencies:
      '@babel/runtime': 7.23.9
      '@types/lodash': 4.14.202
      lodash: 4.17.21
      lodash-es: 4.17.21
      nanoclone: 0.2.1
      property-expr: 2.0.6
      toposort: 2.0.2
    dev: false

  /zod@3.22.4:
    resolution: {integrity: sha512-iC+8Io04lddc+mVqQ9AZ7OQ2MrUKGN+oIQyq1vemgt46jwCwLfhq7/pwnBnNXXXZb8VTVLKwp9EDkx+ryxIWmg==}
    dev: false

  /zustand@4.4.1(@types/react@18.2.21)(react@18.2.0):
    resolution: {integrity: sha512-QCPfstAS4EBiTQzlaGP1gmorkh/UL1Leaj2tdj+zZCZ/9bm0WS7sI2wnfD5lpOszFqWJ1DcPnGoY8RDL61uokw==}
    engines: {node: '>=12.7.0'}
    peerDependencies:
      '@types/react': '>=16.8'
      immer: '>=9.0'
      react: '>=16.8'
    peerDependenciesMeta:
      '@types/react':
        optional: true
      immer:
        optional: true
      react:
        optional: true
    dependencies:
      '@types/react': 18.2.21
      react: 18.2.0
      use-sync-external-store: 1.2.0(react@18.2.0)
    dev: false

  /zwitch@2.0.4:
    resolution: {integrity: sha512-bXE4cR/kVZhKZX/RjPEflHaKVhUVl85noU3v6b8apfQEc1x4A+zBxjZ4lN8LqGd6WZ3dl98pY4o717VFmoPp+A==}
    dev: false<|MERGE_RESOLUTION|>--- conflicted
+++ resolved
@@ -42,23 +42,13 @@
     version: 0.13.10(@playwright/test@1.38.1)
   '@fuel-wallet/react':
     specifier: 0.15.2
-    version: 0.15.2(@types/react-dom@18.2.7)(@types/react@18.2.21)(fuels@0.73.0)(react-dom@18.2.0)(react@18.2.0)
+    version: 0.15.2(@types/react-dom@18.2.7)(@types/react@18.2.21)(fuels@0.76.0)(react-dom@18.2.0)(react@18.2.0)
   '@fuel-wallet/sdk':
     specifier: 0.15.2
-<<<<<<< HEAD
-    version: 0.15.2(dexie@3.2.4)(fuels@0.73.0)
-  '@fuels/eslint-plugin':
-    specifier: ^0.15.1
-    version: 0.15.1(eslint@8.48.0)(typescript@5.2.2)
-  '@fuels/prettier-config':
-    specifier: ^0.0.8
-    version: 0.0.8(prettier@2.8.0)
-=======
     version: 0.15.2(dexie@3.2.4)(fuels@0.76.0)
   '@fuels/react':
     specifier: ^0.16.0
     version: 0.16.0(@types/react-dom@18.2.7)(@types/react@18.2.21)(fuels@0.76.0)(react-dom@18.2.0)(react@18.2.0)
->>>>>>> 880cedf9
   '@fuels/ts-config':
     specifier: ^0.15.1
     version: 0.15.1(typescript@5.2.2)
@@ -102,8 +92,8 @@
     specifier: ^10.16.4
     version: 10.16.4(react-dom@18.2.0)(react@18.2.0)
   fuels:
-    specifier: ^0.73.0
-    version: 0.73.0
+    specifier: ^0.76.0
+    version: 0.76.0(dexie@3.2.4)
   globby:
     specifier: ^13.2.2
     version: 13.2.2
@@ -1103,15 +1093,16 @@
       - utf-8-validate
     dev: false
 
-  /@fuel-ts/abi-coder@0.73.0:
-    resolution: {integrity: sha512-whuX9mqhYKOiP0iyNYUrL5Onn6Lk21PmctyGMYh+rK4sU8yAIBDN8ubQcDmwq1YoYkpJR2UzANXwBXud33KDWQ==}
+  /@fuel-ts/abi-coder@0.76.0:
+    resolution: {integrity: sha512-ADIUhck7NlHKEx/Qud84BPu6lAcc/U22/1KnLSUi1b2Vi8bR0JSgovr7ZW/Gi2/mmiwJmQO9Wb8xeJHb4zl+4g==}
     engines: {node: ^18.18.2 || ^20.0.0}
     dependencies:
-      '@fuel-ts/crypto': 0.73.0
-      '@fuel-ts/errors': 0.73.0
-      '@fuel-ts/math': 0.73.0
-      '@fuel-ts/utils': 0.73.0
-      '@fuel-ts/versions': 0.73.0
+      '@fuel-ts/crypto': 0.76.0
+      '@fuel-ts/errors': 0.76.0
+      '@fuel-ts/interfaces': 0.76.0
+      '@fuel-ts/math': 0.76.0
+      '@fuel-ts/utils': 0.76.0
+      '@fuel-ts/versions': 0.76.0
       ethers: 6.9.0
       type-fest: 3.13.1
     transitivePeerDependencies:
@@ -1139,23 +1130,59 @@
       - utf-8-validate
     dev: false
 
-  /@fuel-ts/abi-typegen@0.73.0:
-    resolution: {integrity: sha512-m/k7wYsQ3kll46O1WMGT8+KrpU0QSmJBrck56RyvBxCBrC3wX55VV94uwUM/ytQJ75Y8skAC0HQdW7DBISF7SQ==}
+  /@fuel-ts/abi-typegen@0.76.0:
+    resolution: {integrity: sha512-CwJYx0QBD5rAznfX12KT+0gg80DW8H0sZQH92rKcJiJd6lbqCYMLyRuEETkbw1LVVcUcotKt5NAYi/tmBGztzA==}
     engines: {node: ^18.18.2 || ^20.0.0}
     hasBin: true
     dependencies:
-      '@fuel-ts/errors': 0.73.0
-      '@fuel-ts/utils': 0.73.0
-      '@fuel-ts/versions': 0.73.0
+      '@fuel-ts/errors': 0.76.0
+      '@fuel-ts/interfaces': 0.76.0
+      '@fuel-ts/utils': 0.76.0
+      '@fuel-ts/versions': 0.76.0
       commander: 9.5.0
-      ethers: 6.9.0
       glob: 10.3.4
       handlebars: 4.7.8
       mkdirp: 1.0.4
       ramda: 0.29.0
       rimraf: 3.0.2
+    dev: false
+
+  /@fuel-ts/account@0.76.0(dexie@3.2.4):
+    resolution: {integrity: sha512-yz/0Fe4i+ckLYB6P7L4WGfyVuV1dfs8XcBkrc+dusdPHm5vMEkqIUvRkuSn4f9PB1k68TcAkEStxljMSE5jXgQ==}
+    engines: {node: ^18.18.2 || ^20.0.0}
+    dependencies:
+      '@fuel-ts/abi-coder': 0.76.0
+      '@fuel-ts/address': 0.76.0
+      '@fuel-ts/crypto': 0.76.0
+      '@fuel-ts/errors': 0.76.0
+      '@fuel-ts/fuel-core': 0.76.0
+      '@fuel-ts/hasher': 0.76.0
+      '@fuel-ts/interfaces': 0.76.0
+      '@fuel-ts/math': 0.76.0
+      '@fuel-ts/merkle': 0.76.0
+      '@fuel-ts/transactions': 0.76.0
+      '@fuel-ts/utils': 0.76.0
+      '@fuel-ts/versions': 0.76.0
+      '@fuels/assets': 0.1.5
+      '@fuels/vm-asm': 0.42.1
+      '@noble/curves': 1.3.0
+      dexie-observable: 4.0.1-beta.13(dexie@3.2.4)
+      ethers: 6.9.0
+      events: 3.3.0
+      graphql: 16.8.1
+      graphql-request: 5.0.0(graphql@16.8.1)
+      graphql-tag: 2.12.6(graphql@16.8.1)
+      json-rpc-2.0: 1.7.0
+      portfinder: 1.0.32
+      ramda: 0.29.0
+      tai64: 1.0.0
+      tree-kill: 1.2.2
+      uuid: 9.0.1
     transitivePeerDependencies:
       - bufferutil
+      - dexie
+      - encoding
+      - supports-color
       - utf-8-validate
     dev: false
 
@@ -1174,14 +1201,15 @@
       - utf-8-validate
     dev: false
 
-  /@fuel-ts/address@0.73.0:
-    resolution: {integrity: sha512-uGLvXlua6mQua3CGpCANdiSRb1SY3BoVIyfac1hIA5bT5fKgnjxtfhqSeAvPR5cLCurBvOKXqW38n+c1F9Xjxg==}
+  /@fuel-ts/address@0.76.0:
+    resolution: {integrity: sha512-J6vhEvfs0EcAW/V7V2eMsKa3/6h3fiAtMkaRPPwX+SybEbnI+3e17JXXD1yGt1UqaS9OWQuaDtnXlXU3UklSZQ==}
     engines: {node: ^18.18.2 || ^20.0.0}
     dependencies:
-      '@fuel-ts/crypto': 0.73.0
-      '@fuel-ts/errors': 0.73.0
-      '@fuel-ts/interfaces': 0.73.0
-      '@fuel-ts/versions': 0.73.0
+      '@fuel-ts/crypto': 0.76.0
+      '@fuel-ts/errors': 0.76.0
+      '@fuel-ts/interfaces': 0.76.0
+      '@fuel-ts/utils': 0.76.0
+      '@fuel-ts/versions': 0.76.0
       bech32: 2.0.0
       ethers: 6.9.0
     transitivePeerDependencies:
@@ -1212,24 +1240,25 @@
       - utf-8-validate
     dev: false
 
-  /@fuel-ts/contract@0.73.0:
-    resolution: {integrity: sha512-IveZAYEvHvssWbST2mqv6BlOvmAMea8im+JIAgl+XICj/Q5KAf6e0Mn/JQv/7fHq4UqUonk3Kb2Ye/1tHjwHqw==}
+  /@fuel-ts/contract@0.76.0(dexie@3.2.4):
+    resolution: {integrity: sha512-95duLCUnXqkhZxiexJIzOURzoYUlOgijCABvV3Gi7LCLS5fwM+6rW4mli7a26CC/hq/irUQY+Ekdu4QV4rg+Ag==}
     engines: {node: ^18.18.2 || ^20.0.0}
     dependencies:
-      '@fuel-ts/abi-coder': 0.73.0
-      '@fuel-ts/address': 0.73.0
-      '@fuel-ts/crypto': 0.73.0
-      '@fuel-ts/errors': 0.73.0
-      '@fuel-ts/merkle': 0.73.0
-      '@fuel-ts/program': 0.73.0
-      '@fuel-ts/providers': 0.73.0
-      '@fuel-ts/transactions': 0.73.0
-      '@fuel-ts/utils': 0.73.0
-      '@fuel-ts/versions': 0.73.0
-      '@fuel-ts/wallet': 0.73.0
+      '@fuel-ts/abi-coder': 0.76.0
+      '@fuel-ts/account': 0.76.0(dexie@3.2.4)
+      '@fuel-ts/address': 0.76.0
+      '@fuel-ts/crypto': 0.76.0
+      '@fuel-ts/errors': 0.76.0
+      '@fuel-ts/interfaces': 0.76.0
+      '@fuel-ts/merkle': 0.76.0
+      '@fuel-ts/program': 0.76.0(dexie@3.2.4)
+      '@fuel-ts/transactions': 0.76.0
+      '@fuel-ts/utils': 0.76.0
+      '@fuel-ts/versions': 0.76.0
       ethers: 6.9.0
     transitivePeerDependencies:
       - bufferutil
+      - dexie
       - encoding
       - supports-color
       - utf-8-validate
@@ -1247,11 +1276,12 @@
       - utf-8-validate
     dev: false
 
-  /@fuel-ts/crypto@0.73.0:
-    resolution: {integrity: sha512-nkQBkcQthAsRW1agvAXgeOJ0c4DyElt2v993bjYGJX8Av8vRmc8q/LRqzRTXhqfDAEUDQ84JQibWtc+Ywwj25Q==}
+  /@fuel-ts/crypto@0.76.0:
+    resolution: {integrity: sha512-CsZxuyCE0qVt3SATYBXwYQUgp8lB/h9RvIi4ZWAO1Fx+kVGHDgn7aVEn2QQbKvelYKk1HAgled8hMyqaDRk4cQ==}
     engines: {node: ^18.18.2 || ^20.0.0}
     dependencies:
-      '@fuel-ts/errors': 0.73.0
+      '@fuel-ts/errors': 0.76.0
+      '@fuel-ts/utils': 0.76.0
       ethereum-cryptography: 2.1.2
       ethers: 6.9.0
     transitivePeerDependencies:
@@ -1266,11 +1296,11 @@
       '@fuel-ts/versions': 0.67.0
     dev: false
 
-  /@fuel-ts/errors@0.73.0:
-    resolution: {integrity: sha512-Uqe+hFVut4TZgrUsS+KzeXgDl3dADqqTS4eVoKUbG9ML9CTMaG9P2V/qYOTjJOOx+QX3xx72E7AR/oSwUEBWLA==}
+  /@fuel-ts/errors@0.76.0:
+    resolution: {integrity: sha512-X67pOvTtTqf1TB1EnsH1UDNULgEAxDvSJ6KRHoNKchS5xwSwNM/VeDqzFlNYaNJDq/5HYaGY91Bnjep10zXmSA==}
     engines: {node: ^18.18.2 || ^20.0.0}
     dependencies:
-      '@fuel-ts/versions': 0.73.0
+      '@fuel-ts/versions': 0.76.0
     dev: false
 
   /@fuel-ts/forc@0.67.0:
@@ -1283,8 +1313,8 @@
       - encoding
     dev: false
 
-  /@fuel-ts/forc@0.73.0:
-    resolution: {integrity: sha512-Dpli/ch7axvJ2nptzVnYgpQQHUM4NwuSXkIRrhEKdcSGy6q1kClngL5NaeenUHLzsQfZPrMJ69fExF6BpOHNhg==}
+  /@fuel-ts/forc@0.76.0:
+    resolution: {integrity: sha512-qtWsf/kCoeKj0rES8y5cUDKscuLdJqseyJmpl0XMM0jDn3WPkXGeGml3qLZYuG9ZMX6xDzC/9UixqiW2hUVuEA==}
     hasBin: true
     requiresBuild: true
     dependencies:
@@ -1303,8 +1333,8 @@
       - encoding
     dev: false
 
-  /@fuel-ts/fuel-core@0.73.0:
-    resolution: {integrity: sha512-+c1678UfBhfz8atxZEgBJfxKY7OXtlcIqQzZOft6mSiyu81Lc6C3WfQY/EJqMG/mEKCmZpNHHrpA3sU72sO+7Q==}
+  /@fuel-ts/fuel-core@0.76.0:
+    resolution: {integrity: sha512-AZJIZ1g6sfm69xB4dreXfGdmvg0i544kLrHBGszmmbDQwdi+P7GPLwhmfhFFaGaPBZWurFjAA7GNcfp4PCU2XQ==}
     hasBin: true
     requiresBuild: true
     dependencies:
@@ -1331,14 +1361,15 @@
       - utf-8-validate
     dev: false
 
-  /@fuel-ts/hasher@0.73.0:
-    resolution: {integrity: sha512-1tN+J0pBBLPpbneDqQTqWH6kYrsJ24i9F9rDBUf6iDXHiyCD1QKVL2MXtVdRUZ/0zBkxNxdOoUjdDKfsrMWL5g==}
+  /@fuel-ts/hasher@0.76.0:
+    resolution: {integrity: sha512-SQ1c+XXsghQXPssuMC+/rrHb4fpSIN8VGIrVzyW65IADzIYQvxxNmls8ECqs8j3xAIPjcAglP6MRlZ/Q5Y9AtA==}
     engines: {node: ^18.18.2 || ^20.0.0}
     dependencies:
-      '@fuel-ts/address': 0.73.0
-      '@fuel-ts/crypto': 0.73.0
-      '@fuel-ts/math': 0.73.0
-      '@fuel-ts/utils': 0.73.0
+      '@fuel-ts/address': 0.76.0
+      '@fuel-ts/crypto': 0.76.0
+      '@fuel-ts/interfaces': 0.76.0
+      '@fuel-ts/math': 0.76.0
+      '@fuel-ts/utils': 0.76.0
       ethers: 6.9.0
       ramda: 0.29.0
     transitivePeerDependencies:
@@ -1361,27 +1392,13 @@
       - utf-8-validate
     dev: false
 
-  /@fuel-ts/hdwallet@0.73.0:
-    resolution: {integrity: sha512-8ncYkrgQBQO6FoSQSgsa/r+HdUuTbeHAiMG10AMAvLBwzrTtyp7tlwr1KBDmrBEQQn95CSa1pd1drd/7f2F7MA==}
-    engines: {node: ^18.18.2 || ^20.0.0}
-    dependencies:
-      '@fuel-ts/errors': 0.73.0
-      '@fuel-ts/math': 0.73.0
-      '@fuel-ts/mnemonic': 0.73.0
-      '@fuel-ts/signer': 0.73.0
-      ethers: 6.9.0
-    transitivePeerDependencies:
-      - bufferutil
-      - utf-8-validate
-    dev: false
-
   /@fuel-ts/interfaces@0.67.0:
     resolution: {integrity: sha512-6DMtHewADzsFHMAC+WV2wWZHiqmBstj1NzHxSMXiaZz/e4LbbRrzc9PsYUAjRwHZKuDpsCQO7NLHPzlCiZWXdQ==}
     engines: {node: ^18.14.1}
     dev: false
 
-  /@fuel-ts/interfaces@0.73.0:
-    resolution: {integrity: sha512-/YwdWf1nlBX6XcSkNsk3fxkISlUMCHPh3R+CKLl8Bvq63erOr60KCz0ULeoqXpD/HsGTdJUiNGAv8Sv3eqrpTw==}
+  /@fuel-ts/interfaces@0.76.0:
+    resolution: {integrity: sha512-ysdQUUU2UP1/f1YzrkVOqhVqBOPrEd8kyTMPbNV0x0hqs7t3z6UqZYtNNHdTYNMOPyYYxxVzREKSaNN42j8FBA==}
     engines: {node: ^18.18.2 || ^20.0.0}
     dev: false
 
@@ -1401,11 +1418,11 @@
       bn.js: 5.2.1
     dev: false
 
-  /@fuel-ts/math@0.73.0:
-    resolution: {integrity: sha512-eyXOSa0zxy7J1ArfAelOVPsuiziAqqzyLogwW/1TuQO4Q5WYyJfhFPsYf7CnpzrOd4fSQggeGBMdzheu5j/Bhw==}
+  /@fuel-ts/math@0.76.0:
+    resolution: {integrity: sha512-WjxErOHpPQZAJel4kCys1MCIQo0HUfv7z4Vy1Dy3P4/iG4jGa1s4zOghX5QRJMEyZwMyu5Do7BVfa2fT/2insA==}
     engines: {node: ^18.18.2 || ^20.0.0}
     dependencies:
-      '@fuel-ts/errors': 0.73.0
+      '@fuel-ts/errors': 0.76.0
       '@types/bn.js': 5.1.1
       bn.js: 5.2.1
     dev: false
@@ -1421,11 +1438,12 @@
       - utf-8-validate
     dev: false
 
-  /@fuel-ts/merkle@0.73.0:
-    resolution: {integrity: sha512-FStpyuBuFlTgInBBhnmFuLW8yvgz/grBmh3k+tE7ph9QG6zUH5iTlnu4hd26xCYMprqyjx2VOfOCIXI5B2PjPQ==}
+  /@fuel-ts/merkle@0.76.0:
+    resolution: {integrity: sha512-zUeLbs26xGTwbkfLNEot5mHSICDyBAU1gcd3JhdUZFDqG+YeBoDeX5MYOCTEqy4uyj0THNexAqLqNQ+97GnrLg==}
     engines: {node: ^18.18.2 || ^20.0.0}
     dependencies:
-      '@fuel-ts/math': 0.73.0
+      '@fuel-ts/interfaces': 0.76.0
+      '@fuel-ts/math': 0.76.0
       ethers: 6.9.0
     transitivePeerDependencies:
       - bufferutil
@@ -1439,19 +1457,6 @@
       '@fuel-ts/crypto': 0.67.0
       '@fuel-ts/errors': 0.67.0
       '@fuel-ts/wordlists': 0.67.0
-      ethers: 6.9.0
-    transitivePeerDependencies:
-      - bufferutil
-      - utf-8-validate
-    dev: false
-
-  /@fuel-ts/mnemonic@0.73.0:
-    resolution: {integrity: sha512-IsECe6WOvbfXWYx/SMbhzb4pmUPxfB174sSmk1H8z+mn3/QCAuEE6ld6qWnmh1OE0ZrUKD84FflcS20VsBFmWg==}
-    engines: {node: ^18.18.2 || ^20.0.0}
-    dependencies:
-      '@fuel-ts/crypto': 0.73.0
-      '@fuel-ts/errors': 0.73.0
-      '@fuel-ts/wordlists': 0.73.0
       ethers: 6.9.0
     transitivePeerDependencies:
       - bufferutil
@@ -1481,29 +1486,6 @@
       - utf-8-validate
     dev: false
 
-  /@fuel-ts/predicate@0.73.0:
-    resolution: {integrity: sha512-CRqhXIsjp/XAPs4Lx7qnELAz8jbPEe3CDoo5bzUBO2ZsDU6ADeOavmpuyYwkP8/QqvGSCZ4W3u7rMcTILxjE5w==}
-    engines: {node: ^18.18.2 || ^20.0.0}
-    dependencies:
-      '@fuel-ts/abi-coder': 0.73.0
-      '@fuel-ts/address': 0.73.0
-      '@fuel-ts/errors': 0.73.0
-      '@fuel-ts/hasher': 0.73.0
-      '@fuel-ts/interfaces': 0.73.0
-      '@fuel-ts/merkle': 0.73.0
-      '@fuel-ts/providers': 0.73.0
-      '@fuel-ts/transactions': 0.73.0
-      '@fuel-ts/utils': 0.73.0
-      '@fuel-ts/versions': 0.73.0
-      '@fuel-ts/wallet': 0.73.0
-      ethers: 6.9.0
-    transitivePeerDependencies:
-      - bufferutil
-      - encoding
-      - supports-color
-      - utf-8-validate
-    dev: false
-
   /@fuel-ts/program@0.67.0:
     resolution: {integrity: sha512-AKI7GiKTbp6ed/MxxsdrxelqRWY8FGRaJtKaA/JXY29WGJtMy81K+j8R5xbNQRgZrdwyl8DkyvxevPfL1ubG8A==}
     engines: {node: ^18.14.1}
@@ -1527,25 +1509,24 @@
       - utf-8-validate
     dev: false
 
-  /@fuel-ts/program@0.73.0:
-    resolution: {integrity: sha512-1SzQu1PfFDEuoF49CqCjzWY0XA+paVIIqTJWx2fzjJTC1vNI75kNDmueU2GxPNi6LiXPHeow/5bAiO7SnMrQRQ==}
+  /@fuel-ts/program@0.76.0(dexie@3.2.4):
+    resolution: {integrity: sha512-g7gwbOi8aK+4oHxVE1+rTITit9tlHxbaAaN+7UEhhDCcwIldGoiJ6aupbVQXPRoOu6HJ0KTZXjGa4VOmT5defA==}
     engines: {node: ^18.18.2 || ^20.0.0}
     dependencies:
-      '@fuel-ts/abi-coder': 0.73.0
-      '@fuel-ts/address': 0.73.0
-      '@fuel-ts/errors': 0.73.0
-      '@fuel-ts/hasher': 0.73.0
-      '@fuel-ts/interfaces': 0.73.0
-      '@fuel-ts/math': 0.73.0
-      '@fuel-ts/providers': 0.73.0
-      '@fuel-ts/transactions': 0.73.0
-      '@fuel-ts/utils': 0.73.0
-      '@fuel-ts/versions': 0.73.0
-      '@fuel-ts/wallet': 0.73.0
+      '@fuel-ts/abi-coder': 0.76.0
+      '@fuel-ts/account': 0.76.0(dexie@3.2.4)
+      '@fuel-ts/address': 0.76.0
+      '@fuel-ts/errors': 0.76.0
+      '@fuel-ts/hasher': 0.76.0
+      '@fuel-ts/interfaces': 0.76.0
+      '@fuel-ts/math': 0.76.0
+      '@fuel-ts/transactions': 0.76.0
+      '@fuel-ts/utils': 0.76.0
+      '@fuel-ts/versions': 0.76.0
       '@fuels/vm-asm': 0.42.1
-      ethers: 6.9.0
     transitivePeerDependencies:
       - bufferutil
+      - dexie
       - encoding
       - supports-color
       - utf-8-validate
@@ -1575,31 +1556,6 @@
       - utf-8-validate
     dev: false
 
-  /@fuel-ts/providers@0.73.0:
-    resolution: {integrity: sha512-81NWYrCG4AuNmXbVxBn3jgI1Ed6hiJWOGbN8Cu7SKenDg8MSlfqDkZylNCKx+vAOSdtPki2nyzSRWLSCca3+rw==}
-    engines: {node: ^18.18.2 || ^20.0.0}
-    dependencies:
-      '@fuel-ts/abi-coder': 0.73.0
-      '@fuel-ts/address': 0.73.0
-      '@fuel-ts/crypto': 0.73.0
-      '@fuel-ts/errors': 0.73.0
-      '@fuel-ts/hasher': 0.73.0
-      '@fuel-ts/interfaces': 0.73.0
-      '@fuel-ts/math': 0.73.0
-      '@fuel-ts/transactions': 0.73.0
-      '@fuel-ts/versions': 0.73.0
-      ethers: 6.9.0
-      graphql: 16.8.1
-      graphql-request: 5.0.0(graphql@16.8.1)
-      graphql-tag: 2.12.6(graphql@16.8.1)
-      ramda: 0.29.0
-      tai64: 1.0.0
-    transitivePeerDependencies:
-      - bufferutil
-      - encoding
-      - utf-8-validate
-    dev: false
-
   /@fuel-ts/script@0.67.0:
     resolution: {integrity: sha512-dy+uQHVZyYvnUOoxjBycOOf3rM7gtaQtEfBp9nAdJio5rpFBfe0H1oz364mVI8zpCi641QgdIt7ohxsOaKlA1g==}
     engines: {node: ^18.14.1}
@@ -1623,24 +1579,23 @@
       - utf-8-validate
     dev: false
 
-  /@fuel-ts/script@0.73.0:
-    resolution: {integrity: sha512-m9pn1IMwZB3OGuK4tTUdmnNUi3gtvC4nYIYbymO8rGhY/ZdH0SCnlCrIkmm/urYzNqcZMwGkmqN9Vb7iPF/sPw==}
+  /@fuel-ts/script@0.76.0(dexie@3.2.4):
+    resolution: {integrity: sha512-q24zSmCg7eCG5mmSO7GPs+8jxLZ1AWxk5upmNwx11K5iLfK5N603w30RSnXGZURIlurYgSq+fvqD7UwhkE2haw==}
     engines: {node: ^18.18.2 || ^20.0.0}
     dependencies:
-      '@fuel-ts/abi-coder': 0.73.0
-      '@fuel-ts/abi-typegen': 0.73.0
-      '@fuel-ts/address': 0.73.0
-      '@fuel-ts/errors': 0.73.0
-      '@fuel-ts/interfaces': 0.73.0
-      '@fuel-ts/math': 0.73.0
-      '@fuel-ts/program': 0.73.0
-      '@fuel-ts/providers': 0.73.0
-      '@fuel-ts/transactions': 0.73.0
-      '@fuel-ts/utils': 0.73.0
-      '@fuel-ts/wallet': 0.73.0
-      ethers: 6.9.0
+      '@fuel-ts/abi-coder': 0.76.0
+      '@fuel-ts/abi-typegen': 0.76.0
+      '@fuel-ts/account': 0.76.0(dexie@3.2.4)
+      '@fuel-ts/address': 0.76.0
+      '@fuel-ts/errors': 0.76.0
+      '@fuel-ts/interfaces': 0.76.0
+      '@fuel-ts/math': 0.76.0
+      '@fuel-ts/program': 0.76.0(dexie@3.2.4)
+      '@fuel-ts/transactions': 0.76.0
+      '@fuel-ts/utils': 0.76.0
     transitivePeerDependencies:
       - bufferutil
+      - dexie
       - encoding
       - supports-color
       - utf-8-validate
@@ -1662,21 +1617,6 @@
       - utf-8-validate
     dev: false
 
-  /@fuel-ts/signer@0.73.0:
-    resolution: {integrity: sha512-VCEgNg1FtrN8iSXkPpM5xtdYiKQ92VX+s82nfFS0mnFyk0urlmd/Xk4O4rjK9uvC5+nyAY587ysHFGca8qvS0Q==}
-    engines: {node: ^18.18.2 || ^20.0.0}
-    dependencies:
-      '@fuel-ts/address': 0.73.0
-      '@fuel-ts/crypto': 0.73.0
-      '@fuel-ts/hasher': 0.73.0
-      '@fuel-ts/math': 0.73.0
-      '@noble/curves': 1.3.0
-      ethers: 6.9.0
-    transitivePeerDependencies:
-      - bufferutil
-      - utf-8-validate
-    dev: false
-
   /@fuel-ts/transactions@0.67.0:
     resolution: {integrity: sha512-C05DLkLfVPsA2g/e7uIks8Tqva9hwDD6IU0BiXqcUqknNO/O48l+XJ9+P2uTofTyZAZKItqtCg4L3b6G/d/O0Q==}
     engines: {node: ^18.14.1}
@@ -1692,15 +1632,16 @@
       - utf-8-validate
     dev: false
 
-  /@fuel-ts/transactions@0.73.0:
-    resolution: {integrity: sha512-E+M9YJRXSiIr3FAJXakb5EKN6drAvz9I8wlWld707uvJ8TS1tpIW9rzvCXCYH7fmcFr7CaNgdyFUvKrvX55r2Q==}
+  /@fuel-ts/transactions@0.76.0:
+    resolution: {integrity: sha512-Q98wWOber+q2AB20oFUrQNONAiQHWXVKotKGT3KI8Cg351QXj4pCq+EYBboZGsU9CAI9pxFi+rsB6ZdoNtXciw==}
     engines: {node: ^18.18.2 || ^20.0.0}
     dependencies:
-      '@fuel-ts/abi-coder': 0.73.0
-      '@fuel-ts/address': 0.73.0
-      '@fuel-ts/errors': 0.73.0
-      '@fuel-ts/math': 0.73.0
-      '@fuel-ts/utils': 0.73.0
+      '@fuel-ts/abi-coder': 0.76.0
+      '@fuel-ts/address': 0.76.0
+      '@fuel-ts/errors': 0.76.0
+      '@fuel-ts/interfaces': 0.76.0
+      '@fuel-ts/math': 0.76.0
+      '@fuel-ts/utils': 0.76.0
       ethers: 6.9.0
     transitivePeerDependencies:
       - bufferutil
@@ -1719,12 +1660,12 @@
       - utf-8-validate
     dev: false
 
-  /@fuel-ts/utils@0.73.0:
-    resolution: {integrity: sha512-wY0oQqo3US4WWx3A2eDb0KBJerP9euoVMgp+FYNFSgWMuHZgm0sX5Oz2pJEKR9K0xFnXyomHUdIHGGvvi8v29w==}
+  /@fuel-ts/utils@0.76.0:
+    resolution: {integrity: sha512-KFohp5afWNFVilG9aJIVadDmVJOOtaz5c5L2E7EZa1sSiDvsxJT/Qp+SdWGU5/rFrDTkYRsRJUqkOn8539OSyA==}
     engines: {node: ^18.18.2 || ^20.0.0}
     dependencies:
-      '@fuel-ts/errors': 0.73.0
-      '@fuel-ts/interfaces': 0.73.0
+      '@fuel-ts/errors': 0.76.0
+      '@fuel-ts/interfaces': 0.76.0
       ramda: 0.29.0
       rimraf: 3.0.2
     dev: false
@@ -1739,8 +1680,8 @@
       semver: 7.5.4
     dev: false
 
-  /@fuel-ts/versions@0.73.0:
-    resolution: {integrity: sha512-llc1gwmSOk+ymEx+PnaTinTDa1nhTUQg0p8vqatPCre4uTCmRoMz5aNI2aYt4RzjWgiCvXpewu0n/PDpxQ1OWg==}
+  /@fuel-ts/versions@0.76.0:
+    resolution: {integrity: sha512-Y8+RXEEd3Nj+fLmGclb04l8lFmWgPrxrJ7WUYmA+pr0YoWmUn2C9y8NPIfDakaER4wx8DDcxiIShZ8xnrz8AxQ==}
     engines: {node: ^18.18.2 || ^20.0.0}
     hasBin: true
     dependencies:
@@ -1759,25 +1700,6 @@
       '@fuel-ts/mnemonic': 0.67.0
       '@fuel-ts/providers': 0.67.0
       '@fuel-ts/wallet': 0.67.0
-      events: 3.3.0
-    transitivePeerDependencies:
-      - bufferutil
-      - encoding
-      - supports-color
-      - utf-8-validate
-    dev: false
-
-  /@fuel-ts/wallet-manager@0.73.0:
-    resolution: {integrity: sha512-VNgawSQX2KPsimkqZqWZhfeljXuBrMJpkIEY1rLGAm7z4ex/pNd2K6wmCCDhqm35mHFFTx1gxMdFCTAl+5W08g==}
-    engines: {node: ^18.18.2 || ^20.0.0}
-    dependencies:
-      '@fuel-ts/address': 0.73.0
-      '@fuel-ts/crypto': 0.73.0
-      '@fuel-ts/errors': 0.73.0
-      '@fuel-ts/interfaces': 0.73.0
-      '@fuel-ts/mnemonic': 0.73.0
-      '@fuel-ts/providers': 0.73.0
-      '@fuel-ts/wallet': 0.73.0
       events: 3.3.0
     transitivePeerDependencies:
       - bufferutil
@@ -1816,44 +1738,9 @@
       - utf-8-validate
     dev: false
 
-  /@fuel-ts/wallet@0.73.0:
-    resolution: {integrity: sha512-nzAfNN+y13Xm4o0tx6K9h5Vu60iAyCixqp1s5FMtol5gnwUbruH1KT25jIVD2ipVl2qGVktrtYROm75n6YijOg==}
-    engines: {node: ^18.18.2 || ^20.0.0}
-    dependencies:
-      '@fuel-ts/abi-coder': 0.73.0
-      '@fuel-ts/address': 0.73.0
-      '@fuel-ts/crypto': 0.73.0
-      '@fuel-ts/errors': 0.73.0
-      '@fuel-ts/fuel-core': 0.73.0
-      '@fuel-ts/hasher': 0.73.0
-      '@fuel-ts/hdwallet': 0.73.0
-      '@fuel-ts/interfaces': 0.73.0
-      '@fuel-ts/math': 0.73.0
-      '@fuel-ts/mnemonic': 0.73.0
-      '@fuel-ts/providers': 0.73.0
-      '@fuel-ts/signer': 0.73.0
-      '@fuel-ts/transactions': 0.73.0
-      '@fuel-ts/utils': 0.73.0
-      '@fuels/vm-asm': 0.42.1
-      ethers: 6.9.0
-      portfinder: 1.0.32
-      tree-kill: 1.2.2
-      uuid: 9.0.1
-    transitivePeerDependencies:
-      - bufferutil
-      - encoding
-      - supports-color
-      - utf-8-validate
-    dev: false
-
   /@fuel-ts/wordlists@0.67.0:
     resolution: {integrity: sha512-exmtp+jpeJLNvX4R6HOqzPwEF8fKhsMzkegZ8Eeo9PXJu2XnTUQ0fxX2BtCd366vXluXNC7JUjbKe9ZegiuchA==}
     engines: {node: ^18.14.1}
-    dev: false
-
-  /@fuel-ts/wordlists@0.73.0:
-    resolution: {integrity: sha512-Fd1jiLw7Sm0v6EqqVOEuXXYcQStDGMe/LyIf/9K7nrZbC6siVfw1FktBANnd39/uaQ0GHM4NZRXOO58LEf7nzg==}
-    engines: {node: ^18.18.2 || ^20.0.0}
     dev: false
 
   /@fuel-ui/css@0.21.0-pr-305-04b8434:
@@ -1942,7 +1829,7 @@
       - utf-8-validate
     dev: false
 
-  /@fuel-wallet/react@0.15.2(@types/react-dom@18.2.7)(@types/react@18.2.21)(fuels@0.73.0)(react-dom@18.2.0)(react@18.2.0):
+  /@fuel-wallet/react@0.15.2(@types/react-dom@18.2.7)(@types/react@18.2.21)(fuels@0.76.0)(react-dom@18.2.0)(react@18.2.0):
     resolution: {integrity: sha512-cJPidiRSSZM2jV4bHgvQl7EOTnNde7Lx7+49Hxs7hr53eleS5Otd8yY3grgWDWL0D4wiSLZkrUM+U2SH9ScENg==}
     peerDependencies:
       fuels: '>=0.73.0'
@@ -1951,7 +1838,7 @@
       '@radix-ui/react-dialog': 1.0.5(@types/react-dom@18.2.7)(@types/react@18.2.21)(react-dom@18.2.0)(react@18.2.0)
       '@tanstack/react-query': 4.36.1(react-dom@18.2.0)(react@18.2.0)
       events: 3.3.0
-      fuels: 0.73.0
+      fuels: 0.76.0(dexie@3.2.4)
       react: 18.2.0
     transitivePeerDependencies:
       - '@types/react'
@@ -1960,27 +1847,27 @@
       - react-native
     dev: false
 
-  /@fuel-wallet/sdk@0.15.2(dexie@3.2.4)(fuels@0.73.0):
+  /@fuel-wallet/sdk@0.15.2(dexie@3.2.4)(fuels@0.76.0):
     resolution: {integrity: sha512-hUrCNpWqso968h8oExhVCWp8lOgAR0ZA1dkv7/bOYT+HEpWebl90GjJ2q2xx6+ijq4WrRJi8fIDVgnB7+LD+mw==}
     peerDependencies:
       fuels: '>=0.73.0'
     dependencies:
-      '@fuel-wallet/types': 0.15.2(dexie@3.2.4)(fuels@0.73.0)
+      '@fuel-wallet/types': 0.15.2(dexie@3.2.4)(fuels@0.76.0)
       events: 3.3.0
-      fuels: 0.73.0
+      fuels: 0.76.0(dexie@3.2.4)
       json-rpc-2.0: 1.7.0
     transitivePeerDependencies:
       - dexie
     dev: false
 
-  /@fuel-wallet/types@0.15.2(dexie@3.2.4)(fuels@0.73.0):
+  /@fuel-wallet/types@0.15.2(dexie@3.2.4)(fuels@0.76.0):
     resolution: {integrity: sha512-RQCIImIItQiAjUrSWjpOp2t9o6YUlSyxakpSlX+myTBM7TjIWXFjZDSFthcLKhQdECMYIf7hZyRf7d0o2AJ6dQ==}
     peerDependencies:
       fuels: '>=0.73.0'
     dependencies:
       '@fuels/assets': 0.1.5
       dexie-observable: 4.0.1-beta.13(dexie@3.2.4)
-      fuels: 0.73.0
+      fuels: 0.76.0(dexie@3.2.4)
       json-rpc-2.0: 1.7.0
     transitivePeerDependencies:
       - dexie
@@ -1990,43 +1877,6 @@
     resolution: {integrity: sha512-3rFZdY2f5/h7e2Rlhv/+WKz1CVsTnydKoxLdVjQfUaNsj7zbMLSfT37bsBSB42AnXKOlPs/vyMbS77LxhN8a2A==}
     dev: false
 
-<<<<<<< HEAD
-  /@fuels/eslint-plugin@0.15.1(eslint@8.48.0)(typescript@5.2.2):
-    resolution: {integrity: sha512-EWWTbOi2RKaxxndi1onUggmqy+Nx51k9myMJdYo5X/vy3Y1cawbghtBdCJjur0+cLhHIhKbxY23nCo7f3TBWsQ==}
-    peerDependencies:
-      eslint: ^8.48.0
-    dependencies:
-      '@next/eslint-plugin-next': 13.4.19
-      '@typescript-eslint/eslint-plugin': 6.21.0(@typescript-eslint/parser@6.21.0)(eslint@8.48.0)(typescript@5.2.2)
-      '@typescript-eslint/parser': 6.21.0(eslint@8.48.0)(typescript@5.2.2)
-      eslint: 8.48.0
-      eslint-config-prettier: 9.1.0(eslint@8.48.0)
-      eslint-import-resolver-node: 0.3.9
-      eslint-import-resolver-typescript: 3.6.1(@typescript-eslint/parser@6.21.0)(eslint-import-resolver-node@0.3.9)(eslint-plugin-import@2.29.1)(eslint@8.48.0)
-      eslint-plugin-eslint-comments: 3.2.0(eslint@8.48.0)
-      eslint-plugin-import: 2.29.1(@typescript-eslint/parser@6.21.0)(eslint-import-resolver-typescript@3.6.1)(eslint@8.48.0)
-      eslint-plugin-jest-dom: 5.1.0(eslint@8.48.0)
-      eslint-plugin-jsx-a11y: 6.8.0(eslint@8.48.0)
-      eslint-plugin-prettier: 5.1.3(eslint-config-prettier@9.1.0)(eslint@8.48.0)(prettier@3.0.3)
-      eslint-plugin-react: 7.33.2(eslint@8.48.0)
-      eslint-plugin-react-hooks: 4.6.0(eslint@8.48.0)
-      eslint-plugin-testing-library: 6.2.0(eslint@8.48.0)(typescript@5.2.2)
-      prettier: 3.0.3
-    transitivePeerDependencies:
-      - '@testing-library/dom'
-      - '@types/eslint'
-      - eslint-import-resolver-webpack
-      - supports-color
-      - typescript
-    dev: false
-
-  /@fuels/prettier-config@0.0.8(prettier@2.8.0):
-    resolution: {integrity: sha512-hu/UpKlYmdYUuCLonbIh9hxNkSWnGD+/GIH94QrRRTJSJ/u5f7922NDMRZ+EDFRf1Vpd6zFtmdl4Q/Z/LRJLkw==}
-    peerDependencies:
-      prettier: ^3.0.3
-    dependencies:
-      prettier: 2.8.0
-=======
   /@fuels/react@0.16.0(@types/react-dom@18.2.7)(@types/react@18.2.21)(fuels@0.76.0)(react-dom@18.2.0)(react@18.2.0):
     resolution: {integrity: sha512-+VE2yczITKhAW9343f9MrOV29YSRpyS/oRa46A9yCY/Ks/BtG1XwbC2lCs5amGHRDmBB35kQcuUL9cvL36+gdA==}
     peerDependencies:
@@ -2043,7 +1893,6 @@
       - '@types/react-dom'
       - react-dom
       - react-native
->>>>>>> 880cedf9
     dev: false
 
   /@fuels/ts-config@0.15.1(typescript@5.2.2):
@@ -6707,42 +6556,34 @@
       - utf-8-validate
     dev: false
 
-  /fuels@0.73.0:
-    resolution: {integrity: sha512-EjJMfS4jSb/avYbk56RrbPFSNRAl+zM+WLS+H0NeXOJlu89iUIFJmBSV/c/YCbeS6Fa1h2EK4SdrjJdd9ijOvA==}
+  /fuels@0.76.0(dexie@3.2.4):
+    resolution: {integrity: sha512-VwOuoCRaD84ZsUZ9WHAD1gpflCXHjoOLFo/eXSfDFvvmQZx0Miy7xfbLRFtIraBTabkUpumqCjlsSAgtLWL4pg==}
     engines: {node: ^18.18.2 || ^20.0.0}
     hasBin: true
     dependencies:
-      '@fuel-ts/abi-coder': 0.73.0
-      '@fuel-ts/abi-typegen': 0.73.0
-      '@fuel-ts/address': 0.73.0
-      '@fuel-ts/contract': 0.73.0
-      '@fuel-ts/crypto': 0.73.0
-      '@fuel-ts/errors': 0.73.0
-      '@fuel-ts/forc': 0.73.0
-      '@fuel-ts/fuel-core': 0.73.0
-      '@fuel-ts/hasher': 0.73.0
-      '@fuel-ts/hdwallet': 0.73.0
-      '@fuel-ts/interfaces': 0.73.0
-      '@fuel-ts/math': 0.73.0
-      '@fuel-ts/merkle': 0.73.0
-      '@fuel-ts/mnemonic': 0.73.0
-      '@fuel-ts/predicate': 0.73.0
-      '@fuel-ts/program': 0.73.0
-      '@fuel-ts/providers': 0.73.0
-      '@fuel-ts/script': 0.73.0
-      '@fuel-ts/signer': 0.73.0
-      '@fuel-ts/transactions': 0.73.0
-      '@fuel-ts/utils': 0.73.0
-      '@fuel-ts/versions': 0.73.0
-      '@fuel-ts/wallet': 0.73.0
-      '@fuel-ts/wallet-manager': 0.73.0
-      '@fuel-ts/wordlists': 0.73.0
+      '@fuel-ts/abi-coder': 0.76.0
+      '@fuel-ts/abi-typegen': 0.76.0
+      '@fuel-ts/account': 0.76.0(dexie@3.2.4)
+      '@fuel-ts/address': 0.76.0
+      '@fuel-ts/contract': 0.76.0(dexie@3.2.4)
+      '@fuel-ts/crypto': 0.76.0
+      '@fuel-ts/errors': 0.76.0
+      '@fuel-ts/forc': 0.76.0
+      '@fuel-ts/fuel-core': 0.76.0
+      '@fuel-ts/hasher': 0.76.0
+      '@fuel-ts/interfaces': 0.76.0
+      '@fuel-ts/math': 0.76.0
+      '@fuel-ts/merkle': 0.76.0
+      '@fuel-ts/program': 0.76.0(dexie@3.2.4)
+      '@fuel-ts/script': 0.76.0(dexie@3.2.4)
+      '@fuel-ts/transactions': 0.76.0
+      '@fuel-ts/utils': 0.76.0
+      '@fuel-ts/versions': 0.76.0
       bundle-require: 4.0.2(esbuild@0.19.11)
       chalk: 4.1.2
       chokidar: 3.5.3
       commander: 9.5.0
       esbuild: 0.19.11
-      ethers: 6.9.0
       glob: 10.3.4
       handlebars: 4.7.8
       joycon: 3.1.1
@@ -6754,6 +6595,7 @@
       yup: 0.32.11
     transitivePeerDependencies:
       - bufferutil
+      - dexie
       - encoding
       - supports-color
       - utf-8-validate
