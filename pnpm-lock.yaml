lockfileVersion: '6.0'

settings:
  autoInstallPeers: true
  excludeLinksFromLockfile: false

overrides:
  semver@<7.5.2: '>=7.5.2'
  word-wrap: npm:@aashutoshrathi/word-wrap
  '@adobe/css-tools@<4.3.1': '>=4.3.1'
  graphql@>=16.3.0 <16.8.1: '>=16.8.1'
  postcss@<8.4.31: '>=8.4.31'
  zod@<=3.22.2: '>=3.22.3'
  next@<13.4.20-canary.13: '>=13.4.20-canary.13'

dependencies:
  '@actions/exec':
    specifier: ^1.1.1
    version: 1.1.1
  '@actions/github':
    specifier: 4.0.0
    version: 4.0.0
  '@docsearch/css':
    specifier: ^3.5.2
    version: 3.5.2
  '@docsearch/react':
    specifier: 3.5.2
    version: 3.5.2(@algolia/client-search@4.19.1)(@types/react@18.2.21)(react-dom@18.2.0)(react@18.2.0)(search-insights@2.8.1)
  '@fuel-ui/css':
    specifier: 0.21.0-pr-305-04b8434
    version: 0.21.0-pr-305-04b8434
  '@fuel-ui/icons':
    specifier: 0.21.0-pr-305-04b8434
    version: 0.21.0-pr-305-04b8434
  '@fuel-ui/react':
    specifier: 0.21.0-pr-305-04b8434
    version: 0.21.0-pr-305-04b8434(@types/react-dom@18.2.7)(@types/react@18.2.21)(csstype@3.1.2)
  '@fuel-wallet/sdk':
    specifier: ^0.13.0
    version: 0.13.0(dexie@3.2.4)(fuels@0.57.0)
  '@fuels/eslint-plugin':
    specifier: ^0.0.8
    version: 0.0.8(eslint@8.48.0)(typescript@5.2.2)
  '@fuels/prettier-config':
    specifier: ^0.0.8
    version: 0.0.8(prettier@2.8.0)
  '@fuels/ts-config':
    specifier: ^0.0.8
    version: 0.0.8(typescript@5.2.2)
  '@mdx-js/mdx':
    specifier: ^2.3.0
    version: 2.3.0
  '@mdx-js/react':
    specifier: ^2.3.0
    version: 2.3.0(react@18.2.0)
  '@tanstack/react-query':
    specifier: ^4.33.0
    version: 4.33.0(react-dom@18.2.0)(react@18.2.0)
  '@vercel/analytics':
    specifier: ^1.0.2
    version: 1.0.2
  acorn:
    specifier: ^8.10.0
    version: 8.10.0
  acorn-loose:
    specifier: ^8.3.0
    version: 8.3.0
  acorn-walk:
    specifier: ^8.2.0
    version: 8.2.0
  adm-zip:
    specifier: ^0.5.10
    version: 0.5.10
  airtable:
    specifier: ^0.12.2
    version: 0.12.2
  contentlayer:
    specifier: ^0.3.4
    version: 0.3.4(esbuild@0.19.2)
  cookie:
    specifier: ^0.5.0
    version: 0.5.0
  dotenv:
    specifier: ^16.3.1
    version: 16.3.1
  framer-motion:
    specifier: ^10.16.4
    version: 10.16.4(react-dom@18.2.0)(react@18.2.0)
  fuels:
    specifier: 0.57.0
    version: 0.57.0
  globby:
    specifier: ^13.2.2
    version: 13.2.2
  gray-matter:
    specifier: ^4.0.3
    version: 4.0.3
  hast-util-from-text:
    specifier: ^2.0.1
    version: 2.0.1
  hast-util-heading-rank:
    specifier: ^2.1.1
    version: 2.1.1
  hast-util-to-string:
    specifier: ^2.0.0
    version: 2.0.0
  hast-util-to-text:
    specifier: ^3.1.2
    version: 3.1.2
  hastscript:
    specifier: ^7.2.0
    version: 7.2.0
  markdownlint-cli:
    specifier: ^0.37.0
    version: 0.37.0
  next:
    specifier: '>=13.4.20-canary.13'
    version: 13.5.6(@opentelemetry/api@1.4.1)(react-dom@18.2.0)(react@18.2.0)
  next-contentlayer:
    specifier: ^0.3.4
    version: 0.3.4(contentlayer@0.3.4)(esbuild@0.19.2)(next@13.5.6)(react-dom@18.2.0)(react@18.2.0)
  node-html-markdown:
    specifier: ^1.3.0
    version: 1.3.0
  plyr-react:
    specifier: ^5.3.0
    version: 5.3.0(plyr@3.7.8)(react@18.2.0)
  pm2:
    specifier: ^5.3.0
    version: 5.3.0
  prettier:
    specifier: 2.8.0
    version: 2.8.0
  react:
    specifier: ^18.2.0
    version: 18.2.0
  react-aria:
    specifier: ^3.27.0
    version: 3.27.0(react-dom@18.2.0)(react@18.2.0)
  react-dom:
    specifier: ^18.2.0
    version: 18.2.0(react@18.2.0)
  react-hook-form:
    specifier: ^7.46.1
    version: 7.46.1(react@18.2.0)
  rehype-pretty-code:
    specifier: ^0.10.0
    version: 0.10.0(shiki@0.14.4)
  remark:
    specifier: ^14.0.3
    version: 14.0.3
  remark-frontmatter:
    specifier: ^4.0.1
    version: 4.0.1
  remark-gfm:
    specifier: ^3.0.1
    version: 3.0.1
  remark-mdx:
    specifier: ^2.3.0
    version: 2.3.0
  remark-parse:
    specifier: ^10.0.2
    version: 10.0.2
  remark-slug:
    specifier: ^7.0.1
    version: 7.0.1
  shiki:
    specifier: ^0.14.4
    version: 0.14.4
  strip-indent:
    specifier: ^4.0.0
    version: 4.0.0
  swr:
    specifier: ^2.2.2
    version: 2.2.2(react@18.2.0)
  toml:
    specifier: ^3.0.0
    version: 3.0.0
  unified:
    specifier: ^10.1.2
    version: 10.1.2
  unist-util-visit:
    specifier: ^5.0.0
    version: 5.0.0
  updates:
    specifier: ^15.0.2
    version: 15.0.2
  vfile:
    specifier: ^6.0.1
    version: 6.0.1

devDependencies:
  '@next/eslint-plugin-next':
    specifier: ^13.4.12
    version: 13.4.19
  '@playwright/test':
    specifier: ^1.36.2
    version: 1.38.1
  '@types/chrome':
    specifier: ^0.0.245
    version: 0.0.245
  '@types/cookie':
    specifier: ^0.5.2
    version: 0.5.2
  '@types/node':
    specifier: ^20.5.9
    version: 20.5.9
  '@types/react':
    specifier: ^18.2.21
    version: 18.2.21
  '@types/react-dom':
    specifier: ^18.2.7
    version: 18.2.7
  '@types/react-syntax-highlighter':
    specifier: ^15.5.7
    version: 15.5.7
  eslint:
    specifier: ^8.48.0
    version: 8.48.0
  husky:
    specifier: ^8.0.3
    version: 8.0.3
  lint-staged:
    specifier: ^14.0.1
    version: 14.0.1
  npm-run-all:
    specifier: ^4.1.5
    version: 4.1.5
  sharp:
    specifier: ^0.32.5
    version: 0.32.5
  typescript:
    specifier: ^5.2.2
    version: 5.2.2

packages:

  /@aashutoshrathi/word-wrap@1.2.6:
    resolution: {integrity: sha512-1Yjs2SvM8TflER/OD3cOjhWWOZb58A2t7wpE2S9XfBYTiIl+XFhQG2bjy4Pu1I+EAlCNUzRDYDdFwFYUKvXcIA==}
    engines: {node: '>=0.10.0'}

  /@actions/exec@1.1.1:
    resolution: {integrity: sha512-+sCcHHbVdk93a0XT19ECtO/gIXoxvdsgQLzb2fE2/5sIZmWQuluYyjPQtrtTHdU1YzTZ7bAPN4sITq2xi1679w==}
    dependencies:
      '@actions/io': 1.1.3
    dev: false

  /@actions/github@4.0.0:
    resolution: {integrity: sha512-Ej/Y2E+VV6sR9X7pWL5F3VgEWrABaT292DRqRU6R4hnQjPtC/zD3nagxVdXWiRQvYDh8kHXo7IDmG42eJ/dOMA==}
    dependencies:
      '@actions/http-client': 1.0.11
      '@octokit/core': 3.6.0
      '@octokit/plugin-paginate-rest': 2.21.3(@octokit/core@3.6.0)
      '@octokit/plugin-rest-endpoint-methods': 4.15.1(@octokit/core@3.6.0)
    transitivePeerDependencies:
      - encoding
    dev: false

  /@actions/http-client@1.0.11:
    resolution: {integrity: sha512-VRYHGQV1rqnROJqdMvGUbY/Kn8vriQe/F9HR2AlYHzmKuM/p3kjNuXhmdBfcVgsvRWTz5C5XW5xvndZrVBuAYg==}
    dependencies:
      tunnel: 0.0.6
    dev: false

  /@actions/io@1.1.3:
    resolution: {integrity: sha512-wi9JjgKLYS7U/z8PPbco+PvTb/nRWjeoFlJ1Qer83k/3C5PHQi28hiVdeE2kHXmIL99mQFawx8qt/JPjZilJ8Q==}
    dev: false

  /@algolia/autocomplete-core@1.9.3(@algolia/client-search@4.19.1)(algoliasearch@4.19.1)(search-insights@2.8.1):
    resolution: {integrity: sha512-009HdfugtGCdC4JdXUbVJClA0q0zh24yyePn+KUGk3rP7j8FEe/m5Yo/z65gn6nP/cM39PxpzqKrL7A6fP6PPw==}
    dependencies:
      '@algolia/autocomplete-plugin-algolia-insights': 1.9.3(@algolia/client-search@4.19.1)(algoliasearch@4.19.1)(search-insights@2.8.1)
      '@algolia/autocomplete-shared': 1.9.3(@algolia/client-search@4.19.1)(algoliasearch@4.19.1)
    transitivePeerDependencies:
      - '@algolia/client-search'
      - algoliasearch
      - search-insights
    dev: false

  /@algolia/autocomplete-plugin-algolia-insights@1.9.3(@algolia/client-search@4.19.1)(algoliasearch@4.19.1)(search-insights@2.8.1):
    resolution: {integrity: sha512-a/yTUkcO/Vyy+JffmAnTWbr4/90cLzw+CC3bRbhnULr/EM0fGNvM13oQQ14f2moLMcVDyAx/leczLlAOovhSZg==}
    peerDependencies:
      search-insights: '>= 1 < 3'
    dependencies:
      '@algolia/autocomplete-shared': 1.9.3(@algolia/client-search@4.19.1)(algoliasearch@4.19.1)
      search-insights: 2.8.1
    transitivePeerDependencies:
      - '@algolia/client-search'
      - algoliasearch
    dev: false

  /@algolia/autocomplete-preset-algolia@1.9.3(@algolia/client-search@4.19.1)(algoliasearch@4.19.1):
    resolution: {integrity: sha512-d4qlt6YmrLMYy95n5TB52wtNDr6EgAIPH81dvvvW8UmuWRgxEtY0NJiPwl/h95JtG2vmRM804M0DSwMCNZlzRA==}
    peerDependencies:
      '@algolia/client-search': '>= 4.9.1 < 6'
      algoliasearch: '>= 4.9.1 < 6'
    dependencies:
      '@algolia/autocomplete-shared': 1.9.3(@algolia/client-search@4.19.1)(algoliasearch@4.19.1)
      '@algolia/client-search': 4.19.1
      algoliasearch: 4.19.1
    dev: false

  /@algolia/autocomplete-shared@1.9.3(@algolia/client-search@4.19.1)(algoliasearch@4.19.1):
    resolution: {integrity: sha512-Wnm9E4Ye6Rl6sTTqjoymD+l8DjSTHsHboVRYrKgEt8Q7UHm9nYbqhN/i0fhUYA3OAEH7WA8x3jfpnmJm3rKvaQ==}
    peerDependencies:
      '@algolia/client-search': '>= 4.9.1 < 6'
      algoliasearch: '>= 4.9.1 < 6'
    dependencies:
      '@algolia/client-search': 4.19.1
      algoliasearch: 4.19.1
    dev: false

  /@algolia/cache-browser-local-storage@4.19.1:
    resolution: {integrity: sha512-FYAZWcGsFTTaSAwj9Std8UML3Bu8dyWDncM7Ls8g+58UOe4XYdlgzXWbrIgjaguP63pCCbMoExKr61B+ztK3tw==}
    dependencies:
      '@algolia/cache-common': 4.19.1
    dev: false

  /@algolia/cache-common@4.19.1:
    resolution: {integrity: sha512-XGghi3l0qA38HiqdoUY+wvGyBsGvKZ6U3vTiMBT4hArhP3fOGLXpIINgMiiGjTe4FVlTa5a/7Zf2bwlIHfRqqg==}
    dev: false

  /@algolia/cache-in-memory@4.19.1:
    resolution: {integrity: sha512-+PDWL+XALGvIginigzu8oU6eWw+o76Z8zHbBovWYcrtWOEtinbl7a7UTt3x3lthv+wNuFr/YD1Gf+B+A9V8n5w==}
    dependencies:
      '@algolia/cache-common': 4.19.1
    dev: false

  /@algolia/client-account@4.19.1:
    resolution: {integrity: sha512-Oy0ritA2k7AMxQ2JwNpfaEcgXEDgeyKu0V7E7xt/ZJRdXfEpZcwp9TOg4TJHC7Ia62gIeT2Y/ynzsxccPw92GA==}
    dependencies:
      '@algolia/client-common': 4.19.1
      '@algolia/client-search': 4.19.1
      '@algolia/transporter': 4.19.1
    dev: false

  /@algolia/client-analytics@4.19.1:
    resolution: {integrity: sha512-5QCq2zmgdZLIQhHqwl55ZvKVpLM3DNWjFI4T+bHr3rGu23ew2bLO4YtyxaZeChmDb85jUdPDouDlCumGfk6wOg==}
    dependencies:
      '@algolia/client-common': 4.19.1
      '@algolia/client-search': 4.19.1
      '@algolia/requester-common': 4.19.1
      '@algolia/transporter': 4.19.1
    dev: false

  /@algolia/client-common@4.19.1:
    resolution: {integrity: sha512-3kAIVqTcPrjfS389KQvKzliC559x+BDRxtWamVJt8IVp7LGnjq+aVAXg4Xogkur1MUrScTZ59/AaUd5EdpyXgA==}
    dependencies:
      '@algolia/requester-common': 4.19.1
      '@algolia/transporter': 4.19.1
    dev: false

  /@algolia/client-personalization@4.19.1:
    resolution: {integrity: sha512-8CWz4/H5FA+krm9HMw2HUQenizC/DxUtsI5oYC0Jxxyce1vsr8cb1aEiSJArQT6IzMynrERif1RVWLac1m36xw==}
    dependencies:
      '@algolia/client-common': 4.19.1
      '@algolia/requester-common': 4.19.1
      '@algolia/transporter': 4.19.1
    dev: false

  /@algolia/client-search@4.19.1:
    resolution: {integrity: sha512-mBecfMFS4N+yK/p0ZbK53vrZbL6OtWMk8YmnOv1i0LXx4pelY8TFhqKoTit3NPVPwoSNN0vdSN9dTu1xr1XOVw==}
    dependencies:
      '@algolia/client-common': 4.19.1
      '@algolia/requester-common': 4.19.1
      '@algolia/transporter': 4.19.1
    dev: false

  /@algolia/logger-common@4.19.1:
    resolution: {integrity: sha512-i6pLPZW/+/YXKis8gpmSiNk1lOmYCmRI6+x6d2Qk1OdfvX051nRVdalRbEcVTpSQX6FQAoyeaui0cUfLYW5Elw==}
    dev: false

  /@algolia/logger-console@4.19.1:
    resolution: {integrity: sha512-jj72k9GKb9W0c7TyC3cuZtTr0CngLBLmc8trzZlXdfvQiigpUdvTi1KoWIb2ZMcRBG7Tl8hSb81zEY3zI2RlXg==}
    dependencies:
      '@algolia/logger-common': 4.19.1
    dev: false

  /@algolia/requester-browser-xhr@4.19.1:
    resolution: {integrity: sha512-09K/+t7lptsweRTueHnSnmPqIxbHMowejAkn9XIcJMLdseS3zl8ObnS5GWea86mu3vy4+8H+ZBKkUN82Zsq/zg==}
    dependencies:
      '@algolia/requester-common': 4.19.1
    dev: false

  /@algolia/requester-common@4.19.1:
    resolution: {integrity: sha512-BisRkcWVxrDzF1YPhAckmi2CFYK+jdMT60q10d7z3PX+w6fPPukxHRnZwooiTUrzFe50UBmLItGizWHP5bDzVQ==}
    dev: false

  /@algolia/requester-node-http@4.19.1:
    resolution: {integrity: sha512-6DK52DHviBHTG2BK/Vv2GIlEw7i+vxm7ypZW0Z7vybGCNDeWzADx+/TmxjkES2h15+FZOqVf/Ja677gePsVItA==}
    dependencies:
      '@algolia/requester-common': 4.19.1
    dev: false

  /@algolia/transporter@4.19.1:
    resolution: {integrity: sha512-nkpvPWbpuzxo1flEYqNIbGz7xhfhGOKGAZS7tzC+TELgEmi7z99qRyTfNSUlW7LZmB3ACdnqAo+9A9KFBENviQ==}
    dependencies:
      '@algolia/cache-common': 4.19.1
      '@algolia/logger-common': 4.19.1
      '@algolia/requester-common': 4.19.1
    dev: false

  /@babel/code-frame@7.22.13:
    resolution: {integrity: sha512-XktuhWlJ5g+3TJXc5upd9Ks1HutSArik6jf2eAjYFyIOf4ej3RN+184cZbzDvbPnuTJIUhPKKJE3cIsYTiAT3w==}
    engines: {node: '>=6.9.0'}
    dependencies:
      '@babel/highlight': 7.22.13
      chalk: 2.4.2
    dev: false

  /@babel/helper-validator-identifier@7.22.15:
    resolution: {integrity: sha512-4E/F9IIEi8WR94324mbDUMo074YTheJmd7eZF5vITTeYchqAi6sYXRLHUVsmkdmY4QjfKTcB2jB7dVP3NaBElQ==}
    engines: {node: '>=6.9.0'}
    dev: false

  /@babel/highlight@7.22.13:
    resolution: {integrity: sha512-C/BaXcnnvBCmHTpz/VGZ8jgtE2aYlW4hxDhseJAWZb7gqGM/qtCK6iZUb0TyKFf7BOUsBH7Q7fkRsDRhg1XklQ==}
    engines: {node: '>=6.9.0'}
    dependencies:
      '@babel/helper-validator-identifier': 7.22.15
      chalk: 2.4.2
      js-tokens: 4.0.0
    dev: false

  /@babel/runtime@7.22.11:
    resolution: {integrity: sha512-ee7jVNlWN09+KftVOu9n7S8gQzD/Z6hN/I8VBRXW4P1+Xe7kJGXMwu8vds4aGIMHZnNbdpSWCfZZtinytpcAvA==}
    engines: {node: '>=6.9.0'}
    dependencies:
      regenerator-runtime: 0.14.0
    dev: false

  /@contentlayer/cli@0.3.4(esbuild@0.19.2):
    resolution: {integrity: sha512-vNDwgLuhYNu+m70NZ3XK9kexKNguuxPXg7Yvzj3B34cEilQjjzSrcTY/i+AIQm9V7uT5GGshx9ukzPf+SmoszQ==}
    dependencies:
      '@contentlayer/core': 0.3.4(esbuild@0.19.2)
      '@contentlayer/utils': 0.3.4
      clipanion: 3.2.1(typanion@3.14.0)
      typanion: 3.14.0
    transitivePeerDependencies:
      - '@effect-ts/otel-node'
      - esbuild
      - markdown-wasm
      - supports-color
    dev: false

  /@contentlayer/client@0.3.4(esbuild@0.19.2):
    resolution: {integrity: sha512-QSlLyc3y4PtdC5lFw0L4wTZUH8BQnv2nk37hNCsPAqGf+dRO7TLAzdc+2/mVIRgK+vSH+pSOzjLsQpFxxXRTZA==}
    dependencies:
      '@contentlayer/core': 0.3.4(esbuild@0.19.2)
    transitivePeerDependencies:
      - '@effect-ts/otel-node'
      - esbuild
      - markdown-wasm
      - supports-color
    dev: false

  /@contentlayer/core@0.3.4(esbuild@0.19.2):
    resolution: {integrity: sha512-o68oBLwfYZ+2vtgfk1lgHxOl3LoxvRNiUfeQ8IWFWy/L4wnIkKIqLZX01zlRE5IzYM+ZMMN5V0cKQlO7DsyR9g==}
    peerDependencies:
      esbuild: 0.17.x || 0.18.x
      markdown-wasm: 1.x
    peerDependenciesMeta:
      esbuild:
        optional: true
      markdown-wasm:
        optional: true
    dependencies:
      '@contentlayer/utils': 0.3.4
      camel-case: 4.1.2
      comment-json: 4.2.3
      esbuild: 0.19.2
      gray-matter: 4.0.3
      mdx-bundler: 9.2.1(esbuild@0.19.2)
      rehype-stringify: 9.0.4
      remark-frontmatter: 4.0.1
      remark-parse: 10.0.2
      remark-rehype: 10.1.0
      source-map-support: 0.5.21
      type-fest: 3.13.1
      unified: 10.1.2
    transitivePeerDependencies:
      - '@effect-ts/otel-node'
      - supports-color
    dev: false

  /@contentlayer/source-files@0.3.4(esbuild@0.19.2):
    resolution: {integrity: sha512-4njyn0OFPu7WY4tAjMxiJgWOKeiHuBOGdQ36EYE03iij/pPPRbiWbL+cmLccYXUFEW58mDwpqROZZm6pnxjRDQ==}
    dependencies:
      '@contentlayer/core': 0.3.4(esbuild@0.19.2)
      '@contentlayer/utils': 0.3.4
      chokidar: 3.5.3
      fast-glob: 3.3.1
      gray-matter: 4.0.3
      imagescript: 1.2.16
      micromatch: 4.0.5
      ts-pattern: 4.3.0
      unified: 10.1.2
      yaml: 2.3.2
      zod: 3.22.4
    transitivePeerDependencies:
      - '@effect-ts/otel-node'
      - esbuild
      - markdown-wasm
      - supports-color
    dev: false

  /@contentlayer/source-remote-files@0.3.4(esbuild@0.19.2):
    resolution: {integrity: sha512-cyiv4sNUySZvR0uAKlM+kSAELzNd2h2QT1R2e41dRKbwOUVxeLfmGiLugr0aVac6Q3xYcD99dbHyR1xWPV+w9w==}
    dependencies:
      '@contentlayer/core': 0.3.4(esbuild@0.19.2)
      '@contentlayer/source-files': 0.3.4(esbuild@0.19.2)
      '@contentlayer/utils': 0.3.4
    transitivePeerDependencies:
      - '@effect-ts/otel-node'
      - esbuild
      - markdown-wasm
      - supports-color
    dev: false

  /@contentlayer/utils@0.3.4:
    resolution: {integrity: sha512-ZWWOhbUWYQ2QHoLIlcUnEo7X4ZbwcyFPuzVQWWMkK43BxCveyQtZwBIzfyx54sqVzi0GUmKP8bHzsLQT0QxaLQ==}
    peerDependencies:
      '@effect-ts/otel-node': '*'
    peerDependenciesMeta:
      '@effect-ts/core':
        optional: true
      '@effect-ts/otel':
        optional: true
      '@effect-ts/otel-node':
        optional: true
    dependencies:
      '@effect-ts/core': 0.60.5
      '@effect-ts/otel': 0.15.1(@effect-ts/core@0.60.5)(@opentelemetry/api@1.4.1)(@opentelemetry/core@1.15.2)(@opentelemetry/sdk-trace-base@1.15.2)
      '@effect-ts/otel-exporter-trace-otlp-grpc': 0.15.1(@effect-ts/core@0.60.5)(@opentelemetry/api@1.4.1)(@opentelemetry/core@1.15.2)(@opentelemetry/exporter-trace-otlp-grpc@0.39.1)(@opentelemetry/sdk-trace-base@1.15.2)
      '@effect-ts/otel-sdk-trace-node': 0.15.1(@effect-ts/core@0.60.5)(@opentelemetry/api@1.4.1)(@opentelemetry/core@1.15.2)(@opentelemetry/sdk-trace-base@1.15.2)(@opentelemetry/sdk-trace-node@1.15.2)
      '@js-temporal/polyfill': 0.4.4
      '@opentelemetry/api': 1.4.1
      '@opentelemetry/core': 1.15.2(@opentelemetry/api@1.4.1)
      '@opentelemetry/exporter-trace-otlp-grpc': 0.39.1(@opentelemetry/api@1.4.1)
      '@opentelemetry/resources': 1.15.2(@opentelemetry/api@1.4.1)
      '@opentelemetry/sdk-trace-base': 1.15.2(@opentelemetry/api@1.4.1)
      '@opentelemetry/sdk-trace-node': 1.15.2(@opentelemetry/api@1.4.1)
      '@opentelemetry/semantic-conventions': 1.15.2
      chokidar: 3.5.3
      hash-wasm: 4.9.0
      inflection: 2.0.1
      memfs: 3.5.3
      oo-ascii-tree: 1.88.0
      ts-pattern: 4.3.0
      type-fest: 3.13.1
    dev: false

  /@docsearch/css@3.5.2:
    resolution: {integrity: sha512-SPiDHaWKQZpwR2siD0KQUwlStvIAnEyK6tAE2h2Wuoq8ue9skzhlyVQ1ddzOxX6khULnAALDiR/isSF3bnuciA==}
    dev: false

  /@docsearch/react@3.5.2(@algolia/client-search@4.19.1)(@types/react@18.2.21)(react-dom@18.2.0)(react@18.2.0)(search-insights@2.8.1):
    resolution: {integrity: sha512-9Ahcrs5z2jq/DcAvYtvlqEBHImbm4YJI8M9y0x6Tqg598P40HTEkX7hsMcIuThI+hTFxRGZ9hll0Wygm2yEjng==}
    peerDependencies:
      '@types/react': '>= 16.8.0 < 19.0.0'
      react: '>= 16.8.0 < 19.0.0'
      react-dom: '>= 16.8.0 < 19.0.0'
      search-insights: '>= 1 < 3'
    peerDependenciesMeta:
      '@types/react':
        optional: true
      react:
        optional: true
      react-dom:
        optional: true
      search-insights:
        optional: true
    dependencies:
      '@algolia/autocomplete-core': 1.9.3(@algolia/client-search@4.19.1)(algoliasearch@4.19.1)(search-insights@2.8.1)
      '@algolia/autocomplete-preset-algolia': 1.9.3(@algolia/client-search@4.19.1)(algoliasearch@4.19.1)
      '@docsearch/css': 3.5.2
      '@types/react': 18.2.21
      algoliasearch: 4.19.1
      react: 18.2.0
      react-dom: 18.2.0(react@18.2.0)
      search-insights: 2.8.1
    transitivePeerDependencies:
      - '@algolia/client-search'
    dev: false

  /@effect-ts/core@0.60.5:
    resolution: {integrity: sha512-qi1WrtJA90XLMnj2hnUszW9Sx4dXP03ZJtCc5DiUBIOhF4Vw7plfb65/bdBySPoC9s7zy995TdUX1XBSxUkl5w==}
    dependencies:
      '@effect-ts/system': 0.57.5
    dev: false

  /@effect-ts/otel-exporter-trace-otlp-grpc@0.15.1(@effect-ts/core@0.60.5)(@opentelemetry/api@1.4.1)(@opentelemetry/core@1.15.2)(@opentelemetry/exporter-trace-otlp-grpc@0.39.1)(@opentelemetry/sdk-trace-base@1.15.2):
    resolution: {integrity: sha512-47gAg0O2pW5Jlo86jfzjdkwL5a7Bzb+Kj5WTmdu4CxYRfWn9ytKjuuYIfsNDW8neuhdKzn+P5wCddgEh0glYyQ==}
    peerDependencies:
      '@effect-ts/core': ^0.60.2
      '@opentelemetry/api': ^1.4.0
      '@opentelemetry/core': ^1.13.0
      '@opentelemetry/exporter-trace-otlp-grpc': ^0.39.0
      '@opentelemetry/sdk-trace-base': ^1.13.0
    dependencies:
      '@effect-ts/core': 0.60.5
      '@effect-ts/otel': 0.15.1(@effect-ts/core@0.60.5)(@opentelemetry/api@1.4.1)(@opentelemetry/core@1.15.2)(@opentelemetry/sdk-trace-base@1.15.2)
      '@opentelemetry/api': 1.4.1
      '@opentelemetry/core': 1.15.2(@opentelemetry/api@1.4.1)
      '@opentelemetry/exporter-trace-otlp-grpc': 0.39.1(@opentelemetry/api@1.4.1)
      '@opentelemetry/sdk-trace-base': 1.15.2(@opentelemetry/api@1.4.1)
    dev: false

  /@effect-ts/otel-sdk-trace-node@0.15.1(@effect-ts/core@0.60.5)(@opentelemetry/api@1.4.1)(@opentelemetry/core@1.15.2)(@opentelemetry/sdk-trace-base@1.15.2)(@opentelemetry/sdk-trace-node@1.15.2):
    resolution: {integrity: sha512-a2sF0ylmn8xOJs8fNeT/spJ1gUcsksAJCALxo9WOfuTCMtTwMVtVhCKEPEeQoL7wFqU+JgPkVdP91+FJ/Rkeow==}
    peerDependencies:
      '@effect-ts/core': ^0.60.2
      '@opentelemetry/api': ^1.4.0
      '@opentelemetry/core': ^1.13.0
      '@opentelemetry/sdk-trace-base': ^1.13.0
      '@opentelemetry/sdk-trace-node': ^1.13.0
    dependencies:
      '@effect-ts/core': 0.60.5
      '@effect-ts/otel': 0.15.1(@effect-ts/core@0.60.5)(@opentelemetry/api@1.4.1)(@opentelemetry/core@1.15.2)(@opentelemetry/sdk-trace-base@1.15.2)
      '@opentelemetry/api': 1.4.1
      '@opentelemetry/core': 1.15.2(@opentelemetry/api@1.4.1)
      '@opentelemetry/sdk-trace-base': 1.15.2(@opentelemetry/api@1.4.1)
      '@opentelemetry/sdk-trace-node': 1.15.2(@opentelemetry/api@1.4.1)
    dev: false

  /@effect-ts/otel@0.15.1(@effect-ts/core@0.60.5)(@opentelemetry/api@1.4.1)(@opentelemetry/core@1.15.2)(@opentelemetry/sdk-trace-base@1.15.2):
    resolution: {integrity: sha512-AmZJHl7t0+Peh7Yb2+hqn6r9+rd9/UfeA4AMV9h0YGTdOyouyFfD3wzWlxnAUzAQ4Lrod4kC7Noruret4EpqpA==}
    peerDependencies:
      '@effect-ts/core': ^0.60.2
      '@opentelemetry/api': ^1.4.0
      '@opentelemetry/core': ^1.13.0
      '@opentelemetry/sdk-trace-base': ^1.13.0
    dependencies:
      '@effect-ts/core': 0.60.5
      '@opentelemetry/api': 1.4.1
      '@opentelemetry/core': 1.15.2(@opentelemetry/api@1.4.1)
      '@opentelemetry/sdk-trace-base': 1.15.2(@opentelemetry/api@1.4.1)
    dev: false

  /@effect-ts/system@0.57.5:
    resolution: {integrity: sha512-/crHGujo0xnuHIYNc1VgP0HGJGFSoSqq88JFXe6FmFyXPpWt8Xu39LyLg7rchsxfXFeEdA9CrIZvLV5eswXV5g==}
    dev: false

  /@emotion/is-prop-valid@0.8.8:
    resolution: {integrity: sha512-u5WtneEAr5IDG2Wv65yhunPSMLIpuKsbuOktRojfrEiEvRyC85LgPMZI63cr7NUqT8ZIGdSVg8ZKGxIug4lXcA==}
    requiresBuild: true
    dependencies:
      '@emotion/memoize': 0.7.4
    dev: false
    optional: true

  /@emotion/memoize@0.7.4:
    resolution: {integrity: sha512-Ja/Vfqe3HpuzRsG1oBtWTHk2PGZ7GR+2Vz5iYGelAw8dx32K0y7PjVuxK6z1nMpZOqAFsRUPCkK1YjJ56qJlgw==}
    requiresBuild: true
    dev: false
    optional: true

  /@esbuild-plugins/node-resolve@0.1.4(esbuild@0.19.2):
    resolution: {integrity: sha512-haFQ0qhxEpqtWWY0kx1Y5oE3sMyO1PcoSiWEPrAw6tm/ZOOLXjSs6Q+v1v9eyuVF0nNt50YEvrcrvENmyoMv5g==}
    peerDependencies:
      esbuild: '*'
    dependencies:
      '@types/resolve': 1.20.2
      debug: 4.3.4
      esbuild: 0.19.2
      escape-string-regexp: 4.0.0
      resolve: 1.22.4
    transitivePeerDependencies:
      - supports-color
    dev: false

  /@esbuild/android-arm64@0.19.2:
    resolution: {integrity: sha512-lsB65vAbe90I/Qe10OjkmrdxSX4UJDjosDgb8sZUKcg3oefEuW2OT2Vozz8ef7wrJbMcmhvCC+hciF8jY/uAkw==}
    engines: {node: '>=12'}
    cpu: [arm64]
    os: [android]
    requiresBuild: true
    dev: false
    optional: true

  /@esbuild/android-arm@0.19.2:
    resolution: {integrity: sha512-tM8yLeYVe7pRyAu9VMi/Q7aunpLwD139EY1S99xbQkT4/q2qa6eA4ige/WJQYdJ8GBL1K33pPFhPfPdJ/WzT8Q==}
    engines: {node: '>=12'}
    cpu: [arm]
    os: [android]
    requiresBuild: true
    dev: false
    optional: true

  /@esbuild/android-x64@0.19.2:
    resolution: {integrity: sha512-qK/TpmHt2M/Hg82WXHRc/W/2SGo/l1thtDHZWqFq7oi24AjZ4O/CpPSu6ZuYKFkEgmZlFoa7CooAyYmuvnaG8w==}
    engines: {node: '>=12'}
    cpu: [x64]
    os: [android]
    requiresBuild: true
    dev: false
    optional: true

  /@esbuild/darwin-arm64@0.19.2:
    resolution: {integrity: sha512-Ora8JokrvrzEPEpZO18ZYXkH4asCdc1DLdcVy8TGf5eWtPO1Ie4WroEJzwI52ZGtpODy3+m0a2yEX9l+KUn0tA==}
    engines: {node: '>=12'}
    cpu: [arm64]
    os: [darwin]
    requiresBuild: true
    dev: false
    optional: true

  /@esbuild/darwin-x64@0.19.2:
    resolution: {integrity: sha512-tP+B5UuIbbFMj2hQaUr6EALlHOIOmlLM2FK7jeFBobPy2ERdohI4Ka6ZFjZ1ZYsrHE/hZimGuU90jusRE0pwDw==}
    engines: {node: '>=12'}
    cpu: [x64]
    os: [darwin]
    requiresBuild: true
    dev: false
    optional: true

  /@esbuild/freebsd-arm64@0.19.2:
    resolution: {integrity: sha512-YbPY2kc0acfzL1VPVK6EnAlig4f+l8xmq36OZkU0jzBVHcOTyQDhnKQaLzZudNJQyymd9OqQezeaBgkTGdTGeQ==}
    engines: {node: '>=12'}
    cpu: [arm64]
    os: [freebsd]
    requiresBuild: true
    dev: false
    optional: true

  /@esbuild/freebsd-x64@0.19.2:
    resolution: {integrity: sha512-nSO5uZT2clM6hosjWHAsS15hLrwCvIWx+b2e3lZ3MwbYSaXwvfO528OF+dLjas1g3bZonciivI8qKR/Hm7IWGw==}
    engines: {node: '>=12'}
    cpu: [x64]
    os: [freebsd]
    requiresBuild: true
    dev: false
    optional: true

  /@esbuild/linux-arm64@0.19.2:
    resolution: {integrity: sha512-ig2P7GeG//zWlU0AggA3pV1h5gdix0MA3wgB+NsnBXViwiGgY77fuN9Wr5uoCrs2YzaYfogXgsWZbm+HGr09xg==}
    engines: {node: '>=12'}
    cpu: [arm64]
    os: [linux]
    requiresBuild: true
    dev: false
    optional: true

  /@esbuild/linux-arm@0.19.2:
    resolution: {integrity: sha512-Odalh8hICg7SOD7XCj0YLpYCEc+6mkoq63UnExDCiRA2wXEmGlK5JVrW50vZR9Qz4qkvqnHcpH+OFEggO3PgTg==}
    engines: {node: '>=12'}
    cpu: [arm]
    os: [linux]
    requiresBuild: true
    dev: false
    optional: true

  /@esbuild/linux-ia32@0.19.2:
    resolution: {integrity: sha512-mLfp0ziRPOLSTek0Gd9T5B8AtzKAkoZE70fneiiyPlSnUKKI4lp+mGEnQXcQEHLJAcIYDPSyBvsUbKUG2ri/XQ==}
    engines: {node: '>=12'}
    cpu: [ia32]
    os: [linux]
    requiresBuild: true
    dev: false
    optional: true

  /@esbuild/linux-loong64@0.19.2:
    resolution: {integrity: sha512-hn28+JNDTxxCpnYjdDYVMNTR3SKavyLlCHHkufHV91fkewpIyQchS1d8wSbmXhs1fiYDpNww8KTFlJ1dHsxeSw==}
    engines: {node: '>=12'}
    cpu: [loong64]
    os: [linux]
    requiresBuild: true
    dev: false
    optional: true

  /@esbuild/linux-mips64el@0.19.2:
    resolution: {integrity: sha512-KbXaC0Sejt7vD2fEgPoIKb6nxkfYW9OmFUK9XQE4//PvGIxNIfPk1NmlHmMg6f25x57rpmEFrn1OotASYIAaTg==}
    engines: {node: '>=12'}
    cpu: [mips64el]
    os: [linux]
    requiresBuild: true
    dev: false
    optional: true

  /@esbuild/linux-ppc64@0.19.2:
    resolution: {integrity: sha512-dJ0kE8KTqbiHtA3Fc/zn7lCd7pqVr4JcT0JqOnbj4LLzYnp+7h8Qi4yjfq42ZlHfhOCM42rBh0EwHYLL6LEzcw==}
    engines: {node: '>=12'}
    cpu: [ppc64]
    os: [linux]
    requiresBuild: true
    dev: false
    optional: true

  /@esbuild/linux-riscv64@0.19.2:
    resolution: {integrity: sha512-7Z/jKNFufZ/bbu4INqqCN6DDlrmOTmdw6D0gH+6Y7auok2r02Ur661qPuXidPOJ+FSgbEeQnnAGgsVynfLuOEw==}
    engines: {node: '>=12'}
    cpu: [riscv64]
    os: [linux]
    requiresBuild: true
    dev: false
    optional: true

  /@esbuild/linux-s390x@0.19.2:
    resolution: {integrity: sha512-U+RinR6aXXABFCcAY4gSlv4CL1oOVvSSCdseQmGO66H+XyuQGZIUdhG56SZaDJQcLmrSfRmx5XZOWyCJPRqS7g==}
    engines: {node: '>=12'}
    cpu: [s390x]
    os: [linux]
    requiresBuild: true
    dev: false
    optional: true

  /@esbuild/linux-x64@0.19.2:
    resolution: {integrity: sha512-oxzHTEv6VPm3XXNaHPyUTTte+3wGv7qVQtqaZCrgstI16gCuhNOtBXLEBkBREP57YTd68P0VgDgG73jSD8bwXQ==}
    engines: {node: '>=12'}
    cpu: [x64]
    os: [linux]
    requiresBuild: true
    dev: false
    optional: true

  /@esbuild/netbsd-x64@0.19.2:
    resolution: {integrity: sha512-WNa5zZk1XpTTwMDompZmvQLHszDDDN7lYjEHCUmAGB83Bgs20EMs7ICD+oKeT6xt4phV4NDdSi/8OfjPbSbZfQ==}
    engines: {node: '>=12'}
    cpu: [x64]
    os: [netbsd]
    requiresBuild: true
    dev: false
    optional: true

  /@esbuild/openbsd-x64@0.19.2:
    resolution: {integrity: sha512-S6kI1aT3S++Dedb7vxIuUOb3oAxqxk2Rh5rOXOTYnzN8JzW1VzBd+IqPiSpgitu45042SYD3HCoEyhLKQcDFDw==}
    engines: {node: '>=12'}
    cpu: [x64]
    os: [openbsd]
    requiresBuild: true
    dev: false
    optional: true

  /@esbuild/sunos-x64@0.19.2:
    resolution: {integrity: sha512-VXSSMsmb+Z8LbsQGcBMiM+fYObDNRm8p7tkUDMPG/g4fhFX5DEFmjxIEa3N8Zr96SjsJ1woAhF0DUnS3MF3ARw==}
    engines: {node: '>=12'}
    cpu: [x64]
    os: [sunos]
    requiresBuild: true
    dev: false
    optional: true

  /@esbuild/win32-arm64@0.19.2:
    resolution: {integrity: sha512-5NayUlSAyb5PQYFAU9x3bHdsqB88RC3aM9lKDAz4X1mo/EchMIT1Q+pSeBXNgkfNmRecLXA0O8xP+x8V+g/LKg==}
    engines: {node: '>=12'}
    cpu: [arm64]
    os: [win32]
    requiresBuild: true
    dev: false
    optional: true

  /@esbuild/win32-ia32@0.19.2:
    resolution: {integrity: sha512-47gL/ek1v36iN0wL9L4Q2MFdujR0poLZMJwhO2/N3gA89jgHp4MR8DKCmwYtGNksbfJb9JoTtbkoe6sDhg2QTA==}
    engines: {node: '>=12'}
    cpu: [ia32]
    os: [win32]
    requiresBuild: true
    dev: false
    optional: true

  /@esbuild/win32-x64@0.19.2:
    resolution: {integrity: sha512-tcuhV7ncXBqbt/Ybf0IyrMcwVOAPDckMK9rXNHtF17UTK18OKLpg08glminN06pt2WCoALhXdLfSPbVvK/6fxw==}
    engines: {node: '>=12'}
    cpu: [x64]
    os: [win32]
    requiresBuild: true
    dev: false
    optional: true

  /@eslint-community/eslint-utils@4.4.0(eslint@8.48.0):
    resolution: {integrity: sha512-1/sA4dwrzBAyeUoQ6oxahHKmrZvsnLCg4RfxW3ZFGGmQkSNQPFNLV9CUEFQP1x9EYXHTo5p6xdhZM1Ne9p/AfA==}
    engines: {node: ^12.22.0 || ^14.17.0 || >=16.0.0}
    peerDependencies:
      eslint: ^6.0.0 || ^7.0.0 || >=8.0.0
    dependencies:
      eslint: 8.48.0
      eslint-visitor-keys: 3.4.3

  /@eslint-community/regexpp@4.8.0:
    resolution: {integrity: sha512-JylOEEzDiOryeUnFbQz+oViCXS0KsvR1mvHkoMiu5+UiBvy+RYX7tzlIIIEstF/gVa2tj9AQXk3dgnxv6KxhFg==}
    engines: {node: ^12.0.0 || ^14.0.0 || >=16.0.0}

  /@eslint/eslintrc@2.1.2:
    resolution: {integrity: sha512-+wvgpDsrB1YqAMdEUCcnTlpfVBH7Vqn6A/NT3D8WVXFIaKMlErPIZT3oCIAVCOtarRpMtelZLqJeU3t7WY6X6g==}
    engines: {node: ^12.22.0 || ^14.17.0 || >=16.0.0}
    dependencies:
      ajv: 6.12.6
      debug: 4.3.4
      espree: 9.6.1
      globals: 13.21.0
      ignore: 5.2.4
      import-fresh: 3.3.0
      js-yaml: 4.1.0
      minimatch: 3.1.2
      strip-json-comments: 3.1.1
    transitivePeerDependencies:
      - supports-color

  /@eslint/js@8.48.0:
    resolution: {integrity: sha512-ZSjtmelB7IJfWD2Fvb7+Z+ChTIKWq6kjda95fLcQKNS5aheVHn4IkfgRQE3sIIzTcSLwLcLZUD9UBt+V7+h+Pw==}
    engines: {node: ^12.22.0 || ^14.17.0 || >=16.0.0}

  /@ethersproject/abi@5.7.0:
    resolution: {integrity: sha512-351ktp42TiRcYB3H1OP8yajPeAQstMW/yCFokj/AthP9bLHzQFPlOrxOcwYEDkUAICmOHljvN4K39OMTMUa9RA==}
    dependencies:
      '@ethersproject/address': 5.7.0
      '@ethersproject/bignumber': 5.7.0
      '@ethersproject/bytes': 5.7.0
      '@ethersproject/constants': 5.7.0
      '@ethersproject/hash': 5.7.0
      '@ethersproject/keccak256': 5.7.0
      '@ethersproject/logger': 5.7.0
      '@ethersproject/properties': 5.7.0
      '@ethersproject/strings': 5.7.0
    dev: false

  /@ethersproject/abstract-provider@5.7.0:
    resolution: {integrity: sha512-R41c9UkchKCpAqStMYUpdunjo3pkEvZC3FAwZn5S5MGbXoMQOHIdHItezTETxAO5bevtMApSyEhn9+CHcDsWBw==}
    dependencies:
      '@ethersproject/bignumber': 5.7.0
      '@ethersproject/bytes': 5.7.0
      '@ethersproject/logger': 5.7.0
      '@ethersproject/networks': 5.7.1
      '@ethersproject/properties': 5.7.0
      '@ethersproject/transactions': 5.7.0
      '@ethersproject/web': 5.7.1
    dev: false

  /@ethersproject/abstract-signer@5.7.0:
    resolution: {integrity: sha512-a16V8bq1/Cz+TGCkE2OPMTOUDLS3grCpdjoJCYNnVBbdYEMSgKrU0+B90s8b6H+ByYTBZN7a3g76jdIJi7UfKQ==}
    dependencies:
      '@ethersproject/abstract-provider': 5.7.0
      '@ethersproject/bignumber': 5.7.0
      '@ethersproject/bytes': 5.7.0
      '@ethersproject/logger': 5.7.0
      '@ethersproject/properties': 5.7.0
    dev: false

  /@ethersproject/address@5.7.0:
    resolution: {integrity: sha512-9wYhYt7aghVGo758POM5nqcOMaE168Q6aRLJZwUmiqSrAungkG74gSSeKEIR7ukixesdRZGPgVqme6vmxs1fkA==}
    dependencies:
      '@ethersproject/bignumber': 5.7.0
      '@ethersproject/bytes': 5.7.0
      '@ethersproject/keccak256': 5.7.0
      '@ethersproject/logger': 5.7.0
      '@ethersproject/rlp': 5.7.0
    dev: false

  /@ethersproject/base64@5.7.0:
    resolution: {integrity: sha512-Dr8tcHt2mEbsZr/mwTPIQAf3Ai0Bks/7gTw9dSqk1mQvhW3XvRlmDJr/4n+wg1JmCl16NZue17CDh8xb/vZ0sQ==}
    dependencies:
      '@ethersproject/bytes': 5.7.0
    dev: false

  /@ethersproject/basex@5.7.0:
    resolution: {integrity: sha512-ywlh43GwZLv2Voc2gQVTKBoVQ1mti3d8HK5aMxsfu/nRDnMmNqaSJ3r3n85HBByT8OpoY96SXM1FogC533T4zw==}
    dependencies:
      '@ethersproject/bytes': 5.7.0
      '@ethersproject/properties': 5.7.0
    dev: false

  /@ethersproject/bignumber@5.7.0:
    resolution: {integrity: sha512-n1CAdIHRWjSucQO3MC1zPSVgV/6dy/fjL9pMrPP9peL+QxEg9wOsVqwD4+818B6LUEtaXzVHQiuivzRoxPxUGw==}
    dependencies:
      '@ethersproject/bytes': 5.7.0
      '@ethersproject/logger': 5.7.0
      bn.js: 5.2.1
    dev: false

  /@ethersproject/bytes@5.7.0:
    resolution: {integrity: sha512-nsbxwgFXWh9NyYWo+U8atvmMsSdKJprTcICAkvbBffT75qDocbuggBU0SJiVK2MuTrp0q+xvLkTnGMPK1+uA9A==}
    dependencies:
      '@ethersproject/logger': 5.7.0
    dev: false

  /@ethersproject/constants@5.7.0:
    resolution: {integrity: sha512-DHI+y5dBNvkpYUMiRQyxRBYBefZkJfo70VUkUAsRjcPs47muV9evftfZ0PJVCXYbAiCgght0DtcF9srFQmIgWA==}
    dependencies:
      '@ethersproject/bignumber': 5.7.0
    dev: false

  /@ethersproject/hash@5.7.0:
    resolution: {integrity: sha512-qX5WrQfnah1EFnO5zJv1v46a8HW0+E5xuBBDTwMFZLuVTx0tbU2kkx15NqdjxecrLGatQN9FGQKpb1FKdHCt+g==}
    dependencies:
      '@ethersproject/abstract-signer': 5.7.0
      '@ethersproject/address': 5.7.0
      '@ethersproject/base64': 5.7.0
      '@ethersproject/bignumber': 5.7.0
      '@ethersproject/bytes': 5.7.0
      '@ethersproject/keccak256': 5.7.0
      '@ethersproject/logger': 5.7.0
      '@ethersproject/properties': 5.7.0
      '@ethersproject/strings': 5.7.0
    dev: false

  /@ethersproject/keccak256@5.7.0:
    resolution: {integrity: sha512-2UcPboeL/iW+pSg6vZ6ydF8tCnv3Iu/8tUmLLzWWGzxWKFFqOBQFLo6uLUv6BDrLgCDfN28RJ/wtByx+jZ4KBg==}
    dependencies:
      '@ethersproject/bytes': 5.7.0
      js-sha3: 0.8.0
    dev: false

  /@ethersproject/logger@5.7.0:
    resolution: {integrity: sha512-0odtFdXu/XHtjQXJYA3u9G0G8btm0ND5Cu8M7i5vhEcE8/HmF4Lbdqanwyv4uQTr2tx6b7fQRmgLrsnpQlmnig==}
    dev: false

  /@ethersproject/networks@5.7.1:
    resolution: {integrity: sha512-n/MufjFYv3yFcUyfhnXotyDlNdFb7onmkSy8aQERi2PjNcnWQ66xXxa3XlS8nCcA8aJKJjIIMNJTC7tu80GwpQ==}
    dependencies:
      '@ethersproject/logger': 5.7.0
    dev: false

  /@ethersproject/pbkdf2@5.7.0:
    resolution: {integrity: sha512-oR/dBRZR6GTyaofd86DehG72hY6NpAjhabkhxgr3X2FpJtJuodEl2auADWBZfhDHgVCbu3/H/Ocq2uC6dpNjjw==}
    dependencies:
      '@ethersproject/bytes': 5.7.0
      '@ethersproject/sha2': 5.7.0
    dev: false

  /@ethersproject/properties@5.7.0:
    resolution: {integrity: sha512-J87jy8suntrAkIZtecpxEPxY//szqr1mlBaYlQ0r4RCaiD2hjheqF9s1LVE8vVuJCXisjIP+JgtK/Do54ej4Sw==}
    dependencies:
      '@ethersproject/logger': 5.7.0
    dev: false

  /@ethersproject/rlp@5.7.0:
    resolution: {integrity: sha512-rBxzX2vK8mVF7b0Tol44t5Tb8gomOHkj5guL+HhzQ1yBh/ydjGnpw6at+X6Iw0Kp3OzzzkcKp8N9r0W4kYSs9w==}
    dependencies:
      '@ethersproject/bytes': 5.7.0
      '@ethersproject/logger': 5.7.0
    dev: false

  /@ethersproject/sha2@5.7.0:
    resolution: {integrity: sha512-gKlH42riwb3KYp0reLsFTokByAKoJdgFCwI+CCiX/k+Jm2mbNs6oOaCjYQSlI1+XBVejwH2KrmCbMAT/GnRDQw==}
    dependencies:
      '@ethersproject/bytes': 5.7.0
      '@ethersproject/logger': 5.7.0
      hash.js: 1.1.7
    dev: false

  /@ethersproject/signing-key@5.7.0:
    resolution: {integrity: sha512-MZdy2nL3wO0u7gkB4nA/pEf8lu1TlFswPNmy8AiYkfKTdO6eXBJyUdmHO/ehm/htHw9K/qF8ujnTyUAD+Ry54Q==}
    dependencies:
      '@ethersproject/bytes': 5.7.0
      '@ethersproject/logger': 5.7.0
      '@ethersproject/properties': 5.7.0
      bn.js: 5.2.1
      elliptic: 6.5.4
      hash.js: 1.1.7
    dev: false

  /@ethersproject/strings@5.7.0:
    resolution: {integrity: sha512-/9nu+lj0YswRNSH0NXYqrh8775XNyEdUQAuf3f+SmOrnVewcJ5SBNAjF7lpgehKi4abvNNXyf+HX86czCdJ8Mg==}
    dependencies:
      '@ethersproject/bytes': 5.7.0
      '@ethersproject/constants': 5.7.0
      '@ethersproject/logger': 5.7.0
    dev: false

  /@ethersproject/transactions@5.7.0:
    resolution: {integrity: sha512-kmcNicCp1lp8qanMTC3RIikGgoJ80ztTyvtsFvCYpSCfkjhD0jZ2LOrnbcuxuToLIUYYf+4XwD1rP+B/erDIhQ==}
    dependencies:
      '@ethersproject/address': 5.7.0
      '@ethersproject/bignumber': 5.7.0
      '@ethersproject/bytes': 5.7.0
      '@ethersproject/constants': 5.7.0
      '@ethersproject/keccak256': 5.7.0
      '@ethersproject/logger': 5.7.0
      '@ethersproject/properties': 5.7.0
      '@ethersproject/rlp': 5.7.0
      '@ethersproject/signing-key': 5.7.0
    dev: false

  /@ethersproject/web@5.7.1:
    resolution: {integrity: sha512-Gueu8lSvyjBWL4cYsWsjh6MtMwM0+H4HvqFPZfB6dV8ctbP9zFAO73VG1cMWae0FLPCtz0peKPpZY8/ugJJX2w==}
    dependencies:
      '@ethersproject/base64': 5.7.0
      '@ethersproject/bytes': 5.7.0
      '@ethersproject/logger': 5.7.0
      '@ethersproject/properties': 5.7.0
      '@ethersproject/strings': 5.7.0
    dev: false

  /@fal-works/esbuild-plugin-global-externals@2.1.2:
    resolution: {integrity: sha512-cEee/Z+I12mZcFJshKcCqC8tuX5hG3s+d+9nZ3LabqKF1vKdF41B92pJVCBggjAGORAeOzyyDDKrZwIkLffeOQ==}
    dev: false

  /@floating-ui/core@1.4.1:
    resolution: {integrity: sha512-jk3WqquEJRlcyu7997NtR5PibI+y5bi+LS3hPmguVClypenMsCY3CBa3LAQnozRCtCrYWSEtAdiskpamuJRFOQ==}
    dependencies:
      '@floating-ui/utils': 0.1.1
    dev: false

  /@floating-ui/dom@1.5.1:
    resolution: {integrity: sha512-KwvVcPSXg6mQygvA1TjbN/gh///36kKtllIF8SUm0qpFj8+rvYrpvlYdL1JoA71SHpDqgSSdGOSoQ0Mp3uY5aw==}
    dependencies:
      '@floating-ui/core': 1.4.1
      '@floating-ui/utils': 0.1.1
    dev: false

  /@floating-ui/react-dom@2.0.2(react-dom@18.2.0)(react@18.2.0):
    resolution: {integrity: sha512-5qhlDvjaLmAst/rKb3VdlCinwTF4EYMiVxuuc/HVUjs46W0zgtbMmAZ1UTsDrRTxRmUEzl92mOtWbeeXL26lSQ==}
    peerDependencies:
      react: '>=16.8.0'
      react-dom: '>=16.8.0'
    dependencies:
      '@floating-ui/dom': 1.5.1
      react: 18.2.0
      react-dom: 18.2.0(react@18.2.0)
    dev: false

  /@floating-ui/utils@0.1.1:
    resolution: {integrity: sha512-m0G6wlnhm/AX0H12IOWtK8gASEMffnX08RtKkCgTdHb9JpHKGloI7icFfLg9ZmQeavcvR0PKmzxClyuFPSjKWw==}
    dev: false

  /@formatjs/ecma402-abstract@1.17.0:
    resolution: {integrity: sha512-6ueQTeJZtwKjmh23bdkq/DMqH4l4bmfvtQH98blOSbiXv/OUiyijSW6jU22IT8BNM1ujCaEvJfTtyCYVH38EMQ==}
    dependencies:
      '@formatjs/intl-localematcher': 0.4.0
      tslib: 2.6.2
    dev: false

  /@formatjs/fast-memoize@2.2.0:
    resolution: {integrity: sha512-hnk/nY8FyrL5YxwP9e4r9dqeM6cAbo8PeU9UjyXojZMNvVad2Z06FAVHyR3Ecw6fza+0GH7vdJgiKIVXTMbSBA==}
    dependencies:
      tslib: 2.6.2
    dev: false

  /@formatjs/icu-messageformat-parser@2.6.0:
    resolution: {integrity: sha512-yT6at0qc0DANw9qM/TU8RZaCtfDXtj4pZM/IC2WnVU80yAcliS3KVDiuUt4jSQAeFL9JS5bc2hARnFmjPdA6qw==}
    dependencies:
      '@formatjs/ecma402-abstract': 1.17.0
      '@formatjs/icu-skeleton-parser': 1.6.0
      tslib: 2.6.2
    dev: false

  /@formatjs/icu-skeleton-parser@1.6.0:
    resolution: {integrity: sha512-eMmxNpoX/J1IPUjPGSZwo0Wh+7CEvdEMddP2Jxg1gQJXfGfht/FdW2D5XDFj3VMbOTUQlDIdZJY7uC6O6gjPoA==}
    dependencies:
      '@formatjs/ecma402-abstract': 1.17.0
      tslib: 2.6.2
    dev: false

  /@formatjs/intl-localematcher@0.4.0:
    resolution: {integrity: sha512-bRTd+rKomvfdS4QDlVJ6TA/Jx1F2h/TBVO5LjvhQ7QPPHp19oPNMIum7W2CMEReq/zPxpmCeB31F9+5gl/qtvw==}
    dependencies:
      tslib: 2.6.2
    dev: false

  /@fuel-ts/abi-coder@0.57.0:
    resolution: {integrity: sha512-OLVLmKg7qs6qRZo73UxThrStYEuo7lQGRcPtN8bIiQA7A0Q1bNf6qAJXc/GA1PgcFtQ+RZgToycAM4ndgmfS+g==}
    dependencies:
      '@ethersproject/abi': 5.7.0
      '@ethersproject/bignumber': 5.7.0
      '@ethersproject/bytes': 5.7.0
      '@ethersproject/logger': 5.7.0
      '@ethersproject/properties': 5.7.0
      '@ethersproject/sha2': 5.7.0
      '@ethersproject/strings': 5.7.0
      '@fuel-ts/crypto': 0.57.0
      '@fuel-ts/math': 0.57.0
      '@fuel-ts/versions': 0.57.0
      type-fest: 3.13.1
    dev: false

  /@fuel-ts/abi-typegen@0.57.0:
    resolution: {integrity: sha512-R9b93E9lrz/Jt2FzalLoquAdIaUmGpJoEy9UaWLXl79it1bb0b8uFgfBeOncXT21vbL6aATd4ym+KpDc0VKRkQ==}
    hasBin: true
    dependencies:
      '@ethersproject/bytes': 5.7.0
      '@fuel-ts/utils': 0.57.0
      '@fuel-ts/versions': 0.57.0
      commander: 9.5.0
      glob: 10.3.4
      handlebars: 4.7.8
      mkdirp: 1.0.4
      ramda: 0.29.0
      rimraf: 3.0.2
    dev: false

  /@fuel-ts/address@0.57.0:
    resolution: {integrity: sha512-d29LK3OTfsIgsdFONfJbUSTXo/c5CeEW380LBSEdVzmXy006gmHrbnUpEqHhU5fklfyeAJBkZgbgwu5tK6m9tg==}
    dependencies:
      '@ethersproject/bytes': 5.7.0
      '@ethersproject/logger': 5.7.0
      '@ethersproject/sha2': 5.7.0
      '@fuel-ts/crypto': 0.57.0
      '@fuel-ts/errors': 0.57.0
      '@fuel-ts/interfaces': 0.57.0
      '@fuel-ts/versions': 0.57.0
      bech32: 2.0.0
    dev: false

  /@fuel-ts/contract@0.57.0:
    resolution: {integrity: sha512-Q/hWGrO71iL2SeV5xGPkDJXQ7t2Q8mxDi0CBz41Ch/mMJcrV77DdPtM/vFhMkcyzepjOmX5Ie602r8aMFR9Vww==}
    dependencies:
      '@ethersproject/bytes': 5.7.0
      '@ethersproject/logger': 5.7.0
      '@ethersproject/sha2': 5.7.0
      '@fuel-ts/abi-coder': 0.57.0
      '@fuel-ts/crypto': 0.57.0
      '@fuel-ts/merkle': 0.57.0
      '@fuel-ts/program': 0.57.0
      '@fuel-ts/providers': 0.57.0
      '@fuel-ts/transactions': 0.57.0
      '@fuel-ts/utils': 0.57.0
      '@fuel-ts/versions': 0.57.0
      '@fuel-ts/wallet': 0.57.0
    transitivePeerDependencies:
      - encoding
      - supports-color
    dev: false

  /@fuel-ts/crypto@0.57.0:
    resolution: {integrity: sha512-8yEc2Z6Fhhkfk5biKbo9eQ6dqvkUwHUdmb6Luooo6ntZYpN/8e9Qm5/FX4BfiwRwtbf/ImkB3HMTQWhD7G2dBA==}
    dependencies:
      '@ethersproject/bytes': 5.7.0
      '@ethersproject/pbkdf2': 5.7.0
      ethereum-cryptography: 2.1.2
    dev: false

  /@fuel-ts/errors@0.57.0:
    resolution: {integrity: sha512-NXZU7EDW80BOX8vhJZYvB7tK4ZoKoTj1aFhvOKhruwKX0a/3hq1m+XsMDZ8cVDESUcch1wlnVBq0x134DWBKUQ==}
    dependencies:
      '@fuel-ts/utils': 0.57.0
      '@fuel-ts/versions': 0.57.0
    dev: false

  /@fuel-ts/fuel-core@0.57.0:
    resolution: {integrity: sha512-eF+cV2YAoKEJWXdx1rBOc6haXnRZYohfb11u5ZMvQxSaVGULtS6nvR7vNSKrfZ+u0St8nIJqL360SHCS2kAwjg==}
    hasBin: true
    requiresBuild: true
    dependencies:
      node-fetch: 2.7.0
      shelljs: 0.8.5
    transitivePeerDependencies:
      - encoding
    dev: false

  /@fuel-ts/hasher@0.57.0:
    resolution: {integrity: sha512-dAMQGSPyfa/Hu9N1W43hLaBxJv821w/5d9ZIsbgJ1UX2dzHn6YE8giILJ/vUQh6333lrALoIR+0EAX1GOuEsPg==}
    dependencies:
      '@ethersproject/bytes': 5.7.0
      '@ethersproject/sha2': 5.7.0
      '@fuel-ts/address': 0.57.0
      '@fuel-ts/crypto': 0.57.0
      '@fuel-ts/math': 0.57.0
      '@fuel-ts/providers': 0.57.0
      '@fuel-ts/transactions': 0.57.0
      ramda: 0.29.0
    transitivePeerDependencies:
      - encoding
    dev: false

  /@fuel-ts/hdwallet@0.57.0:
    resolution: {integrity: sha512-YCCHudXRXFOij1c9xOIW1kroeK5AW2hFFKe43uEJxb783g+TYnURA5LTvk3gsKnf1n32jtiaz0GpFtG3oekibA==}
    dependencies:
      '@ethersproject/basex': 5.7.0
      '@ethersproject/bytes': 5.7.0
      '@ethersproject/sha2': 5.7.0
      '@fuel-ts/math': 0.57.0
      '@fuel-ts/mnemonic': 0.57.0
      '@fuel-ts/signer': 0.57.0
    transitivePeerDependencies:
      - encoding
    dev: false

  /@fuel-ts/interfaces@0.57.0:
    resolution: {integrity: sha512-XOv3zb/MMYyJm9q7gL2j4TxfD4daGZN6Ru85vnvQ6WFZLRnnd5c8scrnpTlATJmxQm8k5U5kQzgXk2euPtLMfQ==}
    dev: false

  /@fuel-ts/math@0.54.1:
    resolution: {integrity: sha512-balx5RmqFOPAA5e8T5HS89dXOwt//oji10Asr2znN8aAxC0O05Hr7BFiiMFun6ql2rNaw/PdY1b/zuvrzysdBQ==}
    dependencies:
      '@types/bn.js': 5.1.1
      bn.js: 5.2.1
    dev: false

  /@fuel-ts/math@0.57.0:
    resolution: {integrity: sha512-7Cw82l4l0YMRCtxdgDIti6TKKXpbC2HGi4SEKpTt3AyU5Oi+WPn50H617ISQAyffXOsLprifFv8VNDKO77fzTg==}
    dependencies:
      '@types/bn.js': 5.1.1
      bn.js: 5.2.1
    dev: false

  /@fuel-ts/merkle@0.57.0:
    resolution: {integrity: sha512-UxZwlYxbe0y3Le9UUV2QxtLXDCd2H2LulRLD0v3d7eNWM36XSmwt+w7RwdH4RKDAEMSf15GNB1dNoBSWKibAWQ==}
    dependencies:
      '@ethersproject/bytes': 5.7.0
      '@ethersproject/sha2': 5.7.0
      '@fuel-ts/math': 0.57.0
    dev: false

  /@fuel-ts/mnemonic@0.57.0:
    resolution: {integrity: sha512-Y0tggoa1FnnKf2LpV/hqK5vpfVCQgkYG4SP2l1MwiX9BHyor4bcdVLV7I7sd00guXCcRpOP1FOZoBP1OdA/fUw==}
    dependencies:
      '@ethersproject/basex': 5.7.0
      '@ethersproject/bytes': 5.7.0
      '@ethersproject/pbkdf2': 5.7.0
      '@ethersproject/sha2': 5.7.0
      '@fuel-ts/crypto': 0.57.0
      '@fuel-ts/wordlists': 0.57.0
    dev: false

  /@fuel-ts/predicate@0.57.0:
    resolution: {integrity: sha512-DPWAC/UigRKg1NzxbUBd5NjUlALp8zC+sES28CkxaqEO7ft9XIlgcik5j29DHs7CiYLXRoZVzOgVEYcCyCABvQ==}
    dependencies:
      '@ethersproject/bytes': 5.7.0
      '@ethersproject/logger': 5.7.0
      '@fuel-ts/abi-coder': 0.57.0
      '@fuel-ts/address': 0.57.0
      '@fuel-ts/hasher': 0.57.0
      '@fuel-ts/interfaces': 0.57.0
      '@fuel-ts/merkle': 0.57.0
      '@fuel-ts/providers': 0.57.0
      '@fuel-ts/transactions': 0.57.0
      '@fuel-ts/utils': 0.57.0
      '@fuel-ts/versions': 0.57.0
      '@fuel-ts/wallet': 0.57.0
    transitivePeerDependencies:
      - encoding
      - supports-color
    dev: false

  /@fuel-ts/program@0.57.0:
    resolution: {integrity: sha512-KXF2G0ReYYVhj5C5KUK4f9bOQcMqD1UOkwT2DsWCvKKOuf7AOP/9Odv/Jel1oRptYrMnNj8AbkRFCYYMwL8P8w==}
    dependencies:
      '@ethersproject/bytes': 5.7.0
      '@ethersproject/logger': 5.7.0
      '@fuel-ts/abi-coder': 0.57.0
      '@fuel-ts/address': 0.57.0
      '@fuel-ts/errors': 0.57.0
      '@fuel-ts/interfaces': 0.57.0
      '@fuel-ts/math': 0.57.0
      '@fuel-ts/providers': 0.57.0
      '@fuel-ts/transactions': 0.57.0
      '@fuel-ts/versions': 0.57.0
      '@fuel-ts/wallet': 0.57.0
      '@fuels/vm-asm': 0.36.1
    transitivePeerDependencies:
      - encoding
      - supports-color
    dev: false

  /@fuel-ts/providers@0.57.0:
    resolution: {integrity: sha512-huVzXbD/ZYzFLvXCKRTxjRYEffV+m67gxSK1bTqzA1p5Wphnt0gwWYzycFbReOwNGbbILnqwoLKJ5mICkQ6nag==}
    dependencies:
      '@ethersproject/bytes': 5.7.0
      '@ethersproject/networks': 5.7.1
      '@ethersproject/sha2': 5.7.0
      '@fuel-ts/abi-coder': 0.57.0
      '@fuel-ts/address': 0.57.0
      '@fuel-ts/crypto': 0.57.0
      '@fuel-ts/errors': 0.57.0
      '@fuel-ts/interfaces': 0.57.0
      '@fuel-ts/math': 0.57.0
      '@fuel-ts/transactions': 0.57.0
      graphql: 16.8.1
      graphql-request: 5.2.0(graphql@16.8.1)
      graphql-tag: 2.12.6(graphql@16.8.1)
      ramda: 0.29.0
      tai64: 1.0.0
    transitivePeerDependencies:
      - encoding
    dev: false

  /@fuel-ts/script@0.57.0:
    resolution: {integrity: sha512-xvKqapCMmPu7rxDPlR1tdfe+LHlb9vBauVkqSYiBnjYZ/zKoECaVyXmE9sftTFMpKZ08rMGY/CwCdG4Gq/JtzQ==}
    dependencies:
      '@ethersproject/bytes': 5.7.0
      '@fuel-ts/abi-coder': 0.57.0
      '@fuel-ts/abi-typegen': 0.57.0
      '@fuel-ts/address': 0.57.0
      '@fuel-ts/interfaces': 0.57.0
      '@fuel-ts/math': 0.57.0
      '@fuel-ts/program': 0.57.0
      '@fuel-ts/providers': 0.57.0
      '@fuel-ts/transactions': 0.57.0
      '@fuel-ts/utils': 0.57.0
      '@fuel-ts/wallet': 0.57.0
    transitivePeerDependencies:
      - encoding
      - supports-color
    dev: false

  /@fuel-ts/signer@0.57.0:
    resolution: {integrity: sha512-EkAaHnXgVsJ+b2YtqqynROX4t5wnfsc0EkqtRgVFIreBo9eY8bsciYxEfcBK6QddHDB8QERXcLR8ciSNUSa2ug==}
    dependencies:
      '@ethersproject/bytes': 5.7.0
      '@ethersproject/sha2': 5.7.0
      '@fuel-ts/address': 0.57.0
      '@fuel-ts/crypto': 0.57.0
      '@fuel-ts/hasher': 0.57.0
      '@fuel-ts/math': 0.57.0
      elliptic: 6.5.4
    transitivePeerDependencies:
      - encoding
    dev: false

  /@fuel-ts/testcases@0.57.0:
    resolution: {integrity: sha512-l2G1ZQnsZjQAnzf2dAdgrgEh8LNFcpZJjE1/M6zl438q8JUo9pWkERzkneG5RdDyyJrEtBLwCwBDKwG9ymSCxw==}
    dev: false

  /@fuel-ts/transactions@0.57.0:
    resolution: {integrity: sha512-9ZReympN0xX/uRwttFWvZtY139c53UDDGgxgbx+Vm4yynt3dIaEp0jDnwZTS+LKIIiqV0+vAL2bqnh+2GNDACg==}
    dependencies:
      '@ethersproject/bytes': 5.7.0
      '@ethersproject/sha2': 5.7.0
      '@fuel-ts/abi-coder': 0.57.0
      '@fuel-ts/address': 0.57.0
      '@fuel-ts/math': 0.57.0
    dev: false

  /@fuel-ts/utils@0.57.0:
    resolution: {integrity: sha512-WsNbc2rFzead2duaPVy0E3RpJhct88ssXwfK/5bYLpLLoVJ1/KP5ZJTCJ6GM2aEKAMa2EWEc3lMQYnBabuUx6Q==}
    dependencies:
      ramda: 0.29.0
      rimraf: 3.0.2
    dev: false

  /@fuel-ts/versions@0.57.0:
    resolution: {integrity: sha512-qQeUL+Xe5TStZHTgnZkf9qBlrDg5iTm5k8rtlHZ3CSoAyup7a3Y7WQID2FLOjFPr9Fi0eMZ5uc9M4yNkyo1qJg==}
    hasBin: true
    dependencies:
      chalk: 4.1.2
      cli-table: 0.3.11
      semver: 7.5.4
    dev: false

  /@fuel-ts/wallet-manager@0.57.0:
    resolution: {integrity: sha512-X6pzk7hLBuf8aSy63UxyfgC/shML6jQyLR7mX0apTx/bYhifNj0tWkXZWZ/RH4b20JkCMw71ckKfMNS3qic+8A==}
    dependencies:
      '@fuel-ts/address': 0.57.0
      '@fuel-ts/crypto': 0.57.0
      '@fuel-ts/interfaces': 0.57.0
      '@fuel-ts/mnemonic': 0.57.0
      '@fuel-ts/wallet': 0.57.0
      events: 3.3.0
    transitivePeerDependencies:
      - encoding
      - supports-color
    dev: false

  /@fuel-ts/wallet@0.57.0:
    resolution: {integrity: sha512-qFn8czVr3olCZVi8yRxgEaiTRN49uAa9c9I0mSDyDoYy+wC5F2hoK5CCchV+k8jEqAh4wqBzFltI0TxiRMwhKw==}
    dependencies:
      '@ethersproject/bytes': 5.7.0
      '@fuel-ts/abi-coder': 0.57.0
      '@fuel-ts/address': 0.57.0
      '@fuel-ts/crypto': 0.57.0
      '@fuel-ts/fuel-core': 0.57.0
      '@fuel-ts/hasher': 0.57.0
      '@fuel-ts/hdwallet': 0.57.0
      '@fuel-ts/interfaces': 0.57.0
      '@fuel-ts/math': 0.57.0
      '@fuel-ts/mnemonic': 0.57.0
      '@fuel-ts/providers': 0.57.0
      '@fuel-ts/signer': 0.57.0
      '@fuel-ts/transactions': 0.57.0
      '@fuel-ts/utils': 0.57.0
      '@fuels/vm-asm': 0.36.1
      portfinder: 1.0.32
      tree-kill: 1.2.2
      uuid: 9.0.0
    transitivePeerDependencies:
      - encoding
      - supports-color
    dev: false

  /@fuel-ts/wordlists@0.57.0:
    resolution: {integrity: sha512-G4CHfh47RRbgv8ZMciJjLoM5WGDwZyB8oMgzadJGCAvy56PPgUc2U/R7PEQbEVZyfgKzOPDZko49zZyCn9wm7w==}
    dev: false

  /@fuel-ui/css@0.21.0-pr-305-04b8434:
    resolution: {integrity: sha512-hF4fvnsMo0OzuDP7hInAcbasdS729PcPNAn+5Kd+xYTiQDVFvxG3NgpzWnqycrDCmt6gwa3e4Q6PaEFUmz0CLQ==}
    dependencies:
      '@fuel-ui/design-tokens': 0.21.0-pr-305-04b8434
      '@radix-ui/colors': 2.1.0
      classnames: 2.3.2
      react: 18.2.0
      react-dom: 18.2.0(react@18.2.0)
    dev: false

  /@fuel-ui/design-tokens@0.21.0-pr-305-04b8434:
    resolution: {integrity: sha512-twTQuu9mbO+8IWR1Dzn7T8RFG0ekjVCVKfEDeIDLyxs8Kyq8O5EkaSZoDsUN77aMA7zRmMSM4gJOkmZ4zvYBtQ==}
    dependencies:
      '@radix-ui/colors': 2.1.0
      chroma-js: 2.4.2
      copy-to-clipboard: 3.3.3
      lodash: 4.17.21
    dev: false

  /@fuel-ui/icons@0.21.0-pr-305-04b8434:
    resolution: {integrity: sha512-99J+xEKspizlz9DWA9VeogAfXkDbXqFBZXOcKC70qtCEJo+pxFG8AX1B8Ld/OXUkrhRlFqEr2mOPKmkl8qDXsg==}
    dependencies:
      '@tabler/icons': 2.33.0
      prettier: 3.0.3
      svgo: 3.0.2
    dev: false

  /@fuel-ui/react@0.21.0-pr-305-04b8434(@types/react-dom@18.2.7)(@types/react@18.2.21)(csstype@3.1.2):
    resolution: {integrity: sha512-ZWZPYN+RakuZpxOlMQ+3GAJKhRvxIErkmg5iDgb6wCHE+rsTzoWlt5DLn/u4P+bev9oMG8R7hyT0R7nwiGqC9Q==}
    dependencies:
      '@fuel-ts/math': 0.54.1
      '@fuel-ui/css': 0.21.0-pr-305-04b8434
      '@fuel-ui/icons': 0.21.0-pr-305-04b8434
      '@radix-ui/react-accordion': 1.1.2(@types/react-dom@18.2.7)(@types/react@18.2.21)(react-dom@18.2.0)(react@18.2.0)
      '@radix-ui/react-alert-dialog': 1.0.4(@types/react-dom@18.2.7)(@types/react@18.2.21)(react-dom@18.2.0)(react@18.2.0)
      '@radix-ui/react-aspect-ratio': 1.0.3(@types/react-dom@18.2.7)(@types/react@18.2.21)(react-dom@18.2.0)(react@18.2.0)
      '@radix-ui/react-avatar': 1.0.3(@types/react-dom@18.2.7)(@types/react@18.2.21)(react-dom@18.2.0)(react@18.2.0)
      '@radix-ui/react-checkbox': 1.0.4(@types/react-dom@18.2.7)(@types/react@18.2.21)(react-dom@18.2.0)(react@18.2.0)
      '@radix-ui/react-dialog': 1.0.4(@types/react-dom@18.2.7)(@types/react@18.2.21)(react-dom@18.2.0)(react@18.2.0)
      '@radix-ui/react-label': 2.0.2(@types/react-dom@18.2.7)(@types/react@18.2.21)(react-dom@18.2.0)(react@18.2.0)
      '@radix-ui/react-popover': 1.0.6(@types/react-dom@18.2.7)(@types/react@18.2.21)(react-dom@18.2.0)(react@18.2.0)
      '@radix-ui/react-radio-group': 1.1.3(@types/react-dom@18.2.7)(@types/react@18.2.21)(react-dom@18.2.0)(react@18.2.0)
      '@radix-ui/react-switch': 1.0.3(@types/react-dom@18.2.7)(@types/react@18.2.21)(react-dom@18.2.0)(react@18.2.0)
      '@radix-ui/react-tabs': 1.0.4(@types/react-dom@18.2.7)(@types/react@18.2.21)(react-dom@18.2.0)(react@18.2.0)
      '@radix-ui/react-tooltip': 1.0.6(@types/react-dom@18.2.7)(@types/react@18.2.21)(react-dom@18.2.0)(react@18.2.0)
      '@radix-ui/react-visually-hidden': 1.0.3(@types/react-dom@18.2.7)(@types/react@18.2.21)(react-dom@18.2.0)(react@18.2.0)
      '@react-aria/focus': 3.14.0(react@18.2.0)
      '@react-aria/interactions': 3.17.0(react@18.2.0)
      '@react-aria/overlays': 3.16.0(react-dom@18.2.0)(react@18.2.0)
      '@react-aria/utils': 3.19.0(react@18.2.0)
      '@testing-library/react': 14.0.0(react-dom@18.2.0)(react@18.2.0)
      '@xstate/react': 3.2.2(@types/react@18.2.21)(react@18.2.0)(xstate@4.38.2)
      deepmerge-json: 1.5.0
      framer-motion: 10.16.4(react-dom@18.2.0)(react@18.2.0)
      react: 18.2.0
      react-aria: 3.27.0(react-dom@18.2.0)(react@18.2.0)
      react-content-loader: 6.2.1(react@18.2.0)
      react-dom: 18.2.0(react@18.2.0)
      react-hot-toast: 2.4.1(csstype@3.1.2)(react-dom@18.2.0)(react@18.2.0)
      react-number-format: 5.3.1(react-dom@18.2.0)(react@18.2.0)
      react-stately: 3.25.0(react@18.2.0)
      xstate: 4.38.2
      zustand: 4.4.1(@types/react@18.2.21)(react@18.2.0)
    transitivePeerDependencies:
      - '@types/react'
      - '@types/react-dom'
      - '@xstate/fsm'
      - csstype
      - immer
    dev: false

  /@fuel-wallet/sdk@0.13.0(dexie@3.2.4)(fuels@0.57.0):
    resolution: {integrity: sha512-I3UjZtsHP8EC/kaGRCAW/UV3a6om1f8mkqp4ECDx/w9JL75H0q4VII8R6223a1msx0Vk+47mHDv99W8SYLFpHA==}
    peerDependencies:
      fuels: '>=0.58.0'
    dependencies:
      '@types/chrome': 0.0.243
      dexie-observable: 4.0.1-beta.13(dexie@3.2.4)
      events: 3.3.0
      fuels: 0.57.0
      json-rpc-2.0: 1.6.0
      uuid: 9.0.0
      xstate: 4.38.2
    transitivePeerDependencies:
      - dexie
    dev: false

  /@fuels/eslint-plugin@0.0.8(eslint@8.48.0)(typescript@5.2.2):
    resolution: {integrity: sha512-OA62jfLa1Nxm9y73/URxpATryGmt/kGW9BMV+BXLl+1dMl2Yc/wuR2rYEv9AFH9sF5YElWIYM+aL9toSRicJWQ==}
    peerDependencies:
      eslint: ^8.48.0
    dependencies:
      '@next/eslint-plugin-next': 13.4.19
      '@typescript-eslint/eslint-plugin': 6.6.0(@typescript-eslint/parser@6.6.0)(eslint@8.48.0)(typescript@5.2.2)
      '@typescript-eslint/parser': 6.6.0(eslint@8.48.0)(typescript@5.2.2)
      eslint: 8.48.0
      eslint-config-prettier: 9.0.0(eslint@8.48.0)
      eslint-import-resolver-node: 0.3.9
      eslint-import-resolver-typescript: 3.6.0(@typescript-eslint/parser@6.6.0)(eslint-import-resolver-node@0.3.9)(eslint-plugin-import@2.28.1)(eslint@8.48.0)
      eslint-plugin-eslint-comments: 3.2.0(eslint@8.48.0)
      eslint-plugin-import: 2.28.1(@typescript-eslint/parser@6.6.0)(eslint-import-resolver-typescript@3.6.0)(eslint@8.48.0)
      eslint-plugin-jest-dom: 5.1.0(eslint@8.48.0)
      eslint-plugin-jsx-a11y: 6.7.1(eslint@8.48.0)
      eslint-plugin-prettier: 5.0.0(eslint-config-prettier@9.0.0)(eslint@8.48.0)(prettier@3.0.3)
      eslint-plugin-react: 7.33.2(eslint@8.48.0)
      eslint-plugin-react-hooks: 4.6.0(eslint@8.48.0)
      eslint-plugin-testing-library: 6.0.1(eslint@8.48.0)(typescript@5.2.2)
      prettier: 3.0.3
    transitivePeerDependencies:
      - '@testing-library/dom'
      - '@types/eslint'
      - eslint-import-resolver-webpack
      - supports-color
      - typescript
    dev: false

  /@fuels/prettier-config@0.0.8(prettier@2.8.0):
    resolution: {integrity: sha512-hu/UpKlYmdYUuCLonbIh9hxNkSWnGD+/GIH94QrRRTJSJ/u5f7922NDMRZ+EDFRf1Vpd6zFtmdl4Q/Z/LRJLkw==}
    peerDependencies:
      prettier: ^3.0.3
    dependencies:
      prettier: 2.8.0
    dev: false

  /@fuels/ts-config@0.0.8(typescript@5.2.2):
    resolution: {integrity: sha512-tMk6O76eklZ+0tdr04UZ6GNkeQd1DE0SNm0rj6k3kOtcqNMv7XkcrfuKmCprQzKeeJKLhEFLbPK/LXytvDUcsw==}
    peerDependencies:
      typescript: 5.2.2
    dependencies:
      typescript: 5.2.2
    dev: false

  /@fuels/vm-asm@0.36.1:
    resolution: {integrity: sha512-MXtNDk0WXONIrDJOlk07+X7GegpCz2hfbAgSIWycOD0th2z1GndvMqBryiw/pTVDHLnHe+5TGIODLsprI4RiEw==}
    dev: false

  /@graphql-typed-document-node/core@3.2.0(graphql@16.8.1):
    resolution: {integrity: sha512-mB9oAsNCm9aM3/SOv4YtBMqZbYj10R7dkq8byBqxGY/ncFwhf2oQzMV+LCRlWoDSEBJ3COiR1yeDvMtsoOsuFQ==}
    peerDependencies:
      graphql: '>=16.8.1'
    dependencies:
      graphql: 16.8.1
    dev: false

  /@grpc/grpc-js@1.9.2:
    resolution: {integrity: sha512-Lf2pUhNTaviEdEaGgjU+29qw3arX7Qd/45q66F3z1EV5hroE6wM9xSHPvjB8EY+b1RmKZgwnLWXQorC6fZ9g5g==}
    engines: {node: ^8.13.0 || >=10.10.0}
    dependencies:
      '@grpc/proto-loader': 0.7.9
      '@types/node': 20.5.9
    dev: false

  /@grpc/proto-loader@0.7.9:
    resolution: {integrity: sha512-YJsOehVXzgurc+lLAxYnlSMc1p/Gu6VAvnfx0ATi2nzvr0YZcjhmZDeY8SeAKv1M7zE3aEJH0Xo9mK1iZ8GYoQ==}
    engines: {node: '>=6'}
    hasBin: true
    dependencies:
      lodash.camelcase: 4.3.0
      long: 5.2.3
      protobufjs: 7.2.5
      yargs: 17.7.2
    dev: false

  /@humanwhocodes/config-array@0.11.11:
    resolution: {integrity: sha512-N2brEuAadi0CcdeMXUkhbZB84eskAc8MEX1By6qEchoVywSgXPIjou4rYsl0V3Hj0ZnuGycGCjdNgockbzeWNA==}
    engines: {node: '>=10.10.0'}
    dependencies:
      '@humanwhocodes/object-schema': 1.2.1
      debug: 4.3.4
      minimatch: 3.1.2
    transitivePeerDependencies:
      - supports-color

  /@humanwhocodes/module-importer@1.0.1:
    resolution: {integrity: sha512-bxveV4V8v5Yb4ncFTT3rPSgZBOpCkjfK0y4oVVVJwIuDVBRMDXrPyXRL988i5ap9m9bnyEEjWfm5WkBmtffLfA==}
    engines: {node: '>=12.22'}

  /@humanwhocodes/object-schema@1.2.1:
    resolution: {integrity: sha512-ZnQMnLV4e7hDlUvw8H+U8ASL02SS2Gn6+9Ac3wGGLIe7+je2AeAOxPY+izIPJDfFDb7eDjev0Us8MO1iFRN8hA==}

  /@internationalized/date@3.4.0:
    resolution: {integrity: sha512-QUDSGCsvrEVITVf+kv9VSAraAmCgjQmU5CiXtesUBBhBe374NmnEIIaOFBZ72t29dfGMBP0zF+v6toVnbcc6jg==}
    dependencies:
      '@swc/helpers': 0.5.1
    dev: false

  /@internationalized/message@3.1.1:
    resolution: {integrity: sha512-ZgHxf5HAPIaR0th+w0RUD62yF6vxitjlprSxmLJ1tam7FOekqRSDELMg4Cr/DdszG5YLsp5BG3FgHgqquQZbqw==}
    dependencies:
      '@swc/helpers': 0.5.1
      intl-messageformat: 10.5.0
    dev: false

  /@internationalized/number@3.2.1:
    resolution: {integrity: sha512-hK30sfBlmB1aIe3/OwAPg9Ey0DjjXvHEiGVhNaOiBJl31G0B6wMaX8BN3ibzdlpyRNE9p7X+3EBONmxtJO9Yfg==}
    dependencies:
      '@swc/helpers': 0.5.1
    dev: false

  /@internationalized/string@3.1.1:
    resolution: {integrity: sha512-fvSr6YRoVPgONiVIUhgCmIAlifMVCeej/snPZVzbzRPxGpHl3o1GRe+d/qh92D8KhgOciruDUH8I5mjdfdjzfA==}
    dependencies:
      '@swc/helpers': 0.5.1
    dev: false

  /@isaacs/cliui@8.0.2:
    resolution: {integrity: sha512-O8jcjabXaleOG9DQ0+ARXWZBTfnP4WNAqzuiJK7ll44AmxGKv/J2M4TPjxjY3znBCfvBXFzucm1twdyFybFqEA==}
    engines: {node: '>=12'}
    dependencies:
      string-width: 5.1.2
      string-width-cjs: /string-width@4.2.3
      strip-ansi: 7.1.0
      strip-ansi-cjs: /strip-ansi@6.0.1
      wrap-ansi: 8.1.0
      wrap-ansi-cjs: /wrap-ansi@7.0.0
    dev: false

  /@js-temporal/polyfill@0.4.4:
    resolution: {integrity: sha512-2X6bvghJ/JAoZO52lbgyAPFj8uCflhTo2g7nkFzEQdXd/D8rEeD4HtmTEpmtGCva260fcd66YNXBOYdnmHqSOg==}
    engines: {node: '>=12'}
    dependencies:
      jsbi: 4.3.0
      tslib: 2.6.2
    dev: false

  /@mdx-js/esbuild@2.3.0(esbuild@0.19.2):
    resolution: {integrity: sha512-r/vsqsM0E+U4Wr0DK+0EfmABE/eg+8ITW4DjvYdh3ve/tK2safaqHArNnaqbOk1DjYGrhxtoXoGaM3BY8fGBTA==}
    peerDependencies:
      esbuild: '>=0.11.0'
    dependencies:
      '@mdx-js/mdx': 2.3.0
      esbuild: 0.19.2
      node-fetch: 3.3.2
      vfile: 5.3.7
    transitivePeerDependencies:
      - supports-color
    dev: false

  /@mdx-js/mdx@2.3.0:
    resolution: {integrity: sha512-jLuwRlz8DQfQNiUCJR50Y09CGPq3fLtmtUQfVrj79E0JWu3dvsVcxVIcfhR5h0iXu+/z++zDrYeiJqifRynJkA==}
    dependencies:
      '@types/estree-jsx': 1.0.0
      '@types/mdx': 2.0.7
      estree-util-build-jsx: 2.2.2
      estree-util-is-identifier-name: 2.1.0
      estree-util-to-js: 1.2.0
      estree-walker: 3.0.3
      hast-util-to-estree: 2.3.3
      markdown-extensions: 1.1.1
      periscopic: 3.1.0
      remark-mdx: 2.3.0
      remark-parse: 10.0.2
      remark-rehype: 10.1.0
      unified: 10.1.2
      unist-util-position-from-estree: 1.1.2
      unist-util-stringify-position: 3.0.3
      unist-util-visit: 4.1.2
      vfile: 5.3.7
    transitivePeerDependencies:
      - supports-color
    dev: false

  /@mdx-js/react@2.3.0(react@18.2.0):
    resolution: {integrity: sha512-zQH//gdOmuu7nt2oJR29vFhDv88oGPmVw6BggmrHeMI+xgEkp1B2dX9/bMBSYtK0dyLX/aOmesKS09g222K1/g==}
    peerDependencies:
      react: '>=16'
    dependencies:
      '@types/mdx': 2.0.7
      '@types/react': 18.2.21
      react: 18.2.0
    dev: false

  /@next/env@13.5.6:
    resolution: {integrity: sha512-Yac/bV5sBGkkEXmAX5FWPS9Mmo2rthrOPRQQNfycJPkjUAUclomCPH7QFVCDQ4Mp2k2K1SSM6m0zrxYrOwtFQw==}
    dev: false

  /@next/eslint-plugin-next@13.4.19:
    resolution: {integrity: sha512-N/O+zGb6wZQdwu6atMZHbR7T9Np5SUFUjZqCbj0sXm+MwQO35M8TazVB4otm87GkXYs2l6OPwARd3/PUWhZBVQ==}
    dependencies:
      glob: 7.1.7

  /@next/swc-darwin-arm64@13.5.6:
    resolution: {integrity: sha512-5nvXMzKtZfvcu4BhtV0KH1oGv4XEW+B+jOfmBdpFI3C7FrB/MfujRpWYSBBO64+qbW8pkZiSyQv9eiwnn5VIQA==}
    engines: {node: '>= 10'}
    cpu: [arm64]
    os: [darwin]
    requiresBuild: true
    dev: false
    optional: true

  /@next/swc-darwin-x64@13.5.6:
    resolution: {integrity: sha512-6cgBfxg98oOCSr4BckWjLLgiVwlL3vlLj8hXg2b+nDgm4bC/qVXXLfpLB9FHdoDu4057hzywbxKvmYGmi7yUzA==}
    engines: {node: '>= 10'}
    cpu: [x64]
    os: [darwin]
    requiresBuild: true
    dev: false
    optional: true

  /@next/swc-linux-arm64-gnu@13.5.6:
    resolution: {integrity: sha512-txagBbj1e1w47YQjcKgSU4rRVQ7uF29YpnlHV5xuVUsgCUf2FmyfJ3CPjZUvpIeXCJAoMCFAoGnbtX86BK7+sg==}
    engines: {node: '>= 10'}
    cpu: [arm64]
    os: [linux]
    requiresBuild: true
    dev: false
    optional: true

  /@next/swc-linux-arm64-musl@13.5.6:
    resolution: {integrity: sha512-cGd+H8amifT86ZldVJtAKDxUqeFyLWW+v2NlBULnLAdWsiuuN8TuhVBt8ZNpCqcAuoruoSWynvMWixTFcroq+Q==}
    engines: {node: '>= 10'}
    cpu: [arm64]
    os: [linux]
    requiresBuild: true
    dev: false
    optional: true

  /@next/swc-linux-x64-gnu@13.5.6:
    resolution: {integrity: sha512-Mc2b4xiIWKXIhBy2NBTwOxGD3nHLmq4keFk+d4/WL5fMsB8XdJRdtUlL87SqVCTSaf1BRuQQf1HvXZcy+rq3Nw==}
    engines: {node: '>= 10'}
    cpu: [x64]
    os: [linux]
    requiresBuild: true
    dev: false
    optional: true

  /@next/swc-linux-x64-musl@13.5.6:
    resolution: {integrity: sha512-CFHvP9Qz98NruJiUnCe61O6GveKKHpJLloXbDSWRhqhkJdZD2zU5hG+gtVJR//tyW897izuHpM6Gtf6+sNgJPQ==}
    engines: {node: '>= 10'}
    cpu: [x64]
    os: [linux]
    requiresBuild: true
    dev: false
    optional: true

  /@next/swc-win32-arm64-msvc@13.5.6:
    resolution: {integrity: sha512-aFv1ejfkbS7PUa1qVPwzDHjQWQtknzAZWGTKYIAaS4NMtBlk3VyA6AYn593pqNanlicewqyl2jUhQAaFV/qXsg==}
    engines: {node: '>= 10'}
    cpu: [arm64]
    os: [win32]
    requiresBuild: true
    dev: false
    optional: true

  /@next/swc-win32-ia32-msvc@13.5.6:
    resolution: {integrity: sha512-XqqpHgEIlBHvzwG8sp/JXMFkLAfGLqkbVsyN+/Ih1mR8INb6YCc2x/Mbwi6hsAgUnqQztz8cvEbHJUbSl7RHDg==}
    engines: {node: '>= 10'}
    cpu: [ia32]
    os: [win32]
    requiresBuild: true
    dev: false
    optional: true

  /@next/swc-win32-x64-msvc@13.5.6:
    resolution: {integrity: sha512-Cqfe1YmOS7k+5mGu92nl5ULkzpKuxJrP3+4AEuPmrpFZ3BHxTY3TnHmU1On3bFmFFs6FbTcdF58CCUProGpIGQ==}
    engines: {node: '>= 10'}
    cpu: [x64]
    os: [win32]
    requiresBuild: true
    dev: false
    optional: true

  /@noble/curves@1.1.0:
    resolution: {integrity: sha512-091oBExgENk/kGj3AZmtBDMpxQPDtxQABR2B9lb1JbVTs6ytdzZNwvhxQ4MWasRNEzlbEH8jCWFCwhF/Obj5AA==}
    dependencies:
      '@noble/hashes': 1.3.1
    dev: false

  /@noble/hashes@1.3.1:
    resolution: {integrity: sha512-EbqwksQwz9xDRGfDST86whPBgM65E0OH/pCgqW0GBVzO22bNE+NuIbeTb714+IfSjU3aRk47EUvXIb5bTsenKA==}
    engines: {node: '>= 16'}
    dev: false

  /@nodelib/fs.scandir@2.1.5:
    resolution: {integrity: sha512-vq24Bq3ym5HEQm2NKCr3yXDwjc7vTsEThRDnkp2DK9p1uqLR+DHurm/NOTo0KG7HYHU7eppKZj3MyqYuMBf62g==}
    engines: {node: '>= 8'}
    dependencies:
      '@nodelib/fs.stat': 2.0.5
      run-parallel: 1.2.0

  /@nodelib/fs.stat@2.0.5:
    resolution: {integrity: sha512-RkhPPp2zrqDAQA/2jNhnztcPAlv64XdhIp7a7454A5ovI7Bukxgt7MX7udwAu3zg1DcpPU0rz3VV1SeaqvY4+A==}
    engines: {node: '>= 8'}

  /@nodelib/fs.walk@1.2.8:
    resolution: {integrity: sha512-oGB+UxlgWcgQkgwo8GcEGwemoTFt3FIO9ababBmaGwXIoBKZ+GTy0pP185beGg7Llih/NSHSV2XAs1lnznocSg==}
    engines: {node: '>= 8'}
    dependencies:
      '@nodelib/fs.scandir': 2.1.5
      fastq: 1.15.0

  /@octokit/auth-token@2.5.0:
    resolution: {integrity: sha512-r5FVUJCOLl19AxiuZD2VRZ/ORjp/4IN98Of6YJoJOkY75CIBuYfmiNHGrDwXr+aLGG55igl9QrxX3hbiXlLb+g==}
    dependencies:
      '@octokit/types': 6.41.0
    dev: false

  /@octokit/core@3.6.0:
    resolution: {integrity: sha512-7RKRKuA4xTjMhY+eG3jthb3hlZCsOwg3rztWh75Xc+ShDWOfDDATWbeZpAHBNRpm4Tv9WgBMOy1zEJYXG6NJ7Q==}
    dependencies:
      '@octokit/auth-token': 2.5.0
      '@octokit/graphql': 4.8.0
      '@octokit/request': 5.6.3
      '@octokit/request-error': 2.1.0
      '@octokit/types': 6.41.0
      before-after-hook: 2.2.3
      universal-user-agent: 6.0.0
    transitivePeerDependencies:
      - encoding
    dev: false

  /@octokit/endpoint@6.0.12:
    resolution: {integrity: sha512-lF3puPwkQWGfkMClXb4k/eUT/nZKQfxinRWJrdZaJO85Dqwo/G0yOC434Jr2ojwafWJMYqFGFa5ms4jJUgujdA==}
    dependencies:
      '@octokit/types': 6.41.0
      is-plain-object: 5.0.0
      universal-user-agent: 6.0.0
    dev: false

  /@octokit/graphql@4.8.0:
    resolution: {integrity: sha512-0gv+qLSBLKF0z8TKaSKTsS39scVKF9dbMxJpj3U0vC7wjNWFuIpL/z76Qe2fiuCbDRcJSavkXsVtMS6/dtQQsg==}
    dependencies:
      '@octokit/request': 5.6.3
      '@octokit/types': 6.41.0
      universal-user-agent: 6.0.0
    transitivePeerDependencies:
      - encoding
    dev: false

  /@octokit/openapi-types@12.11.0:
    resolution: {integrity: sha512-VsXyi8peyRq9PqIz/tpqiL2w3w80OgVMwBHltTml3LmVvXiphgeqmY9mvBw9Wu7e0QWk/fqD37ux8yP5uVekyQ==}
    dev: false

  /@octokit/plugin-paginate-rest@2.21.3(@octokit/core@3.6.0):
    resolution: {integrity: sha512-aCZTEf0y2h3OLbrgKkrfFdjRL6eSOo8komneVQJnYecAxIej7Bafor2xhuDJOIFau4pk0i/P28/XgtbyPF0ZHw==}
    peerDependencies:
      '@octokit/core': '>=2'
    dependencies:
      '@octokit/core': 3.6.0
      '@octokit/types': 6.41.0
    dev: false

  /@octokit/plugin-rest-endpoint-methods@4.15.1(@octokit/core@3.6.0):
    resolution: {integrity: sha512-4gQg4ySoW7ktKB0Mf38fHzcSffVZd6mT5deJQtpqkuPuAqzlED5AJTeW8Uk7dPRn7KaOlWcXB0MedTFJU1j4qA==}
    peerDependencies:
      '@octokit/core': '>=3'
    dependencies:
      '@octokit/core': 3.6.0
      '@octokit/types': 6.41.0
      deprecation: 2.3.1
    dev: false

  /@octokit/request-error@2.1.0:
    resolution: {integrity: sha512-1VIvgXxs9WHSjicsRwq8PlR2LR2x6DwsJAaFgzdi0JfJoGSO8mYI/cHJQ+9FbN21aa+DrgNLnwObmyeSC8Rmpg==}
    dependencies:
      '@octokit/types': 6.41.0
      deprecation: 2.3.1
      once: 1.4.0
    dev: false

  /@octokit/request@5.6.3:
    resolution: {integrity: sha512-bFJl0I1KVc9jYTe9tdGGpAMPy32dLBXXo1dS/YwSCTL/2nd9XeHsY616RE3HPXDVk+a+dBuzyz5YdlXwcDTr2A==}
    dependencies:
      '@octokit/endpoint': 6.0.12
      '@octokit/request-error': 2.1.0
      '@octokit/types': 6.41.0
      is-plain-object: 5.0.0
      node-fetch: 2.7.0
      universal-user-agent: 6.0.0
    transitivePeerDependencies:
      - encoding
    dev: false

  /@octokit/types@6.41.0:
    resolution: {integrity: sha512-eJ2jbzjdijiL3B4PrSQaSjuF2sPEQPVCPzBvTHJD9Nz+9dw2SGH4K4xeQJ77YfTq5bRQ+bD8wT11JbeDPmxmGg==}
    dependencies:
      '@octokit/openapi-types': 12.11.0
    dev: false

  /@opencensus/core@0.0.8:
    resolution: {integrity: sha512-yUFT59SFhGMYQgX0PhoTR0LBff2BEhPrD9io1jWfF/VDbakRfs6Pq60rjv0Z7iaTav5gQlttJCX2+VPxFWCuoQ==}
    engines: {node: '>=6.0'}
    dependencies:
      continuation-local-storage: 3.2.1
      log-driver: 1.2.7
      semver: 7.5.4
      shimmer: 1.2.1
      uuid: 3.4.0
    dev: false

  /@opencensus/core@0.0.9:
    resolution: {integrity: sha512-31Q4VWtbzXpVUd2m9JS6HEaPjlKvNMOiF7lWKNmXF84yUcgfAFL5re7/hjDmdyQbOp32oGc+RFV78jXIldVz6Q==}
    engines: {node: '>=6.0'}
    dependencies:
      continuation-local-storage: 3.2.1
      log-driver: 1.2.7
      semver: 7.5.4
      shimmer: 1.2.1
      uuid: 3.4.0
    dev: false

  /@opencensus/propagation-b3@0.0.8:
    resolution: {integrity: sha512-PffXX2AL8Sh0VHQ52jJC4u3T0H6wDK6N/4bg7xh4ngMYOIi13aR1kzVvX1sVDBgfGwDOkMbl4c54Xm3tlPx/+A==}
    engines: {node: '>=6.0'}
    dependencies:
      '@opencensus/core': 0.0.8
      uuid: 3.4.0
    dev: false

  /@opentelemetry/api-logs@0.39.1:
    resolution: {integrity: sha512-9BJ8lMcOzEN0lu+Qji801y707oFO4xT3db6cosPvl+k7ItUHKN5ofWqtSbM9gbt1H4JJ/4/2TVrqI9Rq7hNv6Q==}
    engines: {node: '>=14'}
    dependencies:
      '@opentelemetry/api': 1.4.1
    dev: false

  /@opentelemetry/api@1.4.1:
    resolution: {integrity: sha512-O2yRJce1GOc6PAy3QxFM4NzFiWzvScDC1/5ihYBL6BUEVdq0XMWN01sppE+H6bBXbaFYipjwFLEWLg5PaSOThA==}
    engines: {node: '>=8.0.0'}
    dev: false

  /@opentelemetry/context-async-hooks@1.15.2(@opentelemetry/api@1.4.1):
    resolution: {integrity: sha512-VAMHG67srGFQDG/N2ns5AyUT9vUcoKpZ/NpJ5fDQIPfJd7t3ju+aHwvDsMcrYBWuCh03U3Ky6o16+872CZchBg==}
    engines: {node: '>=14'}
    peerDependencies:
      '@opentelemetry/api': '>=1.0.0 <1.5.0'
    dependencies:
      '@opentelemetry/api': 1.4.1
    dev: false

  /@opentelemetry/core@1.13.0(@opentelemetry/api@1.4.1):
    resolution: {integrity: sha512-2dBX3Sj99H96uwJKvc2w9NOiNgbvAO6mOFJFramNkKfS9O4Um+VWgpnlAazoYjT6kUJ1MP70KQ5ngD4ed+4NUw==}
    engines: {node: '>=14'}
    peerDependencies:
      '@opentelemetry/api': '>=1.0.0 <1.5.0'
    dependencies:
      '@opentelemetry/api': 1.4.1
      '@opentelemetry/semantic-conventions': 1.13.0
    dev: false

  /@opentelemetry/core@1.15.2(@opentelemetry/api@1.4.1):
    resolution: {integrity: sha512-+gBv15ta96WqkHZaPpcDHiaz0utiiHZVfm2YOYSqFGrUaJpPkMoSuLBB58YFQGi6Rsb9EHos84X6X5+9JspmLw==}
    engines: {node: '>=14'}
    peerDependencies:
      '@opentelemetry/api': '>=1.0.0 <1.5.0'
    dependencies:
      '@opentelemetry/api': 1.4.1
      '@opentelemetry/semantic-conventions': 1.15.2
    dev: false

  /@opentelemetry/exporter-trace-otlp-grpc@0.39.1(@opentelemetry/api@1.4.1):
    resolution: {integrity: sha512-l5RhLKx6U+yuLhMrtgavTDthX50E1mZM3/SSySC7OPZiArFHV/b/9x9jxAzrOgIQUDxyj4N0V9aLKSA2t7Qzxg==}
    engines: {node: '>=14'}
    peerDependencies:
      '@opentelemetry/api': ^1.0.0
    dependencies:
      '@grpc/grpc-js': 1.9.2
      '@opentelemetry/api': 1.4.1
      '@opentelemetry/core': 1.13.0(@opentelemetry/api@1.4.1)
      '@opentelemetry/otlp-grpc-exporter-base': 0.39.1(@opentelemetry/api@1.4.1)
      '@opentelemetry/otlp-transformer': 0.39.1(@opentelemetry/api@1.4.1)
      '@opentelemetry/resources': 1.13.0(@opentelemetry/api@1.4.1)
      '@opentelemetry/sdk-trace-base': 1.13.0(@opentelemetry/api@1.4.1)
    dev: false

  /@opentelemetry/otlp-exporter-base@0.39.1(@opentelemetry/api@1.4.1):
    resolution: {integrity: sha512-Pv5X8fbi6jD/RJBePyn7MnCSuE6MbPB6dl+7YYBWJ5RcMGYMwvLXjd4h2jWsPV2TSUg38H/RoSP0aXvQ06Y7iw==}
    engines: {node: '>=14'}
    peerDependencies:
      '@opentelemetry/api': ^1.0.0
    dependencies:
      '@opentelemetry/api': 1.4.1
      '@opentelemetry/core': 1.13.0(@opentelemetry/api@1.4.1)
    dev: false

  /@opentelemetry/otlp-grpc-exporter-base@0.39.1(@opentelemetry/api@1.4.1):
    resolution: {integrity: sha512-u3ErFRQqQFKjjIMuwLWxz/tLPYInfmiAmSy//fGSCzCh2ZdJgqQjMOAxBgqFtCF2xFL+OmMhyuC2ThMzceGRWA==}
    engines: {node: '>=14'}
    peerDependencies:
      '@opentelemetry/api': ^1.0.0
    dependencies:
      '@grpc/grpc-js': 1.9.2
      '@opentelemetry/api': 1.4.1
      '@opentelemetry/core': 1.13.0(@opentelemetry/api@1.4.1)
      '@opentelemetry/otlp-exporter-base': 0.39.1(@opentelemetry/api@1.4.1)
      protobufjs: 7.2.5
    dev: false

  /@opentelemetry/otlp-transformer@0.39.1(@opentelemetry/api@1.4.1):
    resolution: {integrity: sha512-0hgVnXXz5efI382B/24NxD4b6Zxlh7nxCdJkxkdmQMbn0yRiwoq/ZT+QG8eUL6JNzsBAV1WJlF5aJNsL8skHvw==}
    engines: {node: '>=14'}
    peerDependencies:
      '@opentelemetry/api': '>=1.3.0 <1.5.0'
    dependencies:
      '@opentelemetry/api': 1.4.1
      '@opentelemetry/api-logs': 0.39.1
      '@opentelemetry/core': 1.13.0(@opentelemetry/api@1.4.1)
      '@opentelemetry/resources': 1.13.0(@opentelemetry/api@1.4.1)
      '@opentelemetry/sdk-logs': 0.39.1(@opentelemetry/api-logs@0.39.1)(@opentelemetry/api@1.4.1)
      '@opentelemetry/sdk-metrics': 1.13.0(@opentelemetry/api@1.4.1)
      '@opentelemetry/sdk-trace-base': 1.13.0(@opentelemetry/api@1.4.1)
    dev: false

  /@opentelemetry/propagator-b3@1.15.2(@opentelemetry/api@1.4.1):
    resolution: {integrity: sha512-ZSrL3DpMEDsjD8dPt9Ze3ue53nEXJt512KyxXlLgLWnSNbe1mrWaXWkh7OLDoVJh9LqFw+tlvAhDVt/x3DaFGg==}
    engines: {node: '>=14'}
    peerDependencies:
      '@opentelemetry/api': '>=1.0.0 <1.5.0'
    dependencies:
      '@opentelemetry/api': 1.4.1
      '@opentelemetry/core': 1.15.2(@opentelemetry/api@1.4.1)
    dev: false

  /@opentelemetry/propagator-jaeger@1.15.2(@opentelemetry/api@1.4.1):
    resolution: {integrity: sha512-6m1yu7PVDIRz6BwA36lacfBZJCfAEHKgu+kSyukNwVdVjsTNeyD9xNPQnkl0WN7Rvhk8/yWJ83tLPEyGhk1wCQ==}
    engines: {node: '>=14'}
    peerDependencies:
      '@opentelemetry/api': '>=1.0.0 <1.5.0'
    dependencies:
      '@opentelemetry/api': 1.4.1
      '@opentelemetry/core': 1.15.2(@opentelemetry/api@1.4.1)
    dev: false

  /@opentelemetry/resources@1.13.0(@opentelemetry/api@1.4.1):
    resolution: {integrity: sha512-euqjOkiN6xhjE//0vQYGvbStxoD/WWQRhDiO0OTLlnLBO9Yw2Gd/VoSx2H+svsebjzYk5OxLuREBmcdw6rbUNg==}
    engines: {node: '>=14'}
    peerDependencies:
      '@opentelemetry/api': '>=1.0.0 <1.5.0'
    dependencies:
      '@opentelemetry/api': 1.4.1
      '@opentelemetry/core': 1.13.0(@opentelemetry/api@1.4.1)
      '@opentelemetry/semantic-conventions': 1.13.0
    dev: false

  /@opentelemetry/resources@1.15.2(@opentelemetry/api@1.4.1):
    resolution: {integrity: sha512-xmMRLenT9CXmm5HMbzpZ1hWhaUowQf8UB4jMjFlAxx1QzQcsD3KFNAVX/CAWzFPtllTyTplrA4JrQ7sCH3qmYw==}
    engines: {node: '>=14'}
    peerDependencies:
      '@opentelemetry/api': '>=1.0.0 <1.5.0'
    dependencies:
      '@opentelemetry/api': 1.4.1
      '@opentelemetry/core': 1.15.2(@opentelemetry/api@1.4.1)
      '@opentelemetry/semantic-conventions': 1.15.2
    dev: false

  /@opentelemetry/sdk-logs@0.39.1(@opentelemetry/api-logs@0.39.1)(@opentelemetry/api@1.4.1):
    resolution: {integrity: sha512-/gmgKfZ1ZVFporKuwsewqIyvaUIGpv76JZ7lBpHQQPb37IMpaXO6pdqFI4ebHAWfNIm3akMyhmdtzivcgF3lgw==}
    engines: {node: '>=14'}
    peerDependencies:
      '@opentelemetry/api': '>=1.4.0 <1.5.0'
      '@opentelemetry/api-logs': '>=0.38.0'
    dependencies:
      '@opentelemetry/api': 1.4.1
      '@opentelemetry/api-logs': 0.39.1
      '@opentelemetry/core': 1.13.0(@opentelemetry/api@1.4.1)
      '@opentelemetry/resources': 1.13.0(@opentelemetry/api@1.4.1)
    dev: false

  /@opentelemetry/sdk-metrics@1.13.0(@opentelemetry/api@1.4.1):
    resolution: {integrity: sha512-MOjZX6AnSOqLliCcZUrb+DQKjAWXBiGeICGbHAGe5w0BB18PJIeIo995lO5JSaFfHpmUMgJButTPfJJD27W3Vg==}
    engines: {node: '>=14'}
    peerDependencies:
      '@opentelemetry/api': '>=1.3.0 <1.5.0'
    dependencies:
      '@opentelemetry/api': 1.4.1
      '@opentelemetry/core': 1.13.0(@opentelemetry/api@1.4.1)
      '@opentelemetry/resources': 1.13.0(@opentelemetry/api@1.4.1)
      lodash.merge: 4.6.2
    dev: false

  /@opentelemetry/sdk-trace-base@1.13.0(@opentelemetry/api@1.4.1):
    resolution: {integrity: sha512-moTiQtc0uPR1hQLt6gLDJH9IIkeBhgRb71OKjNHZPE1VF45fHtD6nBDi5J/DkTHTwYP5X3kBJLa3xN7ub6J4eg==}
    engines: {node: '>=14'}
    peerDependencies:
      '@opentelemetry/api': '>=1.0.0 <1.5.0'
    dependencies:
      '@opentelemetry/api': 1.4.1
      '@opentelemetry/core': 1.13.0(@opentelemetry/api@1.4.1)
      '@opentelemetry/resources': 1.13.0(@opentelemetry/api@1.4.1)
      '@opentelemetry/semantic-conventions': 1.13.0
    dev: false

  /@opentelemetry/sdk-trace-base@1.15.2(@opentelemetry/api@1.4.1):
    resolution: {integrity: sha512-BEaxGZbWtvnSPchV98qqqqa96AOcb41pjgvhfzDij10tkBhIu9m0Jd6tZ1tJB5ZHfHbTffqYVYE0AOGobec/EQ==}
    engines: {node: '>=14'}
    peerDependencies:
      '@opentelemetry/api': '>=1.0.0 <1.5.0'
    dependencies:
      '@opentelemetry/api': 1.4.1
      '@opentelemetry/core': 1.15.2(@opentelemetry/api@1.4.1)
      '@opentelemetry/resources': 1.15.2(@opentelemetry/api@1.4.1)
      '@opentelemetry/semantic-conventions': 1.15.2
    dev: false

  /@opentelemetry/sdk-trace-node@1.15.2(@opentelemetry/api@1.4.1):
    resolution: {integrity: sha512-5deakfKLCbPpKJRCE2GPI8LBE2LezyvR17y3t37ZI3sbaeogtyxmBaFV+slmG9fN8OaIT+EUsm1QAT1+z59gbQ==}
    engines: {node: '>=14'}
    peerDependencies:
      '@opentelemetry/api': '>=1.0.0 <1.5.0'
    dependencies:
      '@opentelemetry/api': 1.4.1
      '@opentelemetry/context-async-hooks': 1.15.2(@opentelemetry/api@1.4.1)
      '@opentelemetry/core': 1.15.2(@opentelemetry/api@1.4.1)
      '@opentelemetry/propagator-b3': 1.15.2(@opentelemetry/api@1.4.1)
      '@opentelemetry/propagator-jaeger': 1.15.2(@opentelemetry/api@1.4.1)
      '@opentelemetry/sdk-trace-base': 1.15.2(@opentelemetry/api@1.4.1)
      semver: 7.5.4
    dev: false

  /@opentelemetry/semantic-conventions@1.13.0:
    resolution: {integrity: sha512-LMGqfSZkaMQXqewO0o1wvWr/2fQdCh4a3Sqlxka/UsJCe0cfLulh6x2aqnKLnsrSGiCq5rSCwvINd152i0nCqw==}
    engines: {node: '>=14'}
    dev: false

  /@opentelemetry/semantic-conventions@1.15.2:
    resolution: {integrity: sha512-CjbOKwk2s+3xPIMcd5UNYQzsf+v94RczbdNix9/kQh38WiQkM90sUOi3if8eyHFgiBjBjhwXrA7W3ydiSQP9mw==}
    engines: {node: '>=14'}
    dev: false

  /@pkgjs/parseargs@0.11.0:
    resolution: {integrity: sha512-+1VkjdD0QBLPodGrJUeqarH8VAIvQODIbwh9XpP5Syisf7YoQgsJKPNFoqqLQlu+VQ/tVSshMR6loPMn8U+dPg==}
    engines: {node: '>=14'}
    requiresBuild: true
    dev: false
    optional: true

  /@pkgr/utils@2.4.2:
    resolution: {integrity: sha512-POgTXhjrTfbTV63DiFXav4lBHiICLKKwDeaKn9Nphwj7WH6m0hMMCaJkMyRWjgtPFyRKRVoMXXjczsTQRDEhYw==}
    engines: {node: ^12.20.0 || ^14.18.0 || >=16.0.0}
    dependencies:
      cross-spawn: 7.0.3
      fast-glob: 3.3.1
      is-glob: 4.0.3
      open: 9.1.0
      picocolors: 1.0.0
      tslib: 2.6.2
    dev: false

  /@playwright/test@1.38.1:
    resolution: {integrity: sha512-NqRp8XMwj3AK+zKLbZShl0r/9wKgzqI/527bkptKXomtuo+dOjU9NdMASQ8DNC9z9zLOMbG53T4eihYr3XR+BQ==}
    engines: {node: '>=16'}
    hasBin: true
    dependencies:
      playwright: 1.38.1
    dev: true

  /@pm2/agent@2.0.3:
    resolution: {integrity: sha512-xkqqCoTf5VsciMqN0vb9jthW7olVAi4KRFNddCc7ZkeJZ3i8QwZANr4NSH2H5DvseRFHq7MiPspRY/EWAFWWTg==}
    dependencies:
      async: 3.2.4
      chalk: 3.0.0
      dayjs: 1.8.36
      debug: 4.3.4
      eventemitter2: 5.0.1
      fast-json-patch: 3.1.1
      fclone: 1.0.11
      nssocket: 0.6.0
      pm2-axon: 4.0.1
      pm2-axon-rpc: 0.7.1
      proxy-agent: 6.3.1
      semver: 7.5.4
      ws: 7.4.6
    transitivePeerDependencies:
      - bufferutil
      - supports-color
      - utf-8-validate
    dev: false

  /@pm2/io@5.0.2:
    resolution: {integrity: sha512-XAvrNoQPKOyO/jJyCu8jPhLzlyp35MEf7w/carHXmWKddPzeNOFSEpSEqMzPDawsvpxbE+i918cNN+MwgVsStA==}
    engines: {node: '>=6.0'}
    dependencies:
      '@opencensus/core': 0.0.9
      '@opencensus/propagation-b3': 0.0.8
      async: 2.6.4
      debug: 4.3.4
      eventemitter2: 6.4.9
      require-in-the-middle: 5.2.0
      semver: 7.5.4
      shimmer: 1.2.1
      signal-exit: 3.0.7
      tslib: 1.9.3
    transitivePeerDependencies:
      - supports-color
    dev: false

  /@pm2/js-api@0.6.7:
    resolution: {integrity: sha512-jiJUhbdsK+5C4zhPZNnyA3wRI01dEc6a2GhcQ9qI38DyIk+S+C8iC3fGjcjUbt/viLYKPjlAaE+hcT2/JMQPXw==}
    engines: {node: '>=4.0'}
    dependencies:
      async: 2.6.4
      axios: 0.21.4(debug@4.3.4)
      debug: 4.3.4
      eventemitter2: 6.4.9
      ws: 7.5.9
    transitivePeerDependencies:
      - bufferutil
      - supports-color
      - utf-8-validate
    dev: false

  /@pm2/pm2-version-check@1.0.4:
    resolution: {integrity: sha512-SXsM27SGH3yTWKc2fKR4SYNxsmnvuBQ9dd6QHtEWmiZ/VqaOYPAIlS8+vMcn27YLtAEBGvNRSh3TPNvtjZgfqA==}
    dependencies:
      debug: 4.3.4
    transitivePeerDependencies:
      - supports-color
    dev: false

  /@protobufjs/aspromise@1.1.2:
    resolution: {integrity: sha512-j+gKExEuLmKwvz3OgROXtrJ2UG2x8Ch2YZUxahh+s1F2HZ+wAceUNLkvy6zKCPVRkU++ZWQrdxsUeQXmcg4uoQ==}
    dev: false

  /@protobufjs/base64@1.1.2:
    resolution: {integrity: sha512-AZkcAA5vnN/v4PDqKyMR5lx7hZttPDgClv83E//FMNhR2TMcLUhfRUBHCmSl0oi9zMgDDqRUJkSxO3wm85+XLg==}
    dev: false

  /@protobufjs/codegen@2.0.4:
    resolution: {integrity: sha512-YyFaikqM5sH0ziFZCN3xDC7zeGaB/d0IUb9CATugHWbd1FRFwWwt4ld4OYMPWu5a3Xe01mGAULCdqhMlPl29Jg==}
    dev: false

  /@protobufjs/eventemitter@1.1.0:
    resolution: {integrity: sha512-j9ednRT81vYJ9OfVuXG6ERSTdEL1xVsNgqpkxMsbIabzSo3goCjDIveeGv5d03om39ML71RdmrGNjG5SReBP/Q==}
    dev: false

  /@protobufjs/fetch@1.1.0:
    resolution: {integrity: sha512-lljVXpqXebpsijW71PZaCYeIcE5on1w5DlQy5WH6GLbFryLUrBD4932W/E2BSpfRJWseIL4v/KPgBFxDOIdKpQ==}
    dependencies:
      '@protobufjs/aspromise': 1.1.2
      '@protobufjs/inquire': 1.1.0
    dev: false

  /@protobufjs/float@1.0.2:
    resolution: {integrity: sha512-Ddb+kVXlXst9d+R9PfTIxh1EdNkgoRe5tOX6t01f1lYWOvJnSPDBlG241QLzcyPdoNTsblLUdujGSE4RzrTZGQ==}
    dev: false

  /@protobufjs/inquire@1.1.0:
    resolution: {integrity: sha512-kdSefcPdruJiFMVSbn801t4vFK7KB/5gd2fYvrxhuJYg8ILrmn9SKSX2tZdV6V+ksulWqS7aXjBcRXl3wHoD9Q==}
    dev: false

  /@protobufjs/path@1.1.2:
    resolution: {integrity: sha512-6JOcJ5Tm08dOHAbdR3GrvP+yUUfkjG5ePsHYczMFLq3ZmMkAD98cDgcT2iA1lJ9NVwFd4tH/iSSoe44YWkltEA==}
    dev: false

  /@protobufjs/pool@1.1.0:
    resolution: {integrity: sha512-0kELaGSIDBKvcgS4zkjz1PeddatrjYcmMWOlAuAPwAeccUrPHdUqo/J6LiymHHEiJT5NrF1UVwxY14f+fy4WQw==}
    dev: false

  /@protobufjs/utf8@1.1.0:
    resolution: {integrity: sha512-Vvn3zZrhQZkkBE8LSuW3em98c0FwgO4nxzv6OdSxPKJIEKY2bGbHn+mhGIPerzI4twdxaP8/0+06HBpwf345Lw==}
    dev: false

  /@radix-ui/colors@2.1.0:
    resolution: {integrity: sha512-gcBnxjS2u2c6thQz/9K1+Pt2ZYcm5WKU4SLi0emYkRmYbVUw+37rlc5wgLtYOsSsRP9nxVtbJJYj6WVO7UUmZg==}
    dev: false

  /@radix-ui/primitive@1.0.1:
    resolution: {integrity: sha512-yQ8oGX2GVsEYMWGxcovu1uGWPCxV5BFfeeYxqPmuAzUyLT9qmaMXSAhXpb0WrspIeqYzdJpkh2vHModJPgRIaw==}
    dependencies:
      '@babel/runtime': 7.22.11
    dev: false

  /@radix-ui/react-accordion@1.1.2(@types/react-dom@18.2.7)(@types/react@18.2.21)(react-dom@18.2.0)(react@18.2.0):
    resolution: {integrity: sha512-fDG7jcoNKVjSK6yfmuAs0EnPDro0WMXIhMtXdTBWqEioVW206ku+4Lw07e+13lUkFkpoEQ2PdeMIAGpdqEAmDg==}
    peerDependencies:
      '@types/react': '*'
      '@types/react-dom': '*'
      react: ^16.8 || ^17.0 || ^18.0
      react-dom: ^16.8 || ^17.0 || ^18.0
    peerDependenciesMeta:
      '@types/react':
        optional: true
      '@types/react-dom':
        optional: true
    dependencies:
      '@babel/runtime': 7.22.11
      '@radix-ui/primitive': 1.0.1
      '@radix-ui/react-collapsible': 1.0.3(@types/react-dom@18.2.7)(@types/react@18.2.21)(react-dom@18.2.0)(react@18.2.0)
      '@radix-ui/react-collection': 1.0.3(@types/react-dom@18.2.7)(@types/react@18.2.21)(react-dom@18.2.0)(react@18.2.0)
      '@radix-ui/react-compose-refs': 1.0.1(@types/react@18.2.21)(react@18.2.0)
      '@radix-ui/react-context': 1.0.1(@types/react@18.2.21)(react@18.2.0)
      '@radix-ui/react-direction': 1.0.1(@types/react@18.2.21)(react@18.2.0)
      '@radix-ui/react-id': 1.0.1(@types/react@18.2.21)(react@18.2.0)
      '@radix-ui/react-primitive': 1.0.3(@types/react-dom@18.2.7)(@types/react@18.2.21)(react-dom@18.2.0)(react@18.2.0)
      '@radix-ui/react-use-controllable-state': 1.0.1(@types/react@18.2.21)(react@18.2.0)
      '@types/react': 18.2.21
      '@types/react-dom': 18.2.7
      react: 18.2.0
      react-dom: 18.2.0(react@18.2.0)
    dev: false

  /@radix-ui/react-alert-dialog@1.0.4(@types/react-dom@18.2.7)(@types/react@18.2.21)(react-dom@18.2.0)(react@18.2.0):
    resolution: {integrity: sha512-jbfBCRlKYlhbitueOAv7z74PXYeIQmWpKwm3jllsdkw7fGWNkxqP3v0nY9WmOzcPqpQuoorNtvViBgL46n5gVg==}
    peerDependencies:
      '@types/react': '*'
      '@types/react-dom': '*'
      react: ^16.8 || ^17.0 || ^18.0
      react-dom: ^16.8 || ^17.0 || ^18.0
    peerDependenciesMeta:
      '@types/react':
        optional: true
      '@types/react-dom':
        optional: true
    dependencies:
      '@babel/runtime': 7.22.11
      '@radix-ui/primitive': 1.0.1
      '@radix-ui/react-compose-refs': 1.0.1(@types/react@18.2.21)(react@18.2.0)
      '@radix-ui/react-context': 1.0.1(@types/react@18.2.21)(react@18.2.0)
      '@radix-ui/react-dialog': 1.0.4(@types/react-dom@18.2.7)(@types/react@18.2.21)(react-dom@18.2.0)(react@18.2.0)
      '@radix-ui/react-primitive': 1.0.3(@types/react-dom@18.2.7)(@types/react@18.2.21)(react-dom@18.2.0)(react@18.2.0)
      '@radix-ui/react-slot': 1.0.2(@types/react@18.2.21)(react@18.2.0)
      '@types/react': 18.2.21
      '@types/react-dom': 18.2.7
      react: 18.2.0
      react-dom: 18.2.0(react@18.2.0)
    dev: false

  /@radix-ui/react-arrow@1.0.3(@types/react-dom@18.2.7)(@types/react@18.2.21)(react-dom@18.2.0)(react@18.2.0):
    resolution: {integrity: sha512-wSP+pHsB/jQRaL6voubsQ/ZlrGBHHrOjmBnr19hxYgtS0WvAFwZhK2WP/YY5yF9uKECCEEDGxuLxq1NBK51wFA==}
    peerDependencies:
      '@types/react': '*'
      '@types/react-dom': '*'
      react: ^16.8 || ^17.0 || ^18.0
      react-dom: ^16.8 || ^17.0 || ^18.0
    peerDependenciesMeta:
      '@types/react':
        optional: true
      '@types/react-dom':
        optional: true
    dependencies:
      '@babel/runtime': 7.22.11
      '@radix-ui/react-primitive': 1.0.3(@types/react-dom@18.2.7)(@types/react@18.2.21)(react-dom@18.2.0)(react@18.2.0)
      '@types/react': 18.2.21
      '@types/react-dom': 18.2.7
      react: 18.2.0
      react-dom: 18.2.0(react@18.2.0)
    dev: false

  /@radix-ui/react-aspect-ratio@1.0.3(@types/react-dom@18.2.7)(@types/react@18.2.21)(react-dom@18.2.0)(react@18.2.0):
    resolution: {integrity: sha512-fXR5kbMan9oQqMuacfzlGG/SQMcmMlZ4wrvpckv8SgUulD0MMpspxJrxg/Gp/ISV3JfV1AeSWTYK9GvxA4ySwA==}
    peerDependencies:
      '@types/react': '*'
      '@types/react-dom': '*'
      react: ^16.8 || ^17.0 || ^18.0
      react-dom: ^16.8 || ^17.0 || ^18.0
    peerDependenciesMeta:
      '@types/react':
        optional: true
      '@types/react-dom':
        optional: true
    dependencies:
      '@babel/runtime': 7.22.11
      '@radix-ui/react-primitive': 1.0.3(@types/react-dom@18.2.7)(@types/react@18.2.21)(react-dom@18.2.0)(react@18.2.0)
      '@types/react': 18.2.21
      '@types/react-dom': 18.2.7
      react: 18.2.0
      react-dom: 18.2.0(react@18.2.0)
    dev: false

  /@radix-ui/react-avatar@1.0.3(@types/react-dom@18.2.7)(@types/react@18.2.21)(react-dom@18.2.0)(react@18.2.0):
    resolution: {integrity: sha512-9ToF7YNex3Ste45LrAeTlKtONI9yVRt/zOS158iilIkW5K/Apeyb/TUQlcEFTEFvWr8Kzdi2ZYrm1/suiXPajQ==}
    peerDependencies:
      '@types/react': '*'
      '@types/react-dom': '*'
      react: ^16.8 || ^17.0 || ^18.0
      react-dom: ^16.8 || ^17.0 || ^18.0
    peerDependenciesMeta:
      '@types/react':
        optional: true
      '@types/react-dom':
        optional: true
    dependencies:
      '@babel/runtime': 7.22.11
      '@radix-ui/react-context': 1.0.1(@types/react@18.2.21)(react@18.2.0)
      '@radix-ui/react-primitive': 1.0.3(@types/react-dom@18.2.7)(@types/react@18.2.21)(react-dom@18.2.0)(react@18.2.0)
      '@radix-ui/react-use-callback-ref': 1.0.1(@types/react@18.2.21)(react@18.2.0)
      '@radix-ui/react-use-layout-effect': 1.0.1(@types/react@18.2.21)(react@18.2.0)
      '@types/react': 18.2.21
      '@types/react-dom': 18.2.7
      react: 18.2.0
      react-dom: 18.2.0(react@18.2.0)
    dev: false

  /@radix-ui/react-checkbox@1.0.4(@types/react-dom@18.2.7)(@types/react@18.2.21)(react-dom@18.2.0)(react@18.2.0):
    resolution: {integrity: sha512-CBuGQa52aAYnADZVt/KBQzXrwx6TqnlwtcIPGtVt5JkkzQwMOLJjPukimhfKEr4GQNd43C+djUh5Ikopj8pSLg==}
    peerDependencies:
      '@types/react': '*'
      '@types/react-dom': '*'
      react: ^16.8 || ^17.0 || ^18.0
      react-dom: ^16.8 || ^17.0 || ^18.0
    peerDependenciesMeta:
      '@types/react':
        optional: true
      '@types/react-dom':
        optional: true
    dependencies:
      '@babel/runtime': 7.22.11
      '@radix-ui/primitive': 1.0.1
      '@radix-ui/react-compose-refs': 1.0.1(@types/react@18.2.21)(react@18.2.0)
      '@radix-ui/react-context': 1.0.1(@types/react@18.2.21)(react@18.2.0)
      '@radix-ui/react-presence': 1.0.1(@types/react-dom@18.2.7)(@types/react@18.2.21)(react-dom@18.2.0)(react@18.2.0)
      '@radix-ui/react-primitive': 1.0.3(@types/react-dom@18.2.7)(@types/react@18.2.21)(react-dom@18.2.0)(react@18.2.0)
      '@radix-ui/react-use-controllable-state': 1.0.1(@types/react@18.2.21)(react@18.2.0)
      '@radix-ui/react-use-previous': 1.0.1(@types/react@18.2.21)(react@18.2.0)
      '@radix-ui/react-use-size': 1.0.1(@types/react@18.2.21)(react@18.2.0)
      '@types/react': 18.2.21
      '@types/react-dom': 18.2.7
      react: 18.2.0
      react-dom: 18.2.0(react@18.2.0)
    dev: false

  /@radix-ui/react-collapsible@1.0.3(@types/react-dom@18.2.7)(@types/react@18.2.21)(react-dom@18.2.0)(react@18.2.0):
    resolution: {integrity: sha512-UBmVDkmR6IvDsloHVN+3rtx4Mi5TFvylYXpluuv0f37dtaz3H99bp8No0LGXRigVpl3UAT4l9j6bIchh42S/Gg==}
    peerDependencies:
      '@types/react': '*'
      '@types/react-dom': '*'
      react: ^16.8 || ^17.0 || ^18.0
      react-dom: ^16.8 || ^17.0 || ^18.0
    peerDependenciesMeta:
      '@types/react':
        optional: true
      '@types/react-dom':
        optional: true
    dependencies:
      '@babel/runtime': 7.22.11
      '@radix-ui/primitive': 1.0.1
      '@radix-ui/react-compose-refs': 1.0.1(@types/react@18.2.21)(react@18.2.0)
      '@radix-ui/react-context': 1.0.1(@types/react@18.2.21)(react@18.2.0)
      '@radix-ui/react-id': 1.0.1(@types/react@18.2.21)(react@18.2.0)
      '@radix-ui/react-presence': 1.0.1(@types/react-dom@18.2.7)(@types/react@18.2.21)(react-dom@18.2.0)(react@18.2.0)
      '@radix-ui/react-primitive': 1.0.3(@types/react-dom@18.2.7)(@types/react@18.2.21)(react-dom@18.2.0)(react@18.2.0)
      '@radix-ui/react-use-controllable-state': 1.0.1(@types/react@18.2.21)(react@18.2.0)
      '@radix-ui/react-use-layout-effect': 1.0.1(@types/react@18.2.21)(react@18.2.0)
      '@types/react': 18.2.21
      '@types/react-dom': 18.2.7
      react: 18.2.0
      react-dom: 18.2.0(react@18.2.0)
    dev: false

  /@radix-ui/react-collection@1.0.3(@types/react-dom@18.2.7)(@types/react@18.2.21)(react-dom@18.2.0)(react@18.2.0):
    resolution: {integrity: sha512-3SzW+0PW7yBBoQlT8wNcGtaxaD0XSu0uLUFgrtHY08Acx05TaHaOmVLR73c0j/cqpDy53KBMO7s0dx2wmOIDIA==}
    peerDependencies:
      '@types/react': '*'
      '@types/react-dom': '*'
      react: ^16.8 || ^17.0 || ^18.0
      react-dom: ^16.8 || ^17.0 || ^18.0
    peerDependenciesMeta:
      '@types/react':
        optional: true
      '@types/react-dom':
        optional: true
    dependencies:
      '@babel/runtime': 7.22.11
      '@radix-ui/react-compose-refs': 1.0.1(@types/react@18.2.21)(react@18.2.0)
      '@radix-ui/react-context': 1.0.1(@types/react@18.2.21)(react@18.2.0)
      '@radix-ui/react-primitive': 1.0.3(@types/react-dom@18.2.7)(@types/react@18.2.21)(react-dom@18.2.0)(react@18.2.0)
      '@radix-ui/react-slot': 1.0.2(@types/react@18.2.21)(react@18.2.0)
      '@types/react': 18.2.21
      '@types/react-dom': 18.2.7
      react: 18.2.0
      react-dom: 18.2.0(react@18.2.0)
    dev: false

  /@radix-ui/react-compose-refs@1.0.1(@types/react@18.2.21)(react@18.2.0):
    resolution: {integrity: sha512-fDSBgd44FKHa1FRMU59qBMPFcl2PZE+2nmqunj+BWFyYYjnhIDWL2ItDs3rrbJDQOtzt5nIebLCQc4QRfz6LJw==}
    peerDependencies:
      '@types/react': '*'
      react: ^16.8 || ^17.0 || ^18.0
    peerDependenciesMeta:
      '@types/react':
        optional: true
    dependencies:
      '@babel/runtime': 7.22.11
      '@types/react': 18.2.21
      react: 18.2.0
    dev: false

  /@radix-ui/react-context@1.0.1(@types/react@18.2.21)(react@18.2.0):
    resolution: {integrity: sha512-ebbrdFoYTcuZ0v4wG5tedGnp9tzcV8awzsxYph7gXUyvnNLuTIcCk1q17JEbnVhXAKG9oX3KtchwiMIAYp9NLg==}
    peerDependencies:
      '@types/react': '*'
      react: ^16.8 || ^17.0 || ^18.0
    peerDependenciesMeta:
      '@types/react':
        optional: true
    dependencies:
      '@babel/runtime': 7.22.11
      '@types/react': 18.2.21
      react: 18.2.0
    dev: false

  /@radix-ui/react-dialog@1.0.4(@types/react-dom@18.2.7)(@types/react@18.2.21)(react-dom@18.2.0)(react@18.2.0):
    resolution: {integrity: sha512-hJtRy/jPULGQZceSAP2Re6/4NpKo8im6V8P2hUqZsdFiSL8l35kYsw3qbRI6Ay5mQd2+wlLqje770eq+RJ3yZg==}
    peerDependencies:
      '@types/react': '*'
      '@types/react-dom': '*'
      react: ^16.8 || ^17.0 || ^18.0
      react-dom: ^16.8 || ^17.0 || ^18.0
    peerDependenciesMeta:
      '@types/react':
        optional: true
      '@types/react-dom':
        optional: true
    dependencies:
      '@babel/runtime': 7.22.11
      '@radix-ui/primitive': 1.0.1
      '@radix-ui/react-compose-refs': 1.0.1(@types/react@18.2.21)(react@18.2.0)
      '@radix-ui/react-context': 1.0.1(@types/react@18.2.21)(react@18.2.0)
      '@radix-ui/react-dismissable-layer': 1.0.4(@types/react-dom@18.2.7)(@types/react@18.2.21)(react-dom@18.2.0)(react@18.2.0)
      '@radix-ui/react-focus-guards': 1.0.1(@types/react@18.2.21)(react@18.2.0)
      '@radix-ui/react-focus-scope': 1.0.3(@types/react-dom@18.2.7)(@types/react@18.2.21)(react-dom@18.2.0)(react@18.2.0)
      '@radix-ui/react-id': 1.0.1(@types/react@18.2.21)(react@18.2.0)
      '@radix-ui/react-portal': 1.0.3(@types/react-dom@18.2.7)(@types/react@18.2.21)(react-dom@18.2.0)(react@18.2.0)
      '@radix-ui/react-presence': 1.0.1(@types/react-dom@18.2.7)(@types/react@18.2.21)(react-dom@18.2.0)(react@18.2.0)
      '@radix-ui/react-primitive': 1.0.3(@types/react-dom@18.2.7)(@types/react@18.2.21)(react-dom@18.2.0)(react@18.2.0)
      '@radix-ui/react-slot': 1.0.2(@types/react@18.2.21)(react@18.2.0)
      '@radix-ui/react-use-controllable-state': 1.0.1(@types/react@18.2.21)(react@18.2.0)
      '@types/react': 18.2.21
      '@types/react-dom': 18.2.7
      aria-hidden: 1.2.3
      react: 18.2.0
      react-dom: 18.2.0(react@18.2.0)
      react-remove-scroll: 2.5.5(@types/react@18.2.21)(react@18.2.0)
    dev: false

  /@radix-ui/react-direction@1.0.1(@types/react@18.2.21)(react@18.2.0):
    resolution: {integrity: sha512-RXcvnXgyvYvBEOhCBuddKecVkoMiI10Jcm5cTI7abJRAHYfFxeu+FBQs/DvdxSYucxR5mna0dNsL6QFlds5TMA==}
    peerDependencies:
      '@types/react': '*'
      react: ^16.8 || ^17.0 || ^18.0
    peerDependenciesMeta:
      '@types/react':
        optional: true
    dependencies:
      '@babel/runtime': 7.22.11
      '@types/react': 18.2.21
      react: 18.2.0
    dev: false

  /@radix-ui/react-dismissable-layer@1.0.4(@types/react-dom@18.2.7)(@types/react@18.2.21)(react-dom@18.2.0)(react@18.2.0):
    resolution: {integrity: sha512-7UpBa/RKMoHJYjie1gkF1DlK8l1fdU/VKDpoS3rCCo8YBJR294GwcEHyxHw72yvphJ7ld0AXEcSLAzY2F/WyCg==}
    peerDependencies:
      '@types/react': '*'
      '@types/react-dom': '*'
      react: ^16.8 || ^17.0 || ^18.0
      react-dom: ^16.8 || ^17.0 || ^18.0
    peerDependenciesMeta:
      '@types/react':
        optional: true
      '@types/react-dom':
        optional: true
    dependencies:
      '@babel/runtime': 7.22.11
      '@radix-ui/primitive': 1.0.1
      '@radix-ui/react-compose-refs': 1.0.1(@types/react@18.2.21)(react@18.2.0)
      '@radix-ui/react-primitive': 1.0.3(@types/react-dom@18.2.7)(@types/react@18.2.21)(react-dom@18.2.0)(react@18.2.0)
      '@radix-ui/react-use-callback-ref': 1.0.1(@types/react@18.2.21)(react@18.2.0)
      '@radix-ui/react-use-escape-keydown': 1.0.3(@types/react@18.2.21)(react@18.2.0)
      '@types/react': 18.2.21
      '@types/react-dom': 18.2.7
      react: 18.2.0
      react-dom: 18.2.0(react@18.2.0)
    dev: false

  /@radix-ui/react-focus-guards@1.0.1(@types/react@18.2.21)(react@18.2.0):
    resolution: {integrity: sha512-Rect2dWbQ8waGzhMavsIbmSVCgYxkXLxxR3ZvCX79JOglzdEy4JXMb98lq4hPxUbLr77nP0UOGf4rcMU+s1pUA==}
    peerDependencies:
      '@types/react': '*'
      react: ^16.8 || ^17.0 || ^18.0
    peerDependenciesMeta:
      '@types/react':
        optional: true
    dependencies:
      '@babel/runtime': 7.22.11
      '@types/react': 18.2.21
      react: 18.2.0
    dev: false

  /@radix-ui/react-focus-scope@1.0.3(@types/react-dom@18.2.7)(@types/react@18.2.21)(react-dom@18.2.0)(react@18.2.0):
    resolution: {integrity: sha512-upXdPfqI4islj2CslyfUBNlaJCPybbqRHAi1KER7Isel9Q2AtSJ0zRBZv8mWQiFXD2nyAJ4BhC3yXgZ6kMBSrQ==}
    peerDependencies:
      '@types/react': '*'
      '@types/react-dom': '*'
      react: ^16.8 || ^17.0 || ^18.0
      react-dom: ^16.8 || ^17.0 || ^18.0
    peerDependenciesMeta:
      '@types/react':
        optional: true
      '@types/react-dom':
        optional: true
    dependencies:
      '@babel/runtime': 7.22.11
      '@radix-ui/react-compose-refs': 1.0.1(@types/react@18.2.21)(react@18.2.0)
      '@radix-ui/react-primitive': 1.0.3(@types/react-dom@18.2.7)(@types/react@18.2.21)(react-dom@18.2.0)(react@18.2.0)
      '@radix-ui/react-use-callback-ref': 1.0.1(@types/react@18.2.21)(react@18.2.0)
      '@types/react': 18.2.21
      '@types/react-dom': 18.2.7
      react: 18.2.0
      react-dom: 18.2.0(react@18.2.0)
    dev: false

  /@radix-ui/react-id@1.0.1(@types/react@18.2.21)(react@18.2.0):
    resolution: {integrity: sha512-tI7sT/kqYp8p96yGWY1OAnLHrqDgzHefRBKQ2YAkBS5ja7QLcZ9Z/uY7bEjPUatf8RomoXM8/1sMj1IJaE5UzQ==}
    peerDependencies:
      '@types/react': '*'
      react: ^16.8 || ^17.0 || ^18.0
    peerDependenciesMeta:
      '@types/react':
        optional: true
    dependencies:
      '@babel/runtime': 7.22.11
      '@radix-ui/react-use-layout-effect': 1.0.1(@types/react@18.2.21)(react@18.2.0)
      '@types/react': 18.2.21
      react: 18.2.0
    dev: false

  /@radix-ui/react-label@2.0.2(@types/react-dom@18.2.7)(@types/react@18.2.21)(react-dom@18.2.0)(react@18.2.0):
    resolution: {integrity: sha512-N5ehvlM7qoTLx7nWPodsPYPgMzA5WM8zZChQg8nyFJKnDO5WHdba1vv5/H6IO5LtJMfD2Q3wh1qHFGNtK0w3bQ==}
    peerDependencies:
      '@types/react': '*'
      '@types/react-dom': '*'
      react: ^16.8 || ^17.0 || ^18.0
      react-dom: ^16.8 || ^17.0 || ^18.0
    peerDependenciesMeta:
      '@types/react':
        optional: true
      '@types/react-dom':
        optional: true
    dependencies:
      '@babel/runtime': 7.22.11
      '@radix-ui/react-primitive': 1.0.3(@types/react-dom@18.2.7)(@types/react@18.2.21)(react-dom@18.2.0)(react@18.2.0)
      '@types/react': 18.2.21
      '@types/react-dom': 18.2.7
      react: 18.2.0
      react-dom: 18.2.0(react@18.2.0)
    dev: false

  /@radix-ui/react-popover@1.0.6(@types/react-dom@18.2.7)(@types/react@18.2.21)(react-dom@18.2.0)(react@18.2.0):
    resolution: {integrity: sha512-cZ4defGpkZ0qTRtlIBzJLSzL6ht7ofhhW4i1+pkemjV1IKXm0wgCRnee154qlV6r9Ttunmh2TNZhMfV2bavUyA==}
    peerDependencies:
      '@types/react': '*'
      '@types/react-dom': '*'
      react: ^16.8 || ^17.0 || ^18.0
      react-dom: ^16.8 || ^17.0 || ^18.0
    peerDependenciesMeta:
      '@types/react':
        optional: true
      '@types/react-dom':
        optional: true
    dependencies:
      '@babel/runtime': 7.22.11
      '@radix-ui/primitive': 1.0.1
      '@radix-ui/react-compose-refs': 1.0.1(@types/react@18.2.21)(react@18.2.0)
      '@radix-ui/react-context': 1.0.1(@types/react@18.2.21)(react@18.2.0)
      '@radix-ui/react-dismissable-layer': 1.0.4(@types/react-dom@18.2.7)(@types/react@18.2.21)(react-dom@18.2.0)(react@18.2.0)
      '@radix-ui/react-focus-guards': 1.0.1(@types/react@18.2.21)(react@18.2.0)
      '@radix-ui/react-focus-scope': 1.0.3(@types/react-dom@18.2.7)(@types/react@18.2.21)(react-dom@18.2.0)(react@18.2.0)
      '@radix-ui/react-id': 1.0.1(@types/react@18.2.21)(react@18.2.0)
      '@radix-ui/react-popper': 1.1.2(@types/react-dom@18.2.7)(@types/react@18.2.21)(react-dom@18.2.0)(react@18.2.0)
      '@radix-ui/react-portal': 1.0.3(@types/react-dom@18.2.7)(@types/react@18.2.21)(react-dom@18.2.0)(react@18.2.0)
      '@radix-ui/react-presence': 1.0.1(@types/react-dom@18.2.7)(@types/react@18.2.21)(react-dom@18.2.0)(react@18.2.0)
      '@radix-ui/react-primitive': 1.0.3(@types/react-dom@18.2.7)(@types/react@18.2.21)(react-dom@18.2.0)(react@18.2.0)
      '@radix-ui/react-slot': 1.0.2(@types/react@18.2.21)(react@18.2.0)
      '@radix-ui/react-use-controllable-state': 1.0.1(@types/react@18.2.21)(react@18.2.0)
      '@types/react': 18.2.21
      '@types/react-dom': 18.2.7
      aria-hidden: 1.2.3
      react: 18.2.0
      react-dom: 18.2.0(react@18.2.0)
      react-remove-scroll: 2.5.5(@types/react@18.2.21)(react@18.2.0)
    dev: false

  /@radix-ui/react-popper@1.1.2(@types/react-dom@18.2.7)(@types/react@18.2.21)(react-dom@18.2.0)(react@18.2.0):
    resolution: {integrity: sha512-1CnGGfFi/bbqtJZZ0P/NQY20xdG3E0LALJaLUEoKwPLwl6PPPfbeiCqMVQnhoFRAxjJj4RpBRJzDmUgsex2tSg==}
    peerDependencies:
      '@types/react': '*'
      '@types/react-dom': '*'
      react: ^16.8 || ^17.0 || ^18.0
      react-dom: ^16.8 || ^17.0 || ^18.0
    peerDependenciesMeta:
      '@types/react':
        optional: true
      '@types/react-dom':
        optional: true
    dependencies:
      '@babel/runtime': 7.22.11
      '@floating-ui/react-dom': 2.0.2(react-dom@18.2.0)(react@18.2.0)
      '@radix-ui/react-arrow': 1.0.3(@types/react-dom@18.2.7)(@types/react@18.2.21)(react-dom@18.2.0)(react@18.2.0)
      '@radix-ui/react-compose-refs': 1.0.1(@types/react@18.2.21)(react@18.2.0)
      '@radix-ui/react-context': 1.0.1(@types/react@18.2.21)(react@18.2.0)
      '@radix-ui/react-primitive': 1.0.3(@types/react-dom@18.2.7)(@types/react@18.2.21)(react-dom@18.2.0)(react@18.2.0)
      '@radix-ui/react-use-callback-ref': 1.0.1(@types/react@18.2.21)(react@18.2.0)
      '@radix-ui/react-use-layout-effect': 1.0.1(@types/react@18.2.21)(react@18.2.0)
      '@radix-ui/react-use-rect': 1.0.1(@types/react@18.2.21)(react@18.2.0)
      '@radix-ui/react-use-size': 1.0.1(@types/react@18.2.21)(react@18.2.0)
      '@radix-ui/rect': 1.0.1
      '@types/react': 18.2.21
      '@types/react-dom': 18.2.7
      react: 18.2.0
      react-dom: 18.2.0(react@18.2.0)
    dev: false

  /@radix-ui/react-portal@1.0.3(@types/react-dom@18.2.7)(@types/react@18.2.21)(react-dom@18.2.0)(react@18.2.0):
    resolution: {integrity: sha512-xLYZeHrWoPmA5mEKEfZZevoVRK/Q43GfzRXkWV6qawIWWK8t6ifIiLQdd7rmQ4Vk1bmI21XhqF9BN3jWf+phpA==}
    peerDependencies:
      '@types/react': '*'
      '@types/react-dom': '*'
      react: ^16.8 || ^17.0 || ^18.0
      react-dom: ^16.8 || ^17.0 || ^18.0
    peerDependenciesMeta:
      '@types/react':
        optional: true
      '@types/react-dom':
        optional: true
    dependencies:
      '@babel/runtime': 7.22.11
      '@radix-ui/react-primitive': 1.0.3(@types/react-dom@18.2.7)(@types/react@18.2.21)(react-dom@18.2.0)(react@18.2.0)
      '@types/react': 18.2.21
      '@types/react-dom': 18.2.7
      react: 18.2.0
      react-dom: 18.2.0(react@18.2.0)
    dev: false

  /@radix-ui/react-presence@1.0.1(@types/react-dom@18.2.7)(@types/react@18.2.21)(react-dom@18.2.0)(react@18.2.0):
    resolution: {integrity: sha512-UXLW4UAbIY5ZjcvzjfRFo5gxva8QirC9hF7wRE4U5gz+TP0DbRk+//qyuAQ1McDxBt1xNMBTaciFGvEmJvAZCg==}
    peerDependencies:
      '@types/react': '*'
      '@types/react-dom': '*'
      react: ^16.8 || ^17.0 || ^18.0
      react-dom: ^16.8 || ^17.0 || ^18.0
    peerDependenciesMeta:
      '@types/react':
        optional: true
      '@types/react-dom':
        optional: true
    dependencies:
      '@babel/runtime': 7.22.11
      '@radix-ui/react-compose-refs': 1.0.1(@types/react@18.2.21)(react@18.2.0)
      '@radix-ui/react-use-layout-effect': 1.0.1(@types/react@18.2.21)(react@18.2.0)
      '@types/react': 18.2.21
      '@types/react-dom': 18.2.7
      react: 18.2.0
      react-dom: 18.2.0(react@18.2.0)
    dev: false

  /@radix-ui/react-primitive@1.0.3(@types/react-dom@18.2.7)(@types/react@18.2.21)(react-dom@18.2.0)(react@18.2.0):
    resolution: {integrity: sha512-yi58uVyoAcK/Nq1inRY56ZSjKypBNKTa/1mcL8qdl6oJeEaDbOldlzrGn7P6Q3Id5d+SYNGc5AJgc4vGhjs5+g==}
    peerDependencies:
      '@types/react': '*'
      '@types/react-dom': '*'
      react: ^16.8 || ^17.0 || ^18.0
      react-dom: ^16.8 || ^17.0 || ^18.0
    peerDependenciesMeta:
      '@types/react':
        optional: true
      '@types/react-dom':
        optional: true
    dependencies:
      '@babel/runtime': 7.22.11
      '@radix-ui/react-slot': 1.0.2(@types/react@18.2.21)(react@18.2.0)
      '@types/react': 18.2.21
      '@types/react-dom': 18.2.7
      react: 18.2.0
      react-dom: 18.2.0(react@18.2.0)
    dev: false

  /@radix-ui/react-radio-group@1.1.3(@types/react-dom@18.2.7)(@types/react@18.2.21)(react-dom@18.2.0)(react@18.2.0):
    resolution: {integrity: sha512-x+yELayyefNeKeTx4fjK6j99Fs6c4qKm3aY38G3swQVTN6xMpsrbigC0uHs2L//g8q4qR7qOcww8430jJmi2ag==}
    peerDependencies:
      '@types/react': '*'
      '@types/react-dom': '*'
      react: ^16.8 || ^17.0 || ^18.0
      react-dom: ^16.8 || ^17.0 || ^18.0
    peerDependenciesMeta:
      '@types/react':
        optional: true
      '@types/react-dom':
        optional: true
    dependencies:
      '@babel/runtime': 7.22.11
      '@radix-ui/primitive': 1.0.1
      '@radix-ui/react-compose-refs': 1.0.1(@types/react@18.2.21)(react@18.2.0)
      '@radix-ui/react-context': 1.0.1(@types/react@18.2.21)(react@18.2.0)
      '@radix-ui/react-direction': 1.0.1(@types/react@18.2.21)(react@18.2.0)
      '@radix-ui/react-presence': 1.0.1(@types/react-dom@18.2.7)(@types/react@18.2.21)(react-dom@18.2.0)(react@18.2.0)
      '@radix-ui/react-primitive': 1.0.3(@types/react-dom@18.2.7)(@types/react@18.2.21)(react-dom@18.2.0)(react@18.2.0)
      '@radix-ui/react-roving-focus': 1.0.4(@types/react-dom@18.2.7)(@types/react@18.2.21)(react-dom@18.2.0)(react@18.2.0)
      '@radix-ui/react-use-controllable-state': 1.0.1(@types/react@18.2.21)(react@18.2.0)
      '@radix-ui/react-use-previous': 1.0.1(@types/react@18.2.21)(react@18.2.0)
      '@radix-ui/react-use-size': 1.0.1(@types/react@18.2.21)(react@18.2.0)
      '@types/react': 18.2.21
      '@types/react-dom': 18.2.7
      react: 18.2.0
      react-dom: 18.2.0(react@18.2.0)
    dev: false

  /@radix-ui/react-roving-focus@1.0.4(@types/react-dom@18.2.7)(@types/react@18.2.21)(react-dom@18.2.0)(react@18.2.0):
    resolution: {integrity: sha512-2mUg5Mgcu001VkGy+FfzZyzbmuUWzgWkj3rvv4yu+mLw03+mTzbxZHvfcGyFp2b8EkQeMkpRQ5FiA2Vr2O6TeQ==}
    peerDependencies:
      '@types/react': '*'
      '@types/react-dom': '*'
      react: ^16.8 || ^17.0 || ^18.0
      react-dom: ^16.8 || ^17.0 || ^18.0
    peerDependenciesMeta:
      '@types/react':
        optional: true
      '@types/react-dom':
        optional: true
    dependencies:
      '@babel/runtime': 7.22.11
      '@radix-ui/primitive': 1.0.1
      '@radix-ui/react-collection': 1.0.3(@types/react-dom@18.2.7)(@types/react@18.2.21)(react-dom@18.2.0)(react@18.2.0)
      '@radix-ui/react-compose-refs': 1.0.1(@types/react@18.2.21)(react@18.2.0)
      '@radix-ui/react-context': 1.0.1(@types/react@18.2.21)(react@18.2.0)
      '@radix-ui/react-direction': 1.0.1(@types/react@18.2.21)(react@18.2.0)
      '@radix-ui/react-id': 1.0.1(@types/react@18.2.21)(react@18.2.0)
      '@radix-ui/react-primitive': 1.0.3(@types/react-dom@18.2.7)(@types/react@18.2.21)(react-dom@18.2.0)(react@18.2.0)
      '@radix-ui/react-use-callback-ref': 1.0.1(@types/react@18.2.21)(react@18.2.0)
      '@radix-ui/react-use-controllable-state': 1.0.1(@types/react@18.2.21)(react@18.2.0)
      '@types/react': 18.2.21
      '@types/react-dom': 18.2.7
      react: 18.2.0
      react-dom: 18.2.0(react@18.2.0)
    dev: false

  /@radix-ui/react-slot@1.0.2(@types/react@18.2.21)(react@18.2.0):
    resolution: {integrity: sha512-YeTpuq4deV+6DusvVUW4ivBgnkHwECUu0BiN43L5UCDFgdhsRUWAghhTF5MbvNTPzmiFOx90asDSUjWuCNapwg==}
    peerDependencies:
      '@types/react': '*'
      react: ^16.8 || ^17.0 || ^18.0
    peerDependenciesMeta:
      '@types/react':
        optional: true
    dependencies:
      '@babel/runtime': 7.22.11
      '@radix-ui/react-compose-refs': 1.0.1(@types/react@18.2.21)(react@18.2.0)
      '@types/react': 18.2.21
      react: 18.2.0
    dev: false

  /@radix-ui/react-switch@1.0.3(@types/react-dom@18.2.7)(@types/react@18.2.21)(react-dom@18.2.0)(react@18.2.0):
    resolution: {integrity: sha512-mxm87F88HyHztsI7N+ZUmEoARGkC22YVW5CaC+Byc+HRpuvCrOBPTAnXgf+tZ/7i0Sg/eOePGdMhUKhPaQEqow==}
    peerDependencies:
      '@types/react': '*'
      '@types/react-dom': '*'
      react: ^16.8 || ^17.0 || ^18.0
      react-dom: ^16.8 || ^17.0 || ^18.0
    peerDependenciesMeta:
      '@types/react':
        optional: true
      '@types/react-dom':
        optional: true
    dependencies:
      '@babel/runtime': 7.22.11
      '@radix-ui/primitive': 1.0.1
      '@radix-ui/react-compose-refs': 1.0.1(@types/react@18.2.21)(react@18.2.0)
      '@radix-ui/react-context': 1.0.1(@types/react@18.2.21)(react@18.2.0)
      '@radix-ui/react-primitive': 1.0.3(@types/react-dom@18.2.7)(@types/react@18.2.21)(react-dom@18.2.0)(react@18.2.0)
      '@radix-ui/react-use-controllable-state': 1.0.1(@types/react@18.2.21)(react@18.2.0)
      '@radix-ui/react-use-previous': 1.0.1(@types/react@18.2.21)(react@18.2.0)
      '@radix-ui/react-use-size': 1.0.1(@types/react@18.2.21)(react@18.2.0)
      '@types/react': 18.2.21
      '@types/react-dom': 18.2.7
      react: 18.2.0
      react-dom: 18.2.0(react@18.2.0)
    dev: false

  /@radix-ui/react-tabs@1.0.4(@types/react-dom@18.2.7)(@types/react@18.2.21)(react-dom@18.2.0)(react@18.2.0):
    resolution: {integrity: sha512-egZfYY/+wRNCflXNHx+dePvnz9FbmssDTJBtgRfDY7e8SE5oIo3Py2eCB1ckAbh1Q7cQ/6yJZThJ++sgbxibog==}
    peerDependencies:
      '@types/react': '*'
      '@types/react-dom': '*'
      react: ^16.8 || ^17.0 || ^18.0
      react-dom: ^16.8 || ^17.0 || ^18.0
    peerDependenciesMeta:
      '@types/react':
        optional: true
      '@types/react-dom':
        optional: true
    dependencies:
      '@babel/runtime': 7.22.11
      '@radix-ui/primitive': 1.0.1
      '@radix-ui/react-context': 1.0.1(@types/react@18.2.21)(react@18.2.0)
      '@radix-ui/react-direction': 1.0.1(@types/react@18.2.21)(react@18.2.0)
      '@radix-ui/react-id': 1.0.1(@types/react@18.2.21)(react@18.2.0)
      '@radix-ui/react-presence': 1.0.1(@types/react-dom@18.2.7)(@types/react@18.2.21)(react-dom@18.2.0)(react@18.2.0)
      '@radix-ui/react-primitive': 1.0.3(@types/react-dom@18.2.7)(@types/react@18.2.21)(react-dom@18.2.0)(react@18.2.0)
      '@radix-ui/react-roving-focus': 1.0.4(@types/react-dom@18.2.7)(@types/react@18.2.21)(react-dom@18.2.0)(react@18.2.0)
      '@radix-ui/react-use-controllable-state': 1.0.1(@types/react@18.2.21)(react@18.2.0)
      '@types/react': 18.2.21
      '@types/react-dom': 18.2.7
      react: 18.2.0
      react-dom: 18.2.0(react@18.2.0)
    dev: false

  /@radix-ui/react-tooltip@1.0.6(@types/react-dom@18.2.7)(@types/react@18.2.21)(react-dom@18.2.0)(react@18.2.0):
    resolution: {integrity: sha512-DmNFOiwEc2UDigsYj6clJENma58OelxD24O4IODoZ+3sQc3Zb+L8w1EP+y9laTuKCLAysPw4fD6/v0j4KNV8rg==}
    peerDependencies:
      '@types/react': '*'
      '@types/react-dom': '*'
      react: ^16.8 || ^17.0 || ^18.0
      react-dom: ^16.8 || ^17.0 || ^18.0
    peerDependenciesMeta:
      '@types/react':
        optional: true
      '@types/react-dom':
        optional: true
    dependencies:
      '@babel/runtime': 7.22.11
      '@radix-ui/primitive': 1.0.1
      '@radix-ui/react-compose-refs': 1.0.1(@types/react@18.2.21)(react@18.2.0)
      '@radix-ui/react-context': 1.0.1(@types/react@18.2.21)(react@18.2.0)
      '@radix-ui/react-dismissable-layer': 1.0.4(@types/react-dom@18.2.7)(@types/react@18.2.21)(react-dom@18.2.0)(react@18.2.0)
      '@radix-ui/react-id': 1.0.1(@types/react@18.2.21)(react@18.2.0)
      '@radix-ui/react-popper': 1.1.2(@types/react-dom@18.2.7)(@types/react@18.2.21)(react-dom@18.2.0)(react@18.2.0)
      '@radix-ui/react-portal': 1.0.3(@types/react-dom@18.2.7)(@types/react@18.2.21)(react-dom@18.2.0)(react@18.2.0)
      '@radix-ui/react-presence': 1.0.1(@types/react-dom@18.2.7)(@types/react@18.2.21)(react-dom@18.2.0)(react@18.2.0)
      '@radix-ui/react-primitive': 1.0.3(@types/react-dom@18.2.7)(@types/react@18.2.21)(react-dom@18.2.0)(react@18.2.0)
      '@radix-ui/react-slot': 1.0.2(@types/react@18.2.21)(react@18.2.0)
      '@radix-ui/react-use-controllable-state': 1.0.1(@types/react@18.2.21)(react@18.2.0)
      '@radix-ui/react-visually-hidden': 1.0.3(@types/react-dom@18.2.7)(@types/react@18.2.21)(react-dom@18.2.0)(react@18.2.0)
      '@types/react': 18.2.21
      '@types/react-dom': 18.2.7
      react: 18.2.0
      react-dom: 18.2.0(react@18.2.0)
    dev: false

  /@radix-ui/react-use-callback-ref@1.0.1(@types/react@18.2.21)(react@18.2.0):
    resolution: {integrity: sha512-D94LjX4Sp0xJFVaoQOd3OO9k7tpBYNOXdVhkltUbGv2Qb9OXdrg/CpsjlZv7ia14Sylv398LswWBVVu5nqKzAQ==}
    peerDependencies:
      '@types/react': '*'
      react: ^16.8 || ^17.0 || ^18.0
    peerDependenciesMeta:
      '@types/react':
        optional: true
    dependencies:
      '@babel/runtime': 7.22.11
      '@types/react': 18.2.21
      react: 18.2.0
    dev: false

  /@radix-ui/react-use-controllable-state@1.0.1(@types/react@18.2.21)(react@18.2.0):
    resolution: {integrity: sha512-Svl5GY5FQeN758fWKrjM6Qb7asvXeiZltlT4U2gVfl8Gx5UAv2sMR0LWo8yhsIZh2oQ0eFdZ59aoOOMV7b47VA==}
    peerDependencies:
      '@types/react': '*'
      react: ^16.8 || ^17.0 || ^18.0
    peerDependenciesMeta:
      '@types/react':
        optional: true
    dependencies:
      '@babel/runtime': 7.22.11
      '@radix-ui/react-use-callback-ref': 1.0.1(@types/react@18.2.21)(react@18.2.0)
      '@types/react': 18.2.21
      react: 18.2.0
    dev: false

  /@radix-ui/react-use-escape-keydown@1.0.3(@types/react@18.2.21)(react@18.2.0):
    resolution: {integrity: sha512-vyL82j40hcFicA+M4Ex7hVkB9vHgSse1ZWomAqV2Je3RleKGO5iM8KMOEtfoSB0PnIelMd2lATjTGMYqN5ylTg==}
    peerDependencies:
      '@types/react': '*'
      react: ^16.8 || ^17.0 || ^18.0
    peerDependenciesMeta:
      '@types/react':
        optional: true
    dependencies:
      '@babel/runtime': 7.22.11
      '@radix-ui/react-use-callback-ref': 1.0.1(@types/react@18.2.21)(react@18.2.0)
      '@types/react': 18.2.21
      react: 18.2.0
    dev: false

  /@radix-ui/react-use-layout-effect@1.0.1(@types/react@18.2.21)(react@18.2.0):
    resolution: {integrity: sha512-v/5RegiJWYdoCvMnITBkNNx6bCj20fiaJnWtRkU18yITptraXjffz5Qbn05uOiQnOvi+dbkznkoaMltz1GnszQ==}
    peerDependencies:
      '@types/react': '*'
      react: ^16.8 || ^17.0 || ^18.0
    peerDependenciesMeta:
      '@types/react':
        optional: true
    dependencies:
      '@babel/runtime': 7.22.11
      '@types/react': 18.2.21
      react: 18.2.0
    dev: false

  /@radix-ui/react-use-previous@1.0.1(@types/react@18.2.21)(react@18.2.0):
    resolution: {integrity: sha512-cV5La9DPwiQ7S0gf/0qiD6YgNqM5Fk97Kdrlc5yBcrF3jyEZQwm7vYFqMo4IfeHgJXsRaMvLABFtd0OVEmZhDw==}
    peerDependencies:
      '@types/react': '*'
      react: ^16.8 || ^17.0 || ^18.0
    peerDependenciesMeta:
      '@types/react':
        optional: true
    dependencies:
      '@babel/runtime': 7.22.11
      '@types/react': 18.2.21
      react: 18.2.0
    dev: false

  /@radix-ui/react-use-rect@1.0.1(@types/react@18.2.21)(react@18.2.0):
    resolution: {integrity: sha512-Cq5DLuSiuYVKNU8orzJMbl15TXilTnJKUCltMVQg53BQOF1/C5toAaGrowkgksdBQ9H+SRL23g0HDmg9tvmxXw==}
    peerDependencies:
      '@types/react': '*'
      react: ^16.8 || ^17.0 || ^18.0
    peerDependenciesMeta:
      '@types/react':
        optional: true
    dependencies:
      '@babel/runtime': 7.22.11
      '@radix-ui/rect': 1.0.1
      '@types/react': 18.2.21
      react: 18.2.0
    dev: false

  /@radix-ui/react-use-size@1.0.1(@types/react@18.2.21)(react@18.2.0):
    resolution: {integrity: sha512-ibay+VqrgcaI6veAojjofPATwledXiSmX+C0KrBk/xgpX9rBzPV3OsfwlhQdUOFbh+LKQorLYT+xTXW9V8yd0g==}
    peerDependencies:
      '@types/react': '*'
      react: ^16.8 || ^17.0 || ^18.0
    peerDependenciesMeta:
      '@types/react':
        optional: true
    dependencies:
      '@babel/runtime': 7.22.11
      '@radix-ui/react-use-layout-effect': 1.0.1(@types/react@18.2.21)(react@18.2.0)
      '@types/react': 18.2.21
      react: 18.2.0
    dev: false

  /@radix-ui/react-visually-hidden@1.0.3(@types/react-dom@18.2.7)(@types/react@18.2.21)(react-dom@18.2.0)(react@18.2.0):
    resolution: {integrity: sha512-D4w41yN5YRKtu464TLnByKzMDG/JlMPHtfZgQAu9v6mNakUqGUI9vUrfQKz8NK41VMm/xbZbh76NUTVtIYqOMA==}
    peerDependencies:
      '@types/react': '*'
      '@types/react-dom': '*'
      react: ^16.8 || ^17.0 || ^18.0
      react-dom: ^16.8 || ^17.0 || ^18.0
    peerDependenciesMeta:
      '@types/react':
        optional: true
      '@types/react-dom':
        optional: true
    dependencies:
      '@babel/runtime': 7.22.11
      '@radix-ui/react-primitive': 1.0.3(@types/react-dom@18.2.7)(@types/react@18.2.21)(react-dom@18.2.0)(react@18.2.0)
      '@types/react': 18.2.21
      '@types/react-dom': 18.2.7
      react: 18.2.0
      react-dom: 18.2.0(react@18.2.0)
    dev: false

  /@radix-ui/rect@1.0.1:
    resolution: {integrity: sha512-fyrgCaedtvMg9NK3en0pnOYJdtfwxUcNolezkNPUsoX57X8oQk+NkqcvzHXD2uKNij6GXmWU9NDru2IWjrO4BQ==}
    dependencies:
      '@babel/runtime': 7.22.11
    dev: false

  /@react-aria/breadcrumbs@3.5.4(react@18.2.0):
    resolution: {integrity: sha512-CtBAL7xDDHXpZvmglhEYbNAXeoXNl4Ke+Rwn2WTHVr9blry3P17IL4Elou5QAkyzI2GNHnXUs9K6lzX/uLv+kQ==}
    peerDependencies:
      react: ^16.8.0 || ^17.0.0-rc.1 || ^18.0.0
    dependencies:
      '@react-aria/i18n': 3.8.1(react@18.2.0)
      '@react-aria/interactions': 3.17.0(react@18.2.0)
      '@react-aria/link': 3.5.3(react@18.2.0)
      '@react-aria/utils': 3.19.0(react@18.2.0)
      '@react-types/breadcrumbs': 3.6.1(react@18.2.0)
      '@react-types/shared': 3.19.0(react@18.2.0)
      '@swc/helpers': 0.5.1
      react: 18.2.0
    dev: false

  /@react-aria/button@3.8.1(react@18.2.0):
    resolution: {integrity: sha512-igxZ871An3Clpmpw+beN8F792NfEnEaLRAZ4jITtC/FdzwQwRM7eCu/ZEaqpNtbUtruAmYhafnG/2uCkKhTpTw==}
    peerDependencies:
      react: ^16.8.0 || ^17.0.0-rc.1 || ^18.0.0
    dependencies:
      '@react-aria/focus': 3.14.0(react@18.2.0)
      '@react-aria/interactions': 3.17.0(react@18.2.0)
      '@react-aria/utils': 3.19.0(react@18.2.0)
      '@react-stately/toggle': 3.6.1(react@18.2.0)
      '@react-types/button': 3.7.4(react@18.2.0)
      '@react-types/shared': 3.19.0(react@18.2.0)
      '@swc/helpers': 0.5.1
      react: 18.2.0
    dev: false

  /@react-aria/calendar@3.4.1(react-dom@18.2.0)(react@18.2.0):
    resolution: {integrity: sha512-mXz4v0iSPtPX9SR6LaIzSAE5n2blCujaQ+EiM6G91TM3S7BsHqyELiJcV/ucDD7ncr6ovJpm1JsLFOOAn44YTQ==}
    peerDependencies:
      react: ^16.8.0 || ^17.0.0-rc.1 || ^18.0.0
      react-dom: ^16.8.0 || ^17.0.0-rc.1 || ^18.0.0
    dependencies:
      '@internationalized/date': 3.4.0
      '@react-aria/i18n': 3.8.1(react@18.2.0)
      '@react-aria/interactions': 3.17.0(react@18.2.0)
      '@react-aria/live-announcer': 3.3.1
      '@react-aria/utils': 3.19.0(react@18.2.0)
      '@react-stately/calendar': 3.3.1(react@18.2.0)
      '@react-types/button': 3.7.4(react@18.2.0)
      '@react-types/calendar': 3.3.1(react@18.2.0)
      '@react-types/shared': 3.19.0(react@18.2.0)
      '@swc/helpers': 0.5.1
      react: 18.2.0
      react-dom: 18.2.0(react@18.2.0)
    dev: false

  /@react-aria/checkbox@3.10.0(react@18.2.0):
    resolution: {integrity: sha512-1s5jkmag+41Fa2BwoOoM5cRRadDh3N8khgsziuGzD0NqvZLRCtHgDetNlileezFHwOeOWK6zCqDOrYLJhcMi8g==}
    peerDependencies:
      react: ^16.8.0 || ^17.0.0-rc.1 || ^18.0.0
    dependencies:
      '@react-aria/label': 3.6.1(react@18.2.0)
      '@react-aria/toggle': 3.7.0(react@18.2.0)
      '@react-aria/utils': 3.19.0(react@18.2.0)
      '@react-stately/checkbox': 3.4.4(react@18.2.0)
      '@react-stately/toggle': 3.6.1(react@18.2.0)
      '@react-types/checkbox': 3.5.0(react@18.2.0)
      '@react-types/shared': 3.19.0(react@18.2.0)
      '@swc/helpers': 0.5.1
      react: 18.2.0
    dev: false

  /@react-aria/combobox@3.6.3(react-dom@18.2.0)(react@18.2.0):
    resolution: {integrity: sha512-zry8Jh//BrGZ7+qJP3iiFZeb3+EuOjjy6MTmDT3zg60YwGgDArsaSA5s0gopF0fuiOKqlDRCDZ+T3CLyoeOomA==}
    peerDependencies:
      react: ^16.8.0 || ^17.0.0-rc.1 || ^18.0.0
      react-dom: ^16.8.0 || ^17.0.0-rc.1 || ^18.0.0
    dependencies:
      '@react-aria/i18n': 3.8.1(react@18.2.0)
      '@react-aria/interactions': 3.17.0(react@18.2.0)
      '@react-aria/listbox': 3.10.1(react@18.2.0)
      '@react-aria/live-announcer': 3.3.1
      '@react-aria/menu': 3.10.1(react-dom@18.2.0)(react@18.2.0)
      '@react-aria/overlays': 3.16.0(react-dom@18.2.0)(react@18.2.0)
      '@react-aria/selection': 3.16.1(react@18.2.0)
      '@react-aria/textfield': 3.11.0(react@18.2.0)
      '@react-aria/utils': 3.19.0(react@18.2.0)
      '@react-stately/collections': 3.10.0(react@18.2.0)
      '@react-stately/combobox': 3.6.0(react@18.2.0)
      '@react-stately/layout': 3.13.0(react@18.2.0)
      '@react-types/button': 3.7.4(react@18.2.0)
      '@react-types/combobox': 3.7.0(react@18.2.0)
      '@react-types/shared': 3.19.0(react@18.2.0)
      '@swc/helpers': 0.5.1
      react: 18.2.0
      react-dom: 18.2.0(react@18.2.0)
    dev: false

  /@react-aria/datepicker@3.6.0(react-dom@18.2.0)(react@18.2.0):
    resolution: {integrity: sha512-b6LThZJSF9mboFeATUMboTIxSGgW7MjH2vnDZ7UdRQ/ZHZVNX+fjzQ5uOQQ30wJRP44t273jfvxc9OXEMD9CPQ==}
    peerDependencies:
      react: ^16.8.0 || ^17.0.0-rc.1 || ^18.0.0
      react-dom: ^16.8.0 || ^17.0.0-rc.1 || ^18.0.0
    dependencies:
      '@internationalized/date': 3.4.0
      '@internationalized/number': 3.2.1
      '@internationalized/string': 3.1.1
      '@react-aria/focus': 3.14.0(react@18.2.0)
      '@react-aria/i18n': 3.8.1(react@18.2.0)
      '@react-aria/interactions': 3.17.0(react@18.2.0)
      '@react-aria/label': 3.6.1(react@18.2.0)
      '@react-aria/spinbutton': 3.5.1(react-dom@18.2.0)(react@18.2.0)
      '@react-aria/utils': 3.19.0(react@18.2.0)
      '@react-stately/datepicker': 3.6.0(react@18.2.0)
      '@react-types/button': 3.7.4(react@18.2.0)
      '@react-types/calendar': 3.3.1(react@18.2.0)
      '@react-types/datepicker': 3.5.0(react@18.2.0)
      '@react-types/dialog': 3.5.4(react@18.2.0)
      '@react-types/shared': 3.19.0(react@18.2.0)
      '@swc/helpers': 0.5.1
      react: 18.2.0
      react-dom: 18.2.0(react@18.2.0)
    dev: false

  /@react-aria/dialog@3.5.4(react-dom@18.2.0)(react@18.2.0):
    resolution: {integrity: sha512-+YGjX5ygYvFvnRGDy7LVTL2uRCH5VYosMNKn0vyel99SiwHH9d8fdnnJjVvSJ3u8kvoXk22+OnRE2/vEX+G1EA==}
    peerDependencies:
      react: ^16.8.0 || ^17.0.0-rc.1 || ^18.0.0
    dependencies:
      '@react-aria/focus': 3.14.0(react@18.2.0)
      '@react-aria/overlays': 3.16.0(react-dom@18.2.0)(react@18.2.0)
      '@react-aria/utils': 3.19.0(react@18.2.0)
      '@react-stately/overlays': 3.6.1(react@18.2.0)
      '@react-types/dialog': 3.5.4(react@18.2.0)
      '@react-types/shared': 3.19.0(react@18.2.0)
      '@swc/helpers': 0.5.1
      react: 18.2.0
    transitivePeerDependencies:
      - react-dom
    dev: false

  /@react-aria/dnd@3.4.0(react-dom@18.2.0)(react@18.2.0):
    resolution: {integrity: sha512-4KxdC2FXPL/+ZAsv7RVrZ+kC35dxU4yBowdtmZuagTasLSgfuS3SSyY/VRVgQ+Uq8lUgb55u62+km6xc47n7zA==}
    peerDependencies:
      react: ^16.8.0 || ^17.0.0-rc.1 || ^18.0.0
      react-dom: ^16.8.0 || ^17.0.0-rc.1 || ^18.0.0
    dependencies:
      '@internationalized/string': 3.1.1
      '@react-aria/i18n': 3.8.1(react@18.2.0)
      '@react-aria/interactions': 3.17.0(react@18.2.0)
      '@react-aria/live-announcer': 3.3.1
      '@react-aria/overlays': 3.16.0(react-dom@18.2.0)(react@18.2.0)
      '@react-aria/utils': 3.19.0(react@18.2.0)
      '@react-aria/visually-hidden': 3.8.3(react@18.2.0)
      '@react-stately/dnd': 3.2.3(react@18.2.0)
      '@react-types/button': 3.7.4(react@18.2.0)
      '@react-types/shared': 3.19.0(react@18.2.0)
      '@swc/helpers': 0.5.1
      react: 18.2.0
      react-dom: 18.2.0(react@18.2.0)
    dev: false

  /@react-aria/focus@3.14.0(react@18.2.0):
    resolution: {integrity: sha512-Xw7PxLT0Cqcz22OVtTZ8+HvurDogn9/xntzoIbVjpRFWzhlYe5WHnZL+2+gIiKf7EZ18Ma9/QsCnrVnvrky/Kw==}
    peerDependencies:
      react: ^16.8.0 || ^17.0.0-rc.1 || ^18.0.0
    dependencies:
      '@react-aria/interactions': 3.17.0(react@18.2.0)
      '@react-aria/utils': 3.19.0(react@18.2.0)
      '@react-types/shared': 3.19.0(react@18.2.0)
      '@swc/helpers': 0.5.1
      clsx: 1.2.1
      react: 18.2.0
    dev: false

  /@react-aria/grid@3.8.1(react-dom@18.2.0)(react@18.2.0):
    resolution: {integrity: sha512-J/k7i2ZnMgTv3csMIQrIanbb0mWzlokT86QfKDgQpKxIvrPGbdrVJTx99tzJxEzYeXN9w11Jjwjal65rZCs4rQ==}
    peerDependencies:
      react: ^16.8.0 || ^17.0.0-rc.1 || ^18.0.0
      react-dom: ^16.8.0 || ^17.0.0-rc.1 || ^18.0.0
    dependencies:
      '@react-aria/focus': 3.14.0(react@18.2.0)
      '@react-aria/i18n': 3.8.1(react@18.2.0)
      '@react-aria/interactions': 3.17.0(react@18.2.0)
      '@react-aria/live-announcer': 3.3.1
      '@react-aria/selection': 3.16.1(react@18.2.0)
      '@react-aria/utils': 3.19.0(react@18.2.0)
      '@react-stately/collections': 3.10.0(react@18.2.0)
      '@react-stately/grid': 3.8.0(react@18.2.0)
      '@react-stately/selection': 3.13.3(react@18.2.0)
      '@react-stately/virtualizer': 3.6.1(react@18.2.0)
      '@react-types/checkbox': 3.5.0(react@18.2.0)
      '@react-types/grid': 3.2.0(react@18.2.0)
      '@react-types/shared': 3.19.0(react@18.2.0)
      '@swc/helpers': 0.5.1
      react: 18.2.0
      react-dom: 18.2.0(react@18.2.0)
    dev: false

  /@react-aria/gridlist@3.5.1(react-dom@18.2.0)(react@18.2.0):
    resolution: {integrity: sha512-VEyEgOKov3lKizoqHpEUIZD+JzyyH8TK0WzWFo/f6lNvmzbYhnW2ciFmqD5DS3bHxLkoXMFdaiA0/MLofRYbHQ==}
    peerDependencies:
      react: ^16.8.0 || ^17.0.0-rc.1 || ^18.0.0
    dependencies:
      '@react-aria/focus': 3.14.0(react@18.2.0)
      '@react-aria/grid': 3.8.1(react-dom@18.2.0)(react@18.2.0)
      '@react-aria/i18n': 3.8.1(react@18.2.0)
      '@react-aria/interactions': 3.17.0(react@18.2.0)
      '@react-aria/selection': 3.16.1(react@18.2.0)
      '@react-aria/utils': 3.19.0(react@18.2.0)
      '@react-stately/list': 3.9.1(react@18.2.0)
      '@react-types/checkbox': 3.5.0(react@18.2.0)
      '@react-types/shared': 3.19.0(react@18.2.0)
      '@swc/helpers': 0.5.1
      react: 18.2.0
    transitivePeerDependencies:
      - react-dom
    dev: false

  /@react-aria/i18n@3.8.1(react@18.2.0):
    resolution: {integrity: sha512-ftH3saJlhWaHoHEDb/YjYqP8I4/9t4Ksf0D0kvPDRfRcL98DKUSHZD77+EmbjsmzJInzm76qDeEV0FYl4oj7gg==}
    peerDependencies:
      react: ^16.8.0 || ^17.0.0-rc.1 || ^18.0.0
    dependencies:
      '@internationalized/date': 3.4.0
      '@internationalized/message': 3.1.1
      '@internationalized/number': 3.2.1
      '@internationalized/string': 3.1.1
      '@react-aria/ssr': 3.7.1(react@18.2.0)
      '@react-aria/utils': 3.19.0(react@18.2.0)
      '@react-types/shared': 3.19.0(react@18.2.0)
      '@swc/helpers': 0.5.1
      react: 18.2.0
    dev: false

  /@react-aria/interactions@3.17.0(react@18.2.0):
    resolution: {integrity: sha512-v4BI5Nd8gi8s297fHpgjDDXOyufX+FPHJ31rkMwY6X1nR5gtI0+2jNOL4lh7s+cWzszpA0wpwIrKUPGhhLyUjQ==}
    peerDependencies:
      react: ^16.8.0 || ^17.0.0-rc.1 || ^18.0.0
    dependencies:
      '@react-aria/ssr': 3.7.1(react@18.2.0)
      '@react-aria/utils': 3.19.0(react@18.2.0)
      '@react-types/shared': 3.19.0(react@18.2.0)
      '@swc/helpers': 0.5.1
      react: 18.2.0
    dev: false

  /@react-aria/label@3.6.1(react@18.2.0):
    resolution: {integrity: sha512-hR7Qx6q0BjOJi/YG5pI13QTQA/2oaXMYdzDCx4Faz8qaY9CCsLjFpo5pUUwRhNieGmf/nHJq6jiYbJqfaONuTQ==}
    peerDependencies:
      react: ^16.8.0 || ^17.0.0-rc.1 || ^18.0.0
    dependencies:
      '@react-aria/utils': 3.19.0(react@18.2.0)
      '@react-types/label': 3.7.5(react@18.2.0)
      '@react-types/shared': 3.19.0(react@18.2.0)
      '@swc/helpers': 0.5.1
      react: 18.2.0
    dev: false

  /@react-aria/link@3.5.3(react@18.2.0):
    resolution: {integrity: sha512-WGz/s/czlb/+wJUnBfnfaRuvOSiNTaQDTk9QsEEwrTkkYbWo7fMlH5Tc7c0Uxem4UuUblYXKth5SskiKQNWc0w==}
    peerDependencies:
      react: ^16.8.0 || ^17.0.0-rc.1 || ^18.0.0
    dependencies:
      '@react-aria/focus': 3.14.0(react@18.2.0)
      '@react-aria/interactions': 3.17.0(react@18.2.0)
      '@react-aria/utils': 3.19.0(react@18.2.0)
      '@react-types/link': 3.4.4(react@18.2.0)
      '@react-types/shared': 3.19.0(react@18.2.0)
      '@swc/helpers': 0.5.1
      react: 18.2.0
    dev: false

  /@react-aria/listbox@3.10.1(react@18.2.0):
    resolution: {integrity: sha512-hG+f7URcVk7saRG6bemCRaZSNMCg5U51ol/EuoKyHyvd0Vfq/AcsLYrg8vOyRWTsPwjxFtMLItNOZo36KIDs5w==}
    peerDependencies:
      react: ^16.8.0 || ^17.0.0-rc.1 || ^18.0.0
    dependencies:
      '@react-aria/focus': 3.14.0(react@18.2.0)
      '@react-aria/interactions': 3.17.0(react@18.2.0)
      '@react-aria/label': 3.6.1(react@18.2.0)
      '@react-aria/selection': 3.16.1(react@18.2.0)
      '@react-aria/utils': 3.19.0(react@18.2.0)
      '@react-stately/collections': 3.10.0(react@18.2.0)
      '@react-stately/list': 3.9.1(react@18.2.0)
      '@react-types/listbox': 3.4.3(react@18.2.0)
      '@react-types/shared': 3.19.0(react@18.2.0)
      '@swc/helpers': 0.5.1
      react: 18.2.0
    dev: false

  /@react-aria/live-announcer@3.3.1:
    resolution: {integrity: sha512-hsc77U7S16trM86d+peqJCOCQ7/smO1cybgdpOuzXyiwcHQw8RQ4GrXrS37P4Ux/44E9nMZkOwATQRT2aK8+Ew==}
    dependencies:
      '@swc/helpers': 0.5.1
    dev: false

  /@react-aria/menu@3.10.1(react-dom@18.2.0)(react@18.2.0):
    resolution: {integrity: sha512-FOb16XVejZgl4sFpclLvGd2RCvUBwl2bzFdAnss8Nd6Mx+h4m0bPeDT102k9v1Vjo7OGeqzvMyNU/KM4FwUGGA==}
    peerDependencies:
      react: ^16.8.0 || ^17.0.0-rc.1 || ^18.0.0
      react-dom: ^16.8.0 || ^17.0.0-rc.1 || ^18.0.0
    dependencies:
      '@react-aria/focus': 3.14.0(react@18.2.0)
      '@react-aria/i18n': 3.8.1(react@18.2.0)
      '@react-aria/interactions': 3.17.0(react@18.2.0)
      '@react-aria/overlays': 3.16.0(react-dom@18.2.0)(react@18.2.0)
      '@react-aria/selection': 3.16.1(react@18.2.0)
      '@react-aria/utils': 3.19.0(react@18.2.0)
      '@react-stately/collections': 3.10.0(react@18.2.0)
      '@react-stately/menu': 3.5.4(react@18.2.0)
      '@react-stately/tree': 3.7.1(react@18.2.0)
      '@react-types/button': 3.7.4(react@18.2.0)
      '@react-types/menu': 3.9.3(react@18.2.0)
      '@react-types/shared': 3.19.0(react@18.2.0)
      '@swc/helpers': 0.5.1
      react: 18.2.0
      react-dom: 18.2.0(react@18.2.0)
    dev: false

  /@react-aria/meter@3.4.4(react@18.2.0):
    resolution: {integrity: sha512-dbn4Ur/w2PzqO8ChrVfkr+GHqaqbMElQlx0HVVbrHhOS1fCx1CC86bn8h767lhFMvh54Kv9MY2cYuygmVBxP1w==}
    peerDependencies:
      react: ^16.8.0 || ^17.0.0-rc.1 || ^18.0.0
    dependencies:
      '@react-aria/progress': 3.4.4(react@18.2.0)
      '@react-types/meter': 3.3.3(react@18.2.0)
      '@react-types/shared': 3.19.0(react@18.2.0)
      '@swc/helpers': 0.5.1
      react: 18.2.0
    dev: false

  /@react-aria/numberfield@3.7.0(react-dom@18.2.0)(react@18.2.0):
    resolution: {integrity: sha512-vXerG2mCdAM82AHc7ZiMhKxpWHgjnG+YXkBu5wGRYunmg5exj4n5QVFFIAQgCiToCoJp7nhY9d34BclJbmHwrQ==}
    peerDependencies:
      react: ^16.8.0 || ^17.0.0-rc.1 || ^18.0.0
      react-dom: ^16.8.0 || ^17.0.0-rc.1 || ^18.0.0
    dependencies:
      '@react-aria/i18n': 3.8.1(react@18.2.0)
      '@react-aria/interactions': 3.17.0(react@18.2.0)
      '@react-aria/live-announcer': 3.3.1
      '@react-aria/spinbutton': 3.5.1(react-dom@18.2.0)(react@18.2.0)
      '@react-aria/textfield': 3.11.0(react@18.2.0)
      '@react-aria/utils': 3.19.0(react@18.2.0)
      '@react-stately/numberfield': 3.6.0(react@18.2.0)
      '@react-types/button': 3.7.4(react@18.2.0)
      '@react-types/numberfield': 3.5.0(react@18.2.0)
      '@react-types/shared': 3.19.0(react@18.2.0)
      '@react-types/textfield': 3.7.3(react@18.2.0)
      '@swc/helpers': 0.5.1
      react: 18.2.0
      react-dom: 18.2.0(react@18.2.0)
    dev: false

  /@react-aria/overlays@3.16.0(react-dom@18.2.0)(react@18.2.0):
    resolution: {integrity: sha512-jclyCqs1U4XqDA1DAdZaiijKtHLVZ78FV0+IzL4QQfrvzCPC+ba+MC8pe/tw8dMQzXBSnTx/IEqOHu07IwrESQ==}
    peerDependencies:
      react: ^16.8.0 || ^17.0.0-rc.1 || ^18.0.0
      react-dom: ^16.8.0 || ^17.0.0-rc.1 || ^18.0.0
    dependencies:
      '@react-aria/focus': 3.14.0(react@18.2.0)
      '@react-aria/i18n': 3.8.1(react@18.2.0)
      '@react-aria/interactions': 3.17.0(react@18.2.0)
      '@react-aria/ssr': 3.7.1(react@18.2.0)
      '@react-aria/utils': 3.19.0(react@18.2.0)
      '@react-aria/visually-hidden': 3.8.3(react@18.2.0)
      '@react-stately/overlays': 3.6.1(react@18.2.0)
      '@react-types/button': 3.7.4(react@18.2.0)
      '@react-types/overlays': 3.8.1(react@18.2.0)
      '@react-types/shared': 3.19.0(react@18.2.0)
      '@swc/helpers': 0.5.1
      react: 18.2.0
      react-dom: 18.2.0(react@18.2.0)
    dev: false

  /@react-aria/progress@3.4.4(react@18.2.0):
    resolution: {integrity: sha512-k4EBtYcmqw3j/JYJtn+xKPM8/P1uPcFGSBqvwmVdwDknuT/hR1os3wIKm712N/Ubde8hTeeLcaa38HYezSF8BA==}
    peerDependencies:
      react: ^16.8.0 || ^17.0.0-rc.1 || ^18.0.0
    dependencies:
      '@react-aria/i18n': 3.8.1(react@18.2.0)
      '@react-aria/label': 3.6.1(react@18.2.0)
      '@react-aria/utils': 3.19.0(react@18.2.0)
      '@react-types/progress': 3.4.2(react@18.2.0)
      '@react-types/shared': 3.19.0(react@18.2.0)
      '@swc/helpers': 0.5.1
      react: 18.2.0
    dev: false

  /@react-aria/radio@3.7.0(react@18.2.0):
    resolution: {integrity: sha512-ygSr3ow9avO5BNNwm4aL70EwvLHrBbhSVfG1lmP2k5u/2dxn+Pnm3BGMaEriOFiAyAV4nLGUZAjER6GWXfu5cA==}
    peerDependencies:
      react: ^16.8.0 || ^17.0.0-rc.1 || ^18.0.0
    dependencies:
      '@react-aria/focus': 3.14.0(react@18.2.0)
      '@react-aria/i18n': 3.8.1(react@18.2.0)
      '@react-aria/interactions': 3.17.0(react@18.2.0)
      '@react-aria/label': 3.6.1(react@18.2.0)
      '@react-aria/utils': 3.19.0(react@18.2.0)
      '@react-stately/radio': 3.8.3(react@18.2.0)
      '@react-types/radio': 3.5.0(react@18.2.0)
      '@react-types/shared': 3.19.0(react@18.2.0)
      '@swc/helpers': 0.5.1
      react: 18.2.0
    dev: false

  /@react-aria/searchfield@3.5.4(react@18.2.0):
    resolution: {integrity: sha512-0jHQYoqT4OutAXNAsWjVJPwzTgZg5wAXIEuQlJuhdfBrjisbgGrYlSHN3Si7x2quXzvdExVL7e0aWRuu6bjjYg==}
    peerDependencies:
      react: ^16.8.0 || ^17.0.0-rc.1 || ^18.0.0
    dependencies:
      '@react-aria/i18n': 3.8.1(react@18.2.0)
      '@react-aria/interactions': 3.17.0(react@18.2.0)
      '@react-aria/textfield': 3.11.0(react@18.2.0)
      '@react-aria/utils': 3.19.0(react@18.2.0)
      '@react-stately/searchfield': 3.4.4(react@18.2.0)
      '@react-types/button': 3.7.4(react@18.2.0)
      '@react-types/searchfield': 3.4.3(react@18.2.0)
      '@react-types/shared': 3.19.0(react@18.2.0)
      '@swc/helpers': 0.5.1
      react: 18.2.0
    dev: false

  /@react-aria/select@3.12.0(react-dom@18.2.0)(react@18.2.0):
    resolution: {integrity: sha512-2n7NezoR6xfrcfCAmg8hz8+4i4Sci/F5LGoqa6/KlESrMSIRI7FLHNsZV+4qE4dWLvDwtnxG2itIfQad1iAqUQ==}
    peerDependencies:
      react: ^16.8.0 || ^17.0.0-rc.1 || ^18.0.0
      react-dom: ^16.8.0 || ^17.0.0-rc.1 || ^18.0.0
    dependencies:
      '@react-aria/i18n': 3.8.1(react@18.2.0)
      '@react-aria/interactions': 3.17.0(react@18.2.0)
      '@react-aria/label': 3.6.1(react@18.2.0)
      '@react-aria/listbox': 3.10.1(react@18.2.0)
      '@react-aria/menu': 3.10.1(react-dom@18.2.0)(react@18.2.0)
      '@react-aria/selection': 3.16.1(react@18.2.0)
      '@react-aria/utils': 3.19.0(react@18.2.0)
      '@react-aria/visually-hidden': 3.8.3(react@18.2.0)
      '@react-stately/select': 3.5.3(react@18.2.0)
      '@react-types/button': 3.7.4(react@18.2.0)
      '@react-types/select': 3.8.2(react@18.2.0)
      '@react-types/shared': 3.19.0(react@18.2.0)
      '@swc/helpers': 0.5.1
      react: 18.2.0
      react-dom: 18.2.0(react@18.2.0)
    dev: false

  /@react-aria/selection@3.16.1(react@18.2.0):
    resolution: {integrity: sha512-mOoAeNjq23H5p6IaeoyLHavYHRXOuNUlv8xO4OzYxIEnxmAvk4PCgidGLFYrr4sloftUMgTTL3LpCj21ylBS9A==}
    peerDependencies:
      react: ^16.8.0 || ^17.0.0-rc.1 || ^18.0.0
    dependencies:
      '@react-aria/focus': 3.14.0(react@18.2.0)
      '@react-aria/i18n': 3.8.1(react@18.2.0)
      '@react-aria/interactions': 3.17.0(react@18.2.0)
      '@react-aria/utils': 3.19.0(react@18.2.0)
      '@react-stately/collections': 3.10.0(react@18.2.0)
      '@react-stately/selection': 3.13.3(react@18.2.0)
      '@react-types/shared': 3.19.0(react@18.2.0)
      '@swc/helpers': 0.5.1
      react: 18.2.0
    dev: false

  /@react-aria/separator@3.3.4(react@18.2.0):
    resolution: {integrity: sha512-Wb4TJ/PF6Q1yMIKfPM5z+SYwvNRW4RKBzB4oTNAWpSnj8pFimRNXYtyqIowZa67HOPgqzLptqxx6+mAsffCiuQ==}
    peerDependencies:
      react: ^16.8.0 || ^17.0.0-rc.1 || ^18.0.0
    dependencies:
      '@react-aria/utils': 3.19.0(react@18.2.0)
      '@react-types/shared': 3.19.0(react@18.2.0)
      '@swc/helpers': 0.5.1
      react: 18.2.0
    dev: false

  /@react-aria/slider@3.6.0(react@18.2.0):
    resolution: {integrity: sha512-jfFv5q8wX4aAPxoxLcMmBFBUnAdjsryMNLgwN0fosKBLZzshyH9d4WT+Vc4TfVjs5+HHPbGQXeRLo3pgvIJkGQ==}
    peerDependencies:
      react: ^16.8.0 || ^17.0.0-rc.1 || ^18.0.0
    dependencies:
      '@react-aria/focus': 3.14.0(react@18.2.0)
      '@react-aria/i18n': 3.8.1(react@18.2.0)
      '@react-aria/interactions': 3.17.0(react@18.2.0)
      '@react-aria/label': 3.6.1(react@18.2.0)
      '@react-aria/utils': 3.19.0(react@18.2.0)
      '@react-stately/radio': 3.8.3(react@18.2.0)
      '@react-stately/slider': 3.4.1(react@18.2.0)
      '@react-types/radio': 3.5.0(react@18.2.0)
      '@react-types/shared': 3.19.0(react@18.2.0)
      '@react-types/slider': 3.6.0(react@18.2.0)
      '@swc/helpers': 0.5.1
      react: 18.2.0
    dev: false

  /@react-aria/spinbutton@3.5.1(react-dom@18.2.0)(react@18.2.0):
    resolution: {integrity: sha512-VUMPxjt7TEw38kSyqE3A20UlQ5/0GvkeV/Q61tcjdef9vcf9Z+EJ7AKCcqbVLd9wIKYlPaJQ0JMHJrFJ9Mc91g==}
    peerDependencies:
      react: ^16.8.0 || ^17.0.0-rc.1 || ^18.0.0
      react-dom: ^16.8.0 || ^17.0.0-rc.1 || ^18.0.0
    dependencies:
      '@react-aria/i18n': 3.8.1(react@18.2.0)
      '@react-aria/live-announcer': 3.3.1
      '@react-aria/utils': 3.19.0(react@18.2.0)
      '@react-types/button': 3.7.4(react@18.2.0)
      '@react-types/shared': 3.19.0(react@18.2.0)
      '@swc/helpers': 0.5.1
      react: 18.2.0
      react-dom: 18.2.0(react@18.2.0)
    dev: false

  /@react-aria/ssr@3.7.1(react@18.2.0):
    resolution: {integrity: sha512-ovVPSD1WlRpZHt7GI9DqJrWG3OIYS+NXQ9y5HIewMJpSe+jPQmMQfyRmgX4EnvmxSlp0u04Wg/7oItcoSIb/RA==}
    engines: {node: '>= 12'}
    peerDependencies:
      react: ^16.8.0 || ^17.0.0-rc.1 || ^18.0.0
    dependencies:
      '@swc/helpers': 0.5.1
      react: 18.2.0
    dev: false

  /@react-aria/switch@3.5.3(react@18.2.0):
    resolution: {integrity: sha512-3sV78Oa12/aU+M9P7BqUDdp/zm2zZA2QvtLLdxykrH04AJp0hLNBnmaTDXJVaGPPiU0umOB0LWDquA3apkBiBA==}
    peerDependencies:
      react: ^16.8.0 || ^17.0.0-rc.1 || ^18.0.0
    dependencies:
      '@react-aria/toggle': 3.7.0(react@18.2.0)
      '@react-stately/toggle': 3.6.1(react@18.2.0)
      '@react-types/switch': 3.4.0(react@18.2.0)
      '@swc/helpers': 0.5.1
      react: 18.2.0
    dev: false

  /@react-aria/table@3.11.0(react-dom@18.2.0)(react@18.2.0):
    resolution: {integrity: sha512-kPIQWh1dIHFAzl+rzfUGgbpAZGerMwwW0zNvRwcLpBOl/nrOwV5Zg/wuCC5cSdkwgo3SghYbcUaM19teve0UcQ==}
    peerDependencies:
      react: ^16.8.0 || ^17.0.0-rc.1 || ^18.0.0
      react-dom: ^16.8.0 || ^17.0.0-rc.1 || ^18.0.0
    dependencies:
      '@react-aria/focus': 3.14.0(react@18.2.0)
      '@react-aria/grid': 3.8.1(react-dom@18.2.0)(react@18.2.0)
      '@react-aria/i18n': 3.8.1(react@18.2.0)
      '@react-aria/interactions': 3.17.0(react@18.2.0)
      '@react-aria/live-announcer': 3.3.1
      '@react-aria/selection': 3.16.1(react@18.2.0)
      '@react-aria/utils': 3.19.0(react@18.2.0)
      '@react-aria/visually-hidden': 3.8.3(react@18.2.0)
      '@react-stately/collections': 3.10.0(react@18.2.0)
      '@react-stately/flags': 3.0.0
      '@react-stately/table': 3.11.0(react@18.2.0)
      '@react-stately/virtualizer': 3.6.1(react@18.2.0)
      '@react-types/checkbox': 3.5.0(react@18.2.0)
      '@react-types/grid': 3.2.0(react@18.2.0)
      '@react-types/shared': 3.19.0(react@18.2.0)
      '@react-types/table': 3.8.0(react@18.2.0)
      '@swc/helpers': 0.5.1
      react: 18.2.0
      react-dom: 18.2.0(react@18.2.0)
    dev: false

  /@react-aria/tabs@3.6.2(react@18.2.0):
    resolution: {integrity: sha512-FjI0h1Z4TsLOvIODhdDrVLz0O8RAqxDi58DO88CwkdUrWwZspNEpSpHhDarzUT7MlX3X72lsAUwvQLqY1OmaBQ==}
    peerDependencies:
      react: ^16.8.0 || ^17.0.0-rc.1 || ^18.0.0
    dependencies:
      '@react-aria/focus': 3.14.0(react@18.2.0)
      '@react-aria/i18n': 3.8.1(react@18.2.0)
      '@react-aria/interactions': 3.17.0(react@18.2.0)
      '@react-aria/selection': 3.16.1(react@18.2.0)
      '@react-aria/utils': 3.19.0(react@18.2.0)
      '@react-stately/list': 3.9.1(react@18.2.0)
      '@react-stately/tabs': 3.5.1(react@18.2.0)
      '@react-types/shared': 3.19.0(react@18.2.0)
      '@react-types/tabs': 3.3.1(react@18.2.0)
      '@swc/helpers': 0.5.1
      react: 18.2.0
    dev: false

  /@react-aria/tag@3.1.1(react-dom@18.2.0)(react@18.2.0):
    resolution: {integrity: sha512-k7UCmPOWKbE5Vw2Ok2+OcjhISeadXOagGD0mN7rx/25zPLd2KcEnaHhkjnkH7dfLg1356IvzwvMt70Jp28M5kA==}
    peerDependencies:
      react: ^16.8.0 || ^17.0.0-rc.1 || ^18.0.0
    dependencies:
      '@react-aria/gridlist': 3.5.1(react-dom@18.2.0)(react@18.2.0)
      '@react-aria/i18n': 3.8.1(react@18.2.0)
      '@react-aria/interactions': 3.17.0(react@18.2.0)
      '@react-aria/label': 3.6.1(react@18.2.0)
      '@react-aria/selection': 3.16.1(react@18.2.0)
      '@react-aria/utils': 3.19.0(react@18.2.0)
      '@react-stately/list': 3.9.1(react@18.2.0)
      '@react-types/button': 3.7.4(react@18.2.0)
      '@react-types/shared': 3.19.0(react@18.2.0)
      '@swc/helpers': 0.5.1
      react: 18.2.0
    transitivePeerDependencies:
      - react-dom
    dev: false

  /@react-aria/textfield@3.11.0(react@18.2.0):
    resolution: {integrity: sha512-07pHRuWeLmsmciWL8y9azUwcBYi1IBmOT9KxBgLdLK5NLejd7q2uqd0WEEgZkOc48i2KEtMDgBslc4hA+cmHow==}
    peerDependencies:
      react: ^16.8.0 || ^17.0.0-rc.1 || ^18.0.0
    dependencies:
      '@react-aria/focus': 3.14.0(react@18.2.0)
      '@react-aria/label': 3.6.1(react@18.2.0)
      '@react-aria/utils': 3.19.0(react@18.2.0)
      '@react-types/shared': 3.19.0(react@18.2.0)
      '@react-types/textfield': 3.7.3(react@18.2.0)
      '@swc/helpers': 0.5.1
      react: 18.2.0
    dev: false

  /@react-aria/toggle@3.7.0(react@18.2.0):
    resolution: {integrity: sha512-8Rpqolm8dxesyHi03RSmX2MjfHO/YwdhyEpAMMO0nsajjdtZneGzIOXzyjdWCPWwwzahcpwRHOA4qfMiRz+axA==}
    peerDependencies:
      react: ^16.8.0 || ^17.0.0-rc.1 || ^18.0.0
    dependencies:
      '@react-aria/focus': 3.14.0(react@18.2.0)
      '@react-aria/interactions': 3.17.0(react@18.2.0)
      '@react-aria/utils': 3.19.0(react@18.2.0)
      '@react-stately/toggle': 3.6.1(react@18.2.0)
      '@react-types/checkbox': 3.5.0(react@18.2.0)
      '@react-types/shared': 3.19.0(react@18.2.0)
      '@react-types/switch': 3.4.0(react@18.2.0)
      '@swc/helpers': 0.5.1
      react: 18.2.0
    dev: false

  /@react-aria/tooltip@3.6.1(react@18.2.0):
    resolution: {integrity: sha512-CVSmndGXhC5EkkGrKcC8EVdAKCbSLTyJibpojC/8uOCbGIQglq3xCAr68PElNNO8+sFDJ4fp9ZzEeDi0Qyxf0w==}
    peerDependencies:
      react: ^16.8.0 || ^17.0.0-rc.1 || ^18.0.0
    dependencies:
      '@react-aria/focus': 3.14.0(react@18.2.0)
      '@react-aria/interactions': 3.17.0(react@18.2.0)
      '@react-aria/utils': 3.19.0(react@18.2.0)
      '@react-stately/tooltip': 3.4.3(react@18.2.0)
      '@react-types/shared': 3.19.0(react@18.2.0)
      '@react-types/tooltip': 3.4.3(react@18.2.0)
      '@swc/helpers': 0.5.1
      react: 18.2.0
    dev: false

  /@react-aria/utils@3.19.0(react@18.2.0):
    resolution: {integrity: sha512-5GXqTCrUQtr78aiLVHZoeeGPuAxO4lCM+udWbKpSCh5xLfCZ7zFlZV9Q9FS0ea+IQypUcY8ngXCLsf22nSu/yg==}
    peerDependencies:
      react: ^16.8.0 || ^17.0.0-rc.1 || ^18.0.0
    dependencies:
      '@react-aria/ssr': 3.7.1(react@18.2.0)
      '@react-stately/utils': 3.7.0(react@18.2.0)
      '@react-types/shared': 3.19.0(react@18.2.0)
      '@swc/helpers': 0.5.1
      clsx: 1.2.1
      react: 18.2.0
    dev: false

  /@react-aria/visually-hidden@3.8.3(react@18.2.0):
    resolution: {integrity: sha512-Ln3rqUnPF/UiiPjj8Xjc5FIagwNvG16qtAR2Diwnsju+X9o2xeDEZhN/5fg98PxH2JBS3IvtsmMZRzPT9mhpmg==}
    peerDependencies:
      react: ^16.8.0 || ^17.0.0-rc.1 || ^18.0.0
    dependencies:
      '@react-aria/interactions': 3.17.0(react@18.2.0)
      '@react-aria/utils': 3.19.0(react@18.2.0)
      '@react-types/shared': 3.19.0(react@18.2.0)
      '@swc/helpers': 0.5.1
      clsx: 1.2.1
      react: 18.2.0
    dev: false

  /@react-stately/calendar@3.3.1(react@18.2.0):
    resolution: {integrity: sha512-wD5hvdL6Bs8fL2oYkGB/7jGR5Z4ARrrd5uK7T2RwthYguvw95og99A6uUti8ssPGzEkPmJvokds59ov6UmBDdA==}
    peerDependencies:
      react: ^16.8.0 || ^17.0.0-rc.1 || ^18.0.0
    dependencies:
      '@internationalized/date': 3.4.0
      '@react-stately/utils': 3.7.0(react@18.2.0)
      '@react-types/calendar': 3.3.1(react@18.2.0)
      '@react-types/datepicker': 3.5.0(react@18.2.0)
      '@react-types/shared': 3.19.0(react@18.2.0)
      '@swc/helpers': 0.5.1
      react: 18.2.0
    dev: false

  /@react-stately/checkbox@3.4.4(react@18.2.0):
    resolution: {integrity: sha512-TYNod4+4TmS73F+sbKXAMoBH810ZEBdpMfXlNttUCXfVkDXc38W7ucvpQxXPwF+d+ZhGk4DJZsUYqfVPyXXSGg==}
    peerDependencies:
      react: ^16.8.0 || ^17.0.0-rc.1 || ^18.0.0
    dependencies:
      '@react-stately/toggle': 3.6.1(react@18.2.0)
      '@react-stately/utils': 3.7.0(react@18.2.0)
      '@react-types/checkbox': 3.5.0(react@18.2.0)
      '@react-types/shared': 3.19.0(react@18.2.0)
      '@swc/helpers': 0.5.1
      react: 18.2.0
    dev: false

  /@react-stately/collections@3.10.0(react@18.2.0):
    resolution: {integrity: sha512-PyJEFmt9X0kDMF7D4StGnTdXX1hgyUcTXvvXU2fEw6OyXLtmfWFHmFARRtYbuelGKk6clmJojYmIEds0k8jdww==}
    peerDependencies:
      react: ^16.8.0 || ^17.0.0-rc.1 || ^18.0.0
    dependencies:
      '@react-types/shared': 3.19.0(react@18.2.0)
      '@swc/helpers': 0.5.1
      react: 18.2.0
    dev: false

  /@react-stately/combobox@3.6.0(react@18.2.0):
    resolution: {integrity: sha512-TguTMh9hr5GjtT4sKragsiKqer2PXSa2cA/8bPGCox0E9VGNPnYWOYMZ5FXS3FO2OotHxOlbH1LNNKwiE255KQ==}
    peerDependencies:
      react: ^16.8.0 || ^17.0.0-rc.1 || ^18.0.0
    dependencies:
      '@react-stately/collections': 3.10.0(react@18.2.0)
      '@react-stately/list': 3.9.1(react@18.2.0)
      '@react-stately/menu': 3.5.4(react@18.2.0)
      '@react-stately/select': 3.5.3(react@18.2.0)
      '@react-stately/utils': 3.7.0(react@18.2.0)
      '@react-types/combobox': 3.7.0(react@18.2.0)
      '@react-types/shared': 3.19.0(react@18.2.0)
      '@swc/helpers': 0.5.1
      react: 18.2.0
    dev: false

  /@react-stately/data@3.10.1(react@18.2.0):
    resolution: {integrity: sha512-7RBVr5NMGwruZkxuWZtGrZydPlfoZ2VNxzUkc9VXF1gAWbGP7l0t2MoxDgigznUHNS/iYBJ4Y/iYWx3GXtDsrQ==}
    peerDependencies:
      react: ^16.8.0 || ^17.0.0-rc.1 || ^18.0.0
    dependencies:
      '@react-types/shared': 3.19.0(react@18.2.0)
      '@swc/helpers': 0.5.1
      react: 18.2.0
    dev: false

  /@react-stately/datepicker@3.6.0(react@18.2.0):
    resolution: {integrity: sha512-NlaZNknzIXj8zjmwtyMaXIWAyCRIk2g6xQVqHuxZKjx8ZA44IEXiHqhqCmJH3KNjhrP1hvNPsE2Jl+kSbYZj/A==}
    peerDependencies:
      react: ^16.8.0 || ^17.0.0-rc.1 || ^18.0.0
    dependencies:
      '@internationalized/date': 3.4.0
      '@internationalized/string': 3.1.1
      '@react-stately/overlays': 3.6.1(react@18.2.0)
      '@react-stately/utils': 3.7.0(react@18.2.0)
      '@react-types/datepicker': 3.5.0(react@18.2.0)
      '@react-types/shared': 3.19.0(react@18.2.0)
      '@swc/helpers': 0.5.1
      react: 18.2.0
    dev: false

  /@react-stately/dnd@3.2.3(react@18.2.0):
    resolution: {integrity: sha512-gE0bfKr2CY2LIWpVSee/+Xq74gaquQ5WIhMNDPPjRDuWiIvhAd1vCwqfqVKXGZbn3G97Ak/BIpwhvBvVQVD/8g==}
    peerDependencies:
      react: ^16.8.0 || ^17.0.0-rc.1 || ^18.0.0
    dependencies:
      '@react-stately/selection': 3.13.3(react@18.2.0)
      '@react-types/shared': 3.19.0(react@18.2.0)
      '@swc/helpers': 0.5.1
      react: 18.2.0
    dev: false

  /@react-stately/flags@3.0.0:
    resolution: {integrity: sha512-e3i2ItHbIa0eEwmSXAnPdD7K8syW76JjGe8ENxwFJPW/H1Pu9RJfjkCb/Mq0WSPN/TpxBb54+I9TgrGhbCoZ9w==}
    dependencies:
      '@swc/helpers': 0.4.36
    dev: false

  /@react-stately/grid@3.8.0(react@18.2.0):
    resolution: {integrity: sha512-+3Q6D3W5FTc9/t1Gz35sH0NRiJ2u95aDls9ogBNulC/kQvYaF31NT34QdvpstcfrcCFtF+D49+TkesklZRHJlw==}
    peerDependencies:
      react: ^16.8.0 || ^17.0.0-rc.1 || ^18.0.0
    dependencies:
      '@react-stately/collections': 3.10.0(react@18.2.0)
      '@react-stately/selection': 3.13.3(react@18.2.0)
      '@react-types/grid': 3.2.0(react@18.2.0)
      '@react-types/shared': 3.19.0(react@18.2.0)
      '@swc/helpers': 0.5.1
      react: 18.2.0
    dev: false

  /@react-stately/layout@3.13.0(react@18.2.0):
    resolution: {integrity: sha512-ktTbD4IP82+4JilJ2iua3qmAeLDhsGUlY8fdYCEvs2BIhr87Hyalk7kMegPoU7bgo9kV9NS4BEf3ZH7DoaxLoQ==}
    peerDependencies:
      react: ^16.8.0 || ^17.0.0-rc.1 || ^18.0.0
    dependencies:
      '@react-stately/collections': 3.10.0(react@18.2.0)
      '@react-stately/table': 3.11.0(react@18.2.0)
      '@react-stately/virtualizer': 3.6.1(react@18.2.0)
      '@react-types/grid': 3.2.0(react@18.2.0)
      '@react-types/shared': 3.19.0(react@18.2.0)
      '@react-types/table': 3.8.0(react@18.2.0)
      '@swc/helpers': 0.5.1
      react: 18.2.0
    dev: false

  /@react-stately/list@3.9.1(react@18.2.0):
    resolution: {integrity: sha512-GiKrxGakzMTZKe3mp410l4xKiHbZplJCGrtqlxq/+YRD0uCQwWGYpRG+z9A7tTCusruRD3m91/OjWsbfbGdiEw==}
    peerDependencies:
      react: ^16.8.0 || ^17.0.0-rc.1 || ^18.0.0
    dependencies:
      '@react-stately/collections': 3.10.0(react@18.2.0)
      '@react-stately/selection': 3.13.3(react@18.2.0)
      '@react-stately/utils': 3.7.0(react@18.2.0)
      '@react-types/shared': 3.19.0(react@18.2.0)
      '@swc/helpers': 0.5.1
      react: 18.2.0
    dev: false

  /@react-stately/menu@3.5.4(react@18.2.0):
    resolution: {integrity: sha512-+Q71fMDhMM1iARPFtwqpXY/8qkb0dN4PBJbcjwjGCumGs+ja2YbZxLBHCP0DYBElS9l6m3ssF47RKNMtF/Oi5w==}
    peerDependencies:
      react: ^16.8.0 || ^17.0.0-rc.1 || ^18.0.0
    dependencies:
      '@react-stately/overlays': 3.6.1(react@18.2.0)
      '@react-stately/utils': 3.7.0(react@18.2.0)
      '@react-types/menu': 3.9.3(react@18.2.0)
      '@react-types/shared': 3.19.0(react@18.2.0)
      '@swc/helpers': 0.5.1
      react: 18.2.0
    dev: false

  /@react-stately/numberfield@3.6.0(react@18.2.0):
    resolution: {integrity: sha512-4spLEPuYeYQrzs/r13tv/ti4szkJz+6VfVhFNdYwNiW41flUPDpFtGziIqbe2myoEudC+P5WWzryfHkl79tIbQ==}
    peerDependencies:
      react: ^16.8.0 || ^17.0.0-rc.1 || ^18.0.0
    dependencies:
      '@internationalized/number': 3.2.1
      '@react-stately/utils': 3.7.0(react@18.2.0)
      '@react-types/numberfield': 3.5.0(react@18.2.0)
      '@react-types/shared': 3.19.0(react@18.2.0)
      '@swc/helpers': 0.5.1
      react: 18.2.0
    dev: false

  /@react-stately/overlays@3.6.1(react@18.2.0):
    resolution: {integrity: sha512-c/Mda4ZZmFO4e3XZFd7kqt5wuh6Q/7wYJ+0oG59MfDoQstFwGcJTUnx7S8EUMujbocIOCeOmVPA1eE3DNPC2/A==}
    peerDependencies:
      react: ^16.8.0 || ^17.0.0-rc.1 || ^18.0.0
    dependencies:
      '@react-stately/utils': 3.7.0(react@18.2.0)
      '@react-types/overlays': 3.8.1(react@18.2.0)
      '@swc/helpers': 0.5.1
      react: 18.2.0
    dev: false

  /@react-stately/radio@3.8.3(react@18.2.0):
    resolution: {integrity: sha512-3ovJ6tDWzl/Qap8065GZS9mQM7LbQwLc7EhhmQ3dn5+pH4pUCHo8Gb0TIcYFsvFMyHrNMg/r8+N3ICq/WDj5NQ==}
    peerDependencies:
      react: ^16.8.0 || ^17.0.0-rc.1 || ^18.0.0
    dependencies:
      '@react-stately/utils': 3.7.0(react@18.2.0)
      '@react-types/radio': 3.5.0(react@18.2.0)
      '@react-types/shared': 3.19.0(react@18.2.0)
      '@swc/helpers': 0.5.1
      react: 18.2.0
    dev: false

  /@react-stately/searchfield@3.4.4(react@18.2.0):
    resolution: {integrity: sha512-GhgisSXbz18MjGrvLpXXBkb8HeYPCxlrAGp+tq1dCMhAkmgZI9ZqQZB8EFzS7EoXQ/gCb87sIT0vhiy257lxSA==}
    peerDependencies:
      react: ^16.8.0 || ^17.0.0-rc.1 || ^18.0.0
    dependencies:
      '@react-stately/utils': 3.7.0(react@18.2.0)
      '@react-types/searchfield': 3.4.3(react@18.2.0)
      '@react-types/shared': 3.19.0(react@18.2.0)
      '@swc/helpers': 0.5.1
      react: 18.2.0
    dev: false

  /@react-stately/select@3.5.3(react@18.2.0):
    resolution: {integrity: sha512-bzHcCyp2nka6+Gy/YIDM2eWhk+Dz6KP+l2XnGeM62LhbQ7OWdZW/cEjqhCw0MXZFIC+TDMQcLsX4GRkiRDmL7g==}
    peerDependencies:
      react: ^16.8.0 || ^17.0.0-rc.1 || ^18.0.0
    dependencies:
      '@react-stately/collections': 3.10.0(react@18.2.0)
      '@react-stately/list': 3.9.1(react@18.2.0)
      '@react-stately/menu': 3.5.4(react@18.2.0)
      '@react-stately/selection': 3.13.3(react@18.2.0)
      '@react-stately/utils': 3.7.0(react@18.2.0)
      '@react-types/select': 3.8.2(react@18.2.0)
      '@react-types/shared': 3.19.0(react@18.2.0)
      '@swc/helpers': 0.5.1
      react: 18.2.0
    dev: false

  /@react-stately/selection@3.13.3(react@18.2.0):
    resolution: {integrity: sha512-+CmpZpyIXfbxEwd9eBvo5Jatc2MNX7HinBcW3X8GfvqNzkbgOXETsmXaW6jlKJekvLLE13Is78Ob8NNzZVxQYg==}
    peerDependencies:
      react: ^16.8.0 || ^17.0.0-rc.1 || ^18.0.0
    dependencies:
      '@react-stately/collections': 3.10.0(react@18.2.0)
      '@react-stately/utils': 3.7.0(react@18.2.0)
      '@react-types/shared': 3.19.0(react@18.2.0)
      '@swc/helpers': 0.5.1
      react: 18.2.0
    dev: false

  /@react-stately/slider@3.4.1(react@18.2.0):
    resolution: {integrity: sha512-mWnOMTRWO2QHSoH2plQe0yDmjqOHAqHkdGKwPI/vTXiqFVLlFhy5RNz8OkB91PBljIzbHh752W+9Cbi6u2K0yA==}
    peerDependencies:
      react: ^16.8.0 || ^17.0.0-rc.1 || ^18.0.0
    dependencies:
      '@react-aria/i18n': 3.8.1(react@18.2.0)
      '@react-aria/utils': 3.19.0(react@18.2.0)
      '@react-stately/utils': 3.7.0(react@18.2.0)
      '@react-types/shared': 3.19.0(react@18.2.0)
      '@react-types/slider': 3.6.0(react@18.2.0)
      '@swc/helpers': 0.5.1
      react: 18.2.0
    dev: false

  /@react-stately/table@3.11.0(react@18.2.0):
    resolution: {integrity: sha512-mHv8KgNHm6scO0gntQc1ZVbQaAqLiNzYi4hxksz2lY+HN2CJbJkYGl/aRt4jmnfpi1xWpwYP5najXdncMAKpGA==}
    peerDependencies:
      react: ^16.8.0 || ^17.0.0-rc.1 || ^18.0.0
    dependencies:
      '@react-stately/collections': 3.10.0(react@18.2.0)
      '@react-stately/flags': 3.0.0
      '@react-stately/grid': 3.8.0(react@18.2.0)
      '@react-stately/selection': 3.13.3(react@18.2.0)
      '@react-stately/utils': 3.7.0(react@18.2.0)
      '@react-types/grid': 3.2.0(react@18.2.0)
      '@react-types/shared': 3.19.0(react@18.2.0)
      '@react-types/table': 3.8.0(react@18.2.0)
      '@swc/helpers': 0.5.1
      react: 18.2.0
    dev: false

  /@react-stately/tabs@3.5.1(react@18.2.0):
    resolution: {integrity: sha512-p1vZOuIS98GMF9jfEHQA6Pir1wYY6j+Gni6DcluNnWj90rLEubuwARNw7uscoOaXKlK/DiZIhkLKSDsA5tbadQ==}
    peerDependencies:
      react: ^16.8.0 || ^17.0.0-rc.1 || ^18.0.0
    dependencies:
      '@react-stately/list': 3.9.1(react@18.2.0)
      '@react-stately/utils': 3.7.0(react@18.2.0)
      '@react-types/shared': 3.19.0(react@18.2.0)
      '@react-types/tabs': 3.3.1(react@18.2.0)
      '@swc/helpers': 0.5.1
      react: 18.2.0
    dev: false

  /@react-stately/toggle@3.6.1(react@18.2.0):
    resolution: {integrity: sha512-UUWtuI6gZlX6wpF9/bxBikjyAW1yQojRPCJ4MPkjMMBQL0iveAm3WEQkXRLNycEiOCeoaVFBwAd1L9h9+fuCFg==}
    peerDependencies:
      react: ^16.8.0 || ^17.0.0-rc.1 || ^18.0.0
    dependencies:
      '@react-stately/utils': 3.7.0(react@18.2.0)
      '@react-types/checkbox': 3.5.0(react@18.2.0)
      '@react-types/shared': 3.19.0(react@18.2.0)
      '@swc/helpers': 0.5.1
      react: 18.2.0
    dev: false

  /@react-stately/tooltip@3.4.3(react@18.2.0):
    resolution: {integrity: sha512-IX/XlLdwSQWy75TAOARm6hxajRWV0x/C7vGA54O+JNvvfZ212+nxVyTSduM+zjULzhOPICSSUFKmX4ZCV/aHSg==}
    peerDependencies:
      react: ^16.8.0 || ^17.0.0-rc.1 || ^18.0.0
    dependencies:
      '@react-stately/overlays': 3.6.1(react@18.2.0)
      '@react-stately/utils': 3.7.0(react@18.2.0)
      '@react-types/tooltip': 3.4.3(react@18.2.0)
      '@swc/helpers': 0.5.1
      react: 18.2.0
    dev: false

  /@react-stately/tree@3.7.1(react@18.2.0):
    resolution: {integrity: sha512-D0BWcLTRx7EOTdAJCgYV6zm18xpNDxmv4meKJ/WmYSFq1bkHPN75NLv7VPf5Uvsm66xshbO/B3A4HB2/ag1yPA==}
    peerDependencies:
      react: ^16.8.0 || ^17.0.0-rc.1 || ^18.0.0
    dependencies:
      '@react-stately/collections': 3.10.0(react@18.2.0)
      '@react-stately/selection': 3.13.3(react@18.2.0)
      '@react-stately/utils': 3.7.0(react@18.2.0)
      '@react-types/shared': 3.19.0(react@18.2.0)
      '@swc/helpers': 0.5.1
      react: 18.2.0
    dev: false

  /@react-stately/utils@3.7.0(react@18.2.0):
    resolution: {integrity: sha512-VbApRiUV2rhozOfk0Qj9xt0qjVbQfLTgAzXLdrfeZSBnyIgo1bFRnjDpnDZKZUUCeGQcJJI03I9niaUtY+kwJQ==}
    peerDependencies:
      react: ^16.8.0 || ^17.0.0-rc.1 || ^18.0.0
    dependencies:
      '@swc/helpers': 0.5.1
      react: 18.2.0
    dev: false

  /@react-stately/virtualizer@3.6.1(react@18.2.0):
    resolution: {integrity: sha512-Gq5gQ1YPgTakPCkWnmp9P6p5uGoVS+phm6Ie34lmZQ+E62lrkHK0XG0bkOuvMSdWwzql0oLg03E/SMOahI9vNA==}
    peerDependencies:
      react: ^16.8.0 || ^17.0.0-rc.1 || ^18.0.0
    dependencies:
      '@react-aria/utils': 3.19.0(react@18.2.0)
      '@react-types/shared': 3.19.0(react@18.2.0)
      '@swc/helpers': 0.5.1
      react: 18.2.0
    dev: false

  /@react-types/breadcrumbs@3.6.1(react@18.2.0):
    resolution: {integrity: sha512-O4Jeh2DdYqqbG9tFDkcMEBZ+MId/vouy0gSuRf7Q9HWnT3E68GE1LM8yj2z58XIYOecDeWhlbzvPMfXztouYzg==}
    peerDependencies:
      react: ^16.8.0 || ^17.0.0-rc.1 || ^18.0.0
    dependencies:
      '@react-types/link': 3.4.4(react@18.2.0)
      '@react-types/shared': 3.19.0(react@18.2.0)
      react: 18.2.0
    dev: false

  /@react-types/button@3.7.4(react@18.2.0):
    resolution: {integrity: sha512-y1JOnJ3pqg2ezZz/fdwMMToPj+8fgj/He7z1NRWtIy1/I7HP+ilSK6S/MLO2jRsM2QfCq8KSw5MQEZBPiPWsjw==}
    peerDependencies:
      react: ^16.8.0 || ^17.0.0-rc.1 || ^18.0.0
    dependencies:
      '@react-types/shared': 3.19.0(react@18.2.0)
      react: 18.2.0
    dev: false

  /@react-types/calendar@3.3.1(react@18.2.0):
    resolution: {integrity: sha512-9pn4M8GK6dCMyCN5oilsGYnphe+tSU5zfHucdiVCOyss3HrOBVxLQnr9eZfDxN/nEqz7fCu8QPIIMFFgOi/YCA==}
    peerDependencies:
      react: ^16.8.0 || ^17.0.0-rc.1 || ^18.0.0
    dependencies:
      '@internationalized/date': 3.4.0
      '@react-types/shared': 3.19.0(react@18.2.0)
      react: 18.2.0
    dev: false

  /@react-types/checkbox@3.5.0(react@18.2.0):
    resolution: {integrity: sha512-fCisTdqFKkz7FvxNoexXIiVsTBt0ZwIyeIZz/S41M6hzIZM38nKbh6yS/lveQ+/877Dn7+ngvbpJ8QYnXYVrIQ==}
    peerDependencies:
      react: ^16.8.0 || ^17.0.0-rc.1 || ^18.0.0
    dependencies:
      '@react-types/shared': 3.19.0(react@18.2.0)
      react: 18.2.0
    dev: false

  /@react-types/combobox@3.7.0(react@18.2.0):
    resolution: {integrity: sha512-w9LSAq/DR1mM8lwHk7cGbIGGm75yg+A2pdnLaViFNEVqv7nBUuhHUBzIihnCQ2k/4piWxa5Ih5gcggDFv2yE4g==}
    peerDependencies:
      react: ^16.8.0 || ^17.0.0-rc.1 || ^18.0.0
    dependencies:
      '@react-types/shared': 3.19.0(react@18.2.0)
      react: 18.2.0
    dev: false

  /@react-types/datepicker@3.5.0(react@18.2.0):
    resolution: {integrity: sha512-PQSfLR0CgSaD3T70enZQZH/L4s1+KPAJLRxwtyy8toDekKfrkoIjrnUOP91e0rkajeHCSG9T1kL6w8FtaUvbmg==}
    peerDependencies:
      react: ^16.8.0 || ^17.0.0-rc.1 || ^18.0.0
    dependencies:
      '@internationalized/date': 3.4.0
      '@react-types/calendar': 3.3.1(react@18.2.0)
      '@react-types/overlays': 3.8.1(react@18.2.0)
      '@react-types/shared': 3.19.0(react@18.2.0)
      react: 18.2.0
    dev: false

  /@react-types/dialog@3.5.4(react@18.2.0):
    resolution: {integrity: sha512-WCEkUf93XauGaPaF1efTJ8u04Z5iUgmmzRbFnGLrske7rQJYfryP3+26zCxtKKlOTgeFORq5AHeH6vqaMKOhhg==}
    peerDependencies:
      react: ^16.8.0 || ^17.0.0-rc.1 || ^18.0.0
    dependencies:
      '@react-types/overlays': 3.8.1(react@18.2.0)
      '@react-types/shared': 3.19.0(react@18.2.0)
      react: 18.2.0
    dev: false

  /@react-types/grid@3.2.0(react@18.2.0):
    resolution: {integrity: sha512-ZIzFDbuBgqaPNvZ18/fOdm9Ol0m5rFPlhSxQfyAgUOXFaQhl/1+BsG8FsHla/Y6tTmxDt5cVrF5PX2CWzZmtOw==}
    peerDependencies:
      react: ^16.8.0 || ^17.0.0-rc.1 || ^18.0.0
    dependencies:
      '@react-types/shared': 3.19.0(react@18.2.0)
      react: 18.2.0
    dev: false

  /@react-types/label@3.7.5(react@18.2.0):
    resolution: {integrity: sha512-iNO5T1UYK7FPF23cwRLQJ4zth2rqoJWbz27Wikwt8Cw8VbVVzfLBPUBZoUyeBVZ0/zzTvEgZUW75OrmKb4gqhw==}
    peerDependencies:
      react: ^16.8.0 || ^17.0.0-rc.1 || ^18.0.0
    dependencies:
      '@react-types/shared': 3.19.0(react@18.2.0)
      react: 18.2.0
    dev: false

  /@react-types/link@3.4.4(react@18.2.0):
    resolution: {integrity: sha512-/FnKf7W6nCNZ2E96Yo1gaX63eSxERmtovQbkRRdsgPLfgRcqzQIVzQtNJThIbVNncOnAw3qvIyhrS0weUTFacQ==}
    peerDependencies:
      react: ^16.8.0 || ^17.0.0-rc.1 || ^18.0.0
    dependencies:
      '@react-aria/interactions': 3.17.0(react@18.2.0)
      '@react-types/shared': 3.19.0(react@18.2.0)
      react: 18.2.0
    dev: false

  /@react-types/listbox@3.4.3(react@18.2.0):
    resolution: {integrity: sha512-AHOnx5z+q/uIsBnGqrNJ25OSTbOe2/kWXWUcPDdfZ29OBqoDZu86psAOA97glYod97w/KzU5xq8EaxDrWupKuQ==}
    peerDependencies:
      react: ^16.8.0 || ^17.0.0-rc.1 || ^18.0.0
    dependencies:
      '@react-types/shared': 3.19.0(react@18.2.0)
      react: 18.2.0
    dev: false

  /@react-types/menu@3.9.3(react@18.2.0):
    resolution: {integrity: sha512-0dgIIM9z3hzjFltT+1/L8Hj3oDEcdYkexQhaA+jv6xBHUI5Bqs4SaJAeSGrGz5u6tsrHBPEgf/TLk9Dg9c7XMA==}
    peerDependencies:
      react: ^16.8.0 || ^17.0.0-rc.1 || ^18.0.0
    dependencies:
      '@react-types/overlays': 3.8.1(react@18.2.0)
      '@react-types/shared': 3.19.0(react@18.2.0)
      react: 18.2.0
    dev: false

  /@react-types/meter@3.3.3(react@18.2.0):
    resolution: {integrity: sha512-cuNMHAG9SF/QjM0bjukC1ezjWxp0KRInmEQN3kQuQt+eAVC2GLCJjDRfRSLgf5jld8S68xOVw8fEAWY+VK/NHg==}
    peerDependencies:
      react: ^16.8.0 || ^17.0.0-rc.1 || ^18.0.0
    dependencies:
      '@react-types/progress': 3.4.2(react@18.2.0)
      '@react-types/shared': 3.19.0(react@18.2.0)
      react: 18.2.0
    dev: false

  /@react-types/numberfield@3.5.0(react@18.2.0):
    resolution: {integrity: sha512-uKN6uJCJICIvngk3d2AzD/XU+LZHSriALpsM58l6Zy7xmVu3Wdb11WeWL9z/cwJ+KAdt4tcD+rCE/Y2rcfjWDA==}
    peerDependencies:
      react: ^16.8.0 || ^17.0.0-rc.1 || ^18.0.0
    dependencies:
      '@react-types/shared': 3.19.0(react@18.2.0)
      react: 18.2.0
    dev: false

  /@react-types/overlays@3.8.1(react@18.2.0):
    resolution: {integrity: sha512-aDI/K3E2XACkey8SCBmAerLhYSUFa8g8tML4SoQbfEJPRj+jJztbHbg9F7b3HKDUk4ZOjcUdQRfz1nFHORdbtQ==}
    peerDependencies:
      react: ^16.8.0 || ^17.0.0-rc.1 || ^18.0.0
    dependencies:
      '@react-types/shared': 3.19.0(react@18.2.0)
      react: 18.2.0
    dev: false

  /@react-types/progress@3.4.2(react@18.2.0):
    resolution: {integrity: sha512-UvnBt1OtjgQgOM3556KpuAXSdvSIVGSeD4+otTfkl05ieTcy6Lx7ef3TFI2KfQP45a9JeRBstTNpThBmuRe03A==}
    peerDependencies:
      react: ^16.8.0 || ^17.0.0-rc.1 || ^18.0.0
    dependencies:
      '@react-types/shared': 3.19.0(react@18.2.0)
      react: 18.2.0
    dev: false

  /@react-types/radio@3.5.0(react@18.2.0):
    resolution: {integrity: sha512-jpAG03eYxLvD1+zLoHXVUR7BCXfzbaQnOv5vu2R4EXhBA7t1/HBOAY/WHbUEgrnyDYa2na7dr/RbY81H9JqR0g==}
    peerDependencies:
      react: ^16.8.0 || ^17.0.0-rc.1 || ^18.0.0
    dependencies:
      '@react-types/shared': 3.19.0(react@18.2.0)
      react: 18.2.0
    dev: false

  /@react-types/searchfield@3.4.3(react@18.2.0):
    resolution: {integrity: sha512-gnOKM2r5GuRspe+8gmKZxuiPYUlzxge9r1SADWgCCrF9091Aq6uEL+oXT4nAIMlRCwxxKXjAa8KlGeqz3dEgxw==}
    peerDependencies:
      react: ^16.8.0 || ^17.0.0-rc.1 || ^18.0.0
    dependencies:
      '@react-types/shared': 3.19.0(react@18.2.0)
      '@react-types/textfield': 3.7.3(react@18.2.0)
      react: 18.2.0
    dev: false

  /@react-types/select@3.8.2(react@18.2.0):
    resolution: {integrity: sha512-m11J/xBR8yFwPLuueoFHzr4DiLyY7nKLCbZCz1W2lwIyd8Tl2iJwcLcuJiyUTJwdSTcCDgvbkY4vdTfLOIktYQ==}
    peerDependencies:
      react: ^16.8.0 || ^17.0.0-rc.1 || ^18.0.0
    dependencies:
      '@react-types/shared': 3.19.0(react@18.2.0)
      react: 18.2.0
    dev: false

  /@react-types/shared@3.19.0(react@18.2.0):
    resolution: {integrity: sha512-h852l8bWhqUxbXIG8vH3ab7gE19nnP3U1kuWf6SNSMvgmqjiRN9jXKPIFxF/PbfdvnXXm0yZSgSMWfUCARF0Cg==}
    peerDependencies:
      react: ^16.8.0 || ^17.0.0-rc.1 || ^18.0.0
    dependencies:
      react: 18.2.0
    dev: false

  /@react-types/slider@3.6.0(react@18.2.0):
    resolution: {integrity: sha512-X9h7g1eoYx5+Xts0qCfLd7Qje8NknK3AWq9BZKul2KSZ/5VJeFhIsRjN5MzaUNngO1aYOvSPlPn1oaAWx/ZXHw==}
    peerDependencies:
      react: ^16.8.0 || ^17.0.0-rc.1 || ^18.0.0
    dependencies:
      '@react-types/shared': 3.19.0(react@18.2.0)
      react: 18.2.0
    dev: false

  /@react-types/switch@3.4.0(react@18.2.0):
    resolution: {integrity: sha512-vUA4Etm7ZiThYN3IotPXl99gHYZNJlc/f9o/SgAUSxtk5pBv5unOSmXLdrvk01Kd6TJ/MjL42IxRShygyr8mTQ==}
    peerDependencies:
      react: ^16.8.0 || ^17.0.0-rc.1 || ^18.0.0
    dependencies:
      '@react-types/checkbox': 3.5.0(react@18.2.0)
      '@react-types/shared': 3.19.0(react@18.2.0)
      react: 18.2.0
    dev: false

  /@react-types/table@3.8.0(react@18.2.0):
    resolution: {integrity: sha512-/7IBG4ZlJHvEPQwND/q6ZFzfXq0Bc1ohaocDFzEOeNtVUrgQ2rFS64EY2p8G7BL9XDJFTY2R5dLYqjyGFojUvQ==}
    peerDependencies:
      react: ^16.8.0 || ^17.0.0-rc.1 || ^18.0.0
    dependencies:
      '@react-types/grid': 3.2.0(react@18.2.0)
      '@react-types/shared': 3.19.0(react@18.2.0)
      react: 18.2.0
    dev: false

  /@react-types/tabs@3.3.1(react@18.2.0):
    resolution: {integrity: sha512-vPxSbLCU7RT+Rupvu/1uOAesxlR/53GD5ZbgLuQRr/oEZRbsjY8Cs3CE3LGv49VdvBWivXUvHiF5wSE7CdWs1w==}
    peerDependencies:
      react: ^16.8.0 || ^17.0.0-rc.1 || ^18.0.0
    dependencies:
      '@react-types/shared': 3.19.0(react@18.2.0)
      react: 18.2.0
    dev: false

  /@react-types/textfield@3.7.3(react@18.2.0):
    resolution: {integrity: sha512-M2u9NK3iqQEmTp4G1Dk36pCleyH/w1n+N52u5n0fRlxvucY/Od8W1zvk3w9uqJLFHSlzleHsfSvkaETDJn7FYw==}
    peerDependencies:
      react: ^16.8.0 || ^17.0.0-rc.1 || ^18.0.0
    dependencies:
      '@react-types/shared': 3.19.0(react@18.2.0)
      react: 18.2.0
    dev: false

  /@react-types/tooltip@3.4.3(react@18.2.0):
    resolution: {integrity: sha512-ne1SVhgofHRZNhoQM4iMCSjCstpdPBpM81B4KDJ7XmWax0+dP4qmdxMc7qvEm7GjuZLfYx5f44fWytKm1BkZmg==}
    peerDependencies:
      react: ^16.8.0 || ^17.0.0-rc.1 || ^18.0.0
    dependencies:
      '@react-types/overlays': 3.8.1(react@18.2.0)
      '@react-types/shared': 3.19.0(react@18.2.0)
      react: 18.2.0
    dev: false

  /@scure/base@1.1.3:
    resolution: {integrity: sha512-/+SgoRjLq7Xlf0CWuLHq2LUZeL/w65kfzAPG5NH9pcmBhs+nunQTn4gvdwgMTIXnt9b2C/1SeL2XiysZEyIC9Q==}
    dev: false

  /@scure/bip32@1.3.1:
    resolution: {integrity: sha512-osvveYtyzdEVbt3OfwwXFr4P2iVBL5u1Q3q4ONBfDY/UpOuXmOlbgwc1xECEboY8wIays8Yt6onaWMUdUbfl0A==}
    dependencies:
      '@noble/curves': 1.1.0
      '@noble/hashes': 1.3.1
      '@scure/base': 1.1.3
    dev: false

  /@scure/bip39@1.2.1:
    resolution: {integrity: sha512-Z3/Fsz1yr904dduJD0NpiyRHhRYHdcnyh73FZWiV+/qhWi83wNJ3NWolYqCEN+ZWsUz2TWwajJggcRE9r1zUYg==}
    dependencies:
      '@noble/hashes': 1.3.1
      '@scure/base': 1.1.3
    dev: false

  /@swc/helpers@0.4.14:
    resolution: {integrity: sha512-4C7nX/dvpzB7za4Ql9K81xK3HPxCpHMgwTZVyf+9JQ6VUbn9jjZVN7/Nkdz/Ugzs2CSjqnL/UPXroiVBVHUWUw==}
    dependencies:
      tslib: 2.6.2
    dev: false

  /@swc/helpers@0.4.36:
    resolution: {integrity: sha512-5lxnyLEYFskErRPenYItLRSge5DjrJngYKdVjRSrWfza9G6KkgHEXi0vUZiyUeMU5JfXH1YnvXZzSp8ul88o2Q==}
    dependencies:
      legacy-swc-helpers: /@swc/helpers@0.4.14
      tslib: 2.6.2
    dev: false

  /@swc/helpers@0.5.1:
    resolution: {integrity: sha512-sJ902EfIzn1Fa+qYmjdQqh8tPsoxyBz+8yBKC2HKUxyezKJFwPGOn7pv4WY6QuQW//ySQi5lJjA/ZT9sNWWNTg==}
    dependencies:
      tslib: 2.6.2
    dev: false

  /@swc/helpers@0.5.2:
    resolution: {integrity: sha512-E4KcWTpoLHqwPHLxidpOqQbcrZVgi0rsmmZXUle1jXmJfuIf/UWpczUJ7MZZ5tlxytgJXyp0w4PGkkeLiuIdZw==}
    dependencies:
      tslib: 2.6.2
    dev: false

  /@tabler/icons@2.33.0:
    resolution: {integrity: sha512-cmVBeVANYGniLa0Q9gSUXU3SY0V9D3bfvHAq2bE+S0sdvnbMRNCHAmVQQv1lV6LT/aT7kzpwHAQz+6Iz1rPPsA==}
    dev: false

  /@tanstack/query-core@4.33.0:
    resolution: {integrity: sha512-qYu73ptvnzRh6se2nyBIDHGBQvPY1XXl3yR769B7B6mIDD7s+EZhdlWHQ67JI6UOTFRaI7wupnTnwJ3gE0Mr/g==}
    dev: false

  /@tanstack/react-query@4.33.0(react-dom@18.2.0)(react@18.2.0):
    resolution: {integrity: sha512-97nGbmDK0/m0B86BdiXzx3EW9RcDYKpnyL2+WwyuLHEgpfThYAnXFaMMmnTDuAO4bQJXEhflumIEUfKmP7ESGA==}
    peerDependencies:
      react: ^16.8.0 || ^17.0.0 || ^18.0.0
      react-dom: ^16.8.0 || ^17.0.0 || ^18.0.0
      react-native: '*'
    peerDependenciesMeta:
      react-dom:
        optional: true
      react-native:
        optional: true
    dependencies:
      '@tanstack/query-core': 4.33.0
      react: 18.2.0
      react-dom: 18.2.0(react@18.2.0)
      use-sync-external-store: 1.2.0(react@18.2.0)
    dev: false

  /@testing-library/dom@9.3.1:
    resolution: {integrity: sha512-0DGPd9AR3+iDTjGoMpxIkAsUihHZ3Ai6CneU6bRRrffXMgzCdlNk43jTrD2/5LT6CBb3MWTP8v510JzYtahD2w==}
    engines: {node: '>=14'}
    dependencies:
      '@babel/code-frame': 7.22.13
      '@babel/runtime': 7.22.11
      '@types/aria-query': 5.0.1
      aria-query: 5.1.3
      chalk: 4.1.2
      dom-accessibility-api: 0.5.16
      lz-string: 1.5.0
      pretty-format: 27.5.1
    dev: false

  /@testing-library/react@14.0.0(react-dom@18.2.0)(react@18.2.0):
    resolution: {integrity: sha512-S04gSNJbYE30TlIMLTzv6QCTzt9AqIF5y6s6SzVFILNcNvbV/jU96GeiTPillGQo+Ny64M/5PV7klNYYgv5Dfg==}
    engines: {node: '>=14'}
    peerDependencies:
      react: ^18.0.0
      react-dom: ^18.0.0
    dependencies:
      '@babel/runtime': 7.22.11
      '@testing-library/dom': 9.3.1
      '@types/react-dom': 18.2.7
      react: 18.2.0
      react-dom: 18.2.0(react@18.2.0)
    dev: false

  /@tootallnate/quickjs-emscripten@0.23.0:
    resolution: {integrity: sha512-C5Mc6rdnsaJDjO3UpGW/CQTHtCKaYlScZTly4JIu97Jxo/odCiH0ITnDXSJPTOrEKk/ycSZ0AOgTmkDtkOsvIA==}
    dev: false

  /@trysound/sax@0.2.0:
    resolution: {integrity: sha512-L7z9BgrNEcYyUYtF+HaEfiS5ebkh9jXqbszz7pC0hRBPaatV0XjSD3+eHrpqFemQfgwiFF0QPIarnIihIDn7OA==}
    engines: {node: '>=10.13.0'}
    dev: false

  /@types/acorn@4.0.6:
    resolution: {integrity: sha512-veQTnWP+1D/xbxVrPC3zHnCZRjSrKfhbMUlEA43iMZLu7EsnTtkJklIuwrCPbOi8YkvDQAiW05VQQFvvz9oieQ==}
    dependencies:
      '@types/estree': 1.0.1
    dev: false

  /@types/aria-query@5.0.1:
    resolution: {integrity: sha512-XTIieEY+gvJ39ChLcB4If5zHtPxt3Syj5rgZR+e1ctpmK8NjPf0zFqsz4JpLJT0xla9GFDKjy8Cpu331nrmE1Q==}
    dev: false

  /@types/bn.js@5.1.1:
    resolution: {integrity: sha512-qNrYbZqMx0uJAfKnKclPh+dTwK33KfLHYqtyODwd5HnXOjnkhc4qgn3BrK6RWyGZm5+sIFE7Q7Vz6QQtJB7w7g==}
    dependencies:
      '@types/node': 20.5.9
    dev: false

  /@types/chrome@0.0.243:
    resolution: {integrity: sha512-4PHv0kxxxpZFHWPBiJJ9TWH8kbx0567j1b2djnhpJjpiSGNI7UKkz7dSEECBtQ0B3N5nQTMwSB/5IopkWGAbEA==}
    dependencies:
      '@types/filesystem': 0.0.32
      '@types/har-format': 1.2.12
    dev: false

  /@types/chrome@0.0.245:
    resolution: {integrity: sha512-bBdONkLO8wMbJK6iG0Q8ShFuh67Grnod+5OpClJaa8MuKJXP/Kjl3f8wRYeMOnQ0Q8HDgpUlopu8bvl9siR8/A==}
    dependencies:
      '@types/filesystem': 0.0.32
      '@types/har-format': 1.2.12
    dev: true

  /@types/cookie@0.5.2:
    resolution: {integrity: sha512-DBpRoJGKJZn7RY92dPrgoMew8xCWc2P71beqsjyhEI/Ds9mOyVmBwtekyfhpwFIVt1WrxTonFifiOZ62V8CnNA==}
    dev: true

  /@types/debug@4.1.8:
    resolution: {integrity: sha512-/vPO1EPOs306Cvhwv7KfVfYvOJqA/S/AXjaHQiJboCZzcNDb+TIJFN9/2C9DZ//ijSKWioNyUxD792QmDJ+HKQ==}
    dependencies:
      '@types/ms': 0.7.31
    dev: false

  /@types/estree-jsx@1.0.0:
    resolution: {integrity: sha512-3qvGd0z8F2ENTGr/GG1yViqfiKmRfrXVx5sJyHGFu3z7m5g5utCQtGp/g29JnjflhtQJBv1WDQukHiT58xPcYQ==}
    dependencies:
      '@types/estree': 1.0.1
    dev: false

  /@types/estree@1.0.1:
    resolution: {integrity: sha512-LG4opVs2ANWZ1TJoKc937iMmNstM/d0ae1vNbnBvBhqCSezgVUOzcLCqbI5elV8Vy6WKwKjaqR+zO9VKirBBCA==}
    dev: false

  /@types/filesystem@0.0.32:
    resolution: {integrity: sha512-Yuf4jR5YYMR2DVgwuCiP11s0xuVRyPKmz8vo6HBY3CGdeMj8af93CFZX+T82+VD1+UqHOxTq31lO7MI7lepBtQ==}
    dependencies:
      '@types/filewriter': 0.0.29

  /@types/filewriter@0.0.29:
    resolution: {integrity: sha512-BsPXH/irW0ht0Ji6iw/jJaK8Lj3FJemon2gvEqHKpCdDCeemHa+rI3WBGq5z7cDMZgoLjY40oninGxqk+8NzNQ==}

  /@types/har-format@1.2.12:
    resolution: {integrity: sha512-P20p/YBrqUBmzD6KhIQ8EiY4/RRzlekL4eCvfQnulFPfjmiGxKIoyCeI7qam5I7oKH3P8EU4ptEi0EfyGoLysw==}

  /@types/hast@2.3.5:
    resolution: {integrity: sha512-SvQi0L/lNpThgPoleH53cdjB3y9zpLlVjRbqB3rH8hx1jiRSBGAhyjV3H+URFjNVRqt2EdYNrbZE5IsGlNfpRg==}
    dependencies:
      '@types/unist': 2.0.8
    dev: false

  /@types/json-schema@7.0.12:
    resolution: {integrity: sha512-Hr5Jfhc9eYOQNPYO5WLDq/n4jqijdHNlDXjuAQkkt+mWdQR+XJToOHrsD4cPaMXpn6KO7y2+wM8AZEs8VpBLVA==}
    dev: false

  /@types/json5@0.0.29:
    resolution: {integrity: sha512-dRLjCWHYg4oaA77cxO64oO+7JwCwnIzkZPdrrC71jQmQtlhM556pwKo5bUzqvZndkVbeFLIIi+9TC40JNF5hNQ==}
    dev: false

  /@types/long@4.0.0:
    resolution: {integrity: sha512-1w52Nyx4Gq47uuu0EVcsHBxZFJgurQ+rTKS3qMHxR1GY2T8c2AJYd6vZoZ9q1rupaDjU0yT+Jc2XTyXkjeMA+Q==}
    dev: false

  /@types/mdast@3.0.12:
    resolution: {integrity: sha512-DT+iNIRNX884cx0/Q1ja7NyUPpZuv0KPyL5rGNxm1WC1OtHstl7n4Jb7nk+xacNShQMbczJjt8uFzznpp6kYBg==}
    dependencies:
      '@types/unist': 2.0.8
    dev: false

  /@types/mdx@2.0.7:
    resolution: {integrity: sha512-BG4tyr+4amr3WsSEmHn/fXPqaCba/AYZ7dsaQTiavihQunHSIxk+uAtqsjvicNpyHN6cm+B9RVrUOtW9VzIKHw==}
    dev: false

  /@types/ms@0.7.31:
    resolution: {integrity: sha512-iiUgKzV9AuaEkZqkOLDIvlQiL6ltuZd9tGcW3gwpnX8JbuiuhFlEGmmFXEXkN50Cvq7Os88IY2v0dkDqXYWVgA==}
    dev: false

  /@types/node@10.12.18:
    resolution: {integrity: sha512-fh+pAqt4xRzPfqA6eh3Z2y6fyZavRIumvjhaCL753+TVkGKGhpPeyrJG2JftD0T9q4GF00KjefsQ+PQNDdWQaQ==}
    dev: false

  /@types/node@14.18.56:
    resolution: {integrity: sha512-+k+57NVS9opgrEn5l9c0gvD1r6C+PtyhVE4BTnMMRwiEA8ZO8uFcs6Yy2sXIy0eC95ZurBtRSvhZiHXBysbl6w==}
    dev: false

  /@types/node@20.5.9:
    resolution: {integrity: sha512-PcGNd//40kHAS3sTlzKB9C9XL4K0sTup8nbG5lC14kzEteTNuAFh9u5nA0o5TWnSG2r/JNPRXFVcHJIIeRlmqQ==}

  /@types/parse5@6.0.3:
    resolution: {integrity: sha512-SuT16Q1K51EAVPz1K29DJ/sXjhSQ0zjvsypYJ6tlwVsRV9jwW5Adq2ch8Dq8kDBCkYnELS7N7VNCSB5nC56t/g==}
    dev: false

  /@types/prop-types@15.7.5:
    resolution: {integrity: sha512-JCB8C6SnDoQf0cNycqd/35A7MjcnK+ZTqE7judS6o7utxUCg6imJg3QK2qzHKszlTjcj2cn+NwMB2i96ubpj7w==}

  /@types/react-dom@18.2.7:
    resolution: {integrity: sha512-GRaAEriuT4zp9N4p1i8BDBYmEyfo+xQ3yHjJU4eiK5NDa1RmUZG+unZABUTK4/Ox/M+GaHwb6Ow8rUITrtjszA==}
    dependencies:
      '@types/react': 18.2.21

  /@types/react-syntax-highlighter@15.5.7:
    resolution: {integrity: sha512-bo5fEO5toQeyCp0zVHBeggclqf5SQ/Z5blfFmjwO5dkMVGPgmiwZsJh9nu/Bo5L7IHTuGWrja6LxJVE2uB5ZrQ==}
    dependencies:
      '@types/react': 18.2.21
    dev: true

  /@types/react@18.2.21:
    resolution: {integrity: sha512-neFKG/sBAwGxHgXiIxnbm3/AAVQ/cMRS93hvBpg8xYRbeQSPVABp9U2bRnPf0iI4+Ucdv3plSxKK+3CW2ENJxA==}
    dependencies:
      '@types/prop-types': 15.7.5
      '@types/scheduler': 0.16.3
      csstype: 3.1.2

  /@types/resolve@1.20.2:
    resolution: {integrity: sha512-60BCwRFOZCQhDncwQdxxeOEEkbc5dIMccYLwbxsS4TUNeVECQ/pBJ0j09mrHOl/JJvpRPGwO9SvE4nR2Nb/a4Q==}
    dev: false

  /@types/scheduler@0.16.3:
    resolution: {integrity: sha512-5cJ8CB4yAx7BH1oMvdU0Jh9lrEXyPkar6F9G/ERswkCuvP4KQZfZkSjcMbAICCpQTN4OuZn8tz0HiKv9TGZgrQ==}

  /@types/semver@7.5.1:
    resolution: {integrity: sha512-cJRQXpObxfNKkFAZbJl2yjWtJCqELQIdShsogr1d2MilP8dKD9TE/nEKHkJgUNHdGKCQaf9HbIynuV2csLGVLg==}
    dev: false

  /@types/unist@2.0.8:
    resolution: {integrity: sha512-d0XxK3YTObnWVp6rZuev3c49+j4Lo8g4L1ZRm9z5L0xpoZycUPshHgczK5gsUMaZOstjVYYi09p5gYvUtfChYw==}
    dev: false

  /@types/unist@3.0.0:
    resolution: {integrity: sha512-MFETx3tbTjE7Uk6vvnWINA/1iJ7LuMdO4fcq8UfF0pRbj01aGLduVvQcRyswuACJdpnHgg8E3rQLhaRdNEJS0w==}
    dev: false

  /@typescript-eslint/eslint-plugin@6.6.0(@typescript-eslint/parser@6.6.0)(eslint@8.48.0)(typescript@5.2.2):
    resolution: {integrity: sha512-CW9YDGTQnNYMIo5lMeuiIG08p4E0cXrXTbcZ2saT/ETE7dWUrNxlijsQeU04qAAKkILiLzdQz+cGFxCJjaZUmA==}
    engines: {node: ^16.0.0 || >=18.0.0}
    peerDependencies:
      '@typescript-eslint/parser': ^6.0.0 || ^6.0.0-alpha
      eslint: ^7.0.0 || ^8.0.0
      typescript: '*'
    peerDependenciesMeta:
      typescript:
        optional: true
    dependencies:
      '@eslint-community/regexpp': 4.8.0
      '@typescript-eslint/parser': 6.6.0(eslint@8.48.0)(typescript@5.2.2)
      '@typescript-eslint/scope-manager': 6.6.0
      '@typescript-eslint/type-utils': 6.6.0(eslint@8.48.0)(typescript@5.2.2)
      '@typescript-eslint/utils': 6.6.0(eslint@8.48.0)(typescript@5.2.2)
      '@typescript-eslint/visitor-keys': 6.6.0
      debug: 4.3.4
      eslint: 8.48.0
      graphemer: 1.4.0
      ignore: 5.2.4
      natural-compare: 1.4.0
      semver: 7.5.4
      ts-api-utils: 1.0.2(typescript@5.2.2)
      typescript: 5.2.2
    transitivePeerDependencies:
      - supports-color
    dev: false

  /@typescript-eslint/parser@6.6.0(eslint@8.48.0)(typescript@5.2.2):
    resolution: {integrity: sha512-setq5aJgUwtzGrhW177/i+DMLqBaJbdwGj2CPIVFFLE0NCliy5ujIdLHd2D1ysmlmsjdL2GWW+hR85neEfc12w==}
    engines: {node: ^16.0.0 || >=18.0.0}
    peerDependencies:
      eslint: ^7.0.0 || ^8.0.0
      typescript: '*'
    peerDependenciesMeta:
      typescript:
        optional: true
    dependencies:
      '@typescript-eslint/scope-manager': 6.6.0
      '@typescript-eslint/types': 6.6.0
      '@typescript-eslint/typescript-estree': 6.6.0(typescript@5.2.2)
      '@typescript-eslint/visitor-keys': 6.6.0
      debug: 4.3.4
      eslint: 8.48.0
      typescript: 5.2.2
    transitivePeerDependencies:
      - supports-color
    dev: false

  /@typescript-eslint/scope-manager@5.62.0:
    resolution: {integrity: sha512-VXuvVvZeQCQb5Zgf4HAxc04q5j+WrNAtNh9OwCsCgpKqESMTu3tF/jhZ3xG6T4NZwWl65Bg8KuS2uEvhSfLl0w==}
    engines: {node: ^12.22.0 || ^14.17.0 || >=16.0.0}
    dependencies:
      '@typescript-eslint/types': 5.62.0
      '@typescript-eslint/visitor-keys': 5.62.0
    dev: false

  /@typescript-eslint/scope-manager@6.6.0:
    resolution: {integrity: sha512-pT08u5W/GT4KjPUmEtc2kSYvrH8x89cVzkA0Sy2aaOUIw6YxOIjA8ilwLr/1fLjOedX1QAuBpG9XggWqIIfERw==}
    engines: {node: ^16.0.0 || >=18.0.0}
    dependencies:
      '@typescript-eslint/types': 6.6.0
      '@typescript-eslint/visitor-keys': 6.6.0
    dev: false

  /@typescript-eslint/type-utils@6.6.0(eslint@8.48.0)(typescript@5.2.2):
    resolution: {integrity: sha512-8m16fwAcEnQc69IpeDyokNO+D5spo0w1jepWWY2Q6y5ZKNuj5EhVQXjtVAeDDqvW6Yg7dhclbsz6rTtOvcwpHg==}
    engines: {node: ^16.0.0 || >=18.0.0}
    peerDependencies:
      eslint: ^7.0.0 || ^8.0.0
      typescript: '*'
    peerDependenciesMeta:
      typescript:
        optional: true
    dependencies:
      '@typescript-eslint/typescript-estree': 6.6.0(typescript@5.2.2)
      '@typescript-eslint/utils': 6.6.0(eslint@8.48.0)(typescript@5.2.2)
      debug: 4.3.4
      eslint: 8.48.0
      ts-api-utils: 1.0.2(typescript@5.2.2)
      typescript: 5.2.2
    transitivePeerDependencies:
      - supports-color
    dev: false

  /@typescript-eslint/types@5.62.0:
    resolution: {integrity: sha512-87NVngcbVXUahrRTqIK27gD2t5Cu1yuCXxbLcFtCzZGlfyVWWh8mLHkoxzjsB6DDNnvdL+fW8MiwPEJyGJQDgQ==}
    engines: {node: ^12.22.0 || ^14.17.0 || >=16.0.0}
    dev: false

  /@typescript-eslint/types@6.6.0:
    resolution: {integrity: sha512-CB6QpJQ6BAHlJXdwUmiaXDBmTqIE2bzGTDLADgvqtHWuhfNP3rAOK7kAgRMAET5rDRr9Utt+qAzRBdu3AhR3sg==}
    engines: {node: ^16.0.0 || >=18.0.0}
    dev: false

  /@typescript-eslint/typescript-estree@5.62.0(typescript@5.2.2):
    resolution: {integrity: sha512-CmcQ6uY7b9y694lKdRB8FEel7JbU/40iSAPomu++SjLMntB+2Leay2LO6i8VnJk58MtE9/nQSFIH6jpyRWyYzA==}
    engines: {node: ^12.22.0 || ^14.17.0 || >=16.0.0}
    peerDependencies:
      typescript: '*'
    peerDependenciesMeta:
      typescript:
        optional: true
    dependencies:
      '@typescript-eslint/types': 5.62.0
      '@typescript-eslint/visitor-keys': 5.62.0
      debug: 4.3.4
      globby: 11.1.0
      is-glob: 4.0.3
      semver: 7.5.4
      tsutils: 3.21.0(typescript@5.2.2)
      typescript: 5.2.2
    transitivePeerDependencies:
      - supports-color
    dev: false

  /@typescript-eslint/typescript-estree@6.6.0(typescript@5.2.2):
    resolution: {integrity: sha512-hMcTQ6Al8MP2E6JKBAaSxSVw5bDhdmbCEhGW/V8QXkb9oNsFkA4SBuOMYVPxD3jbtQ4R/vSODBsr76R6fP3tbA==}
    engines: {node: ^16.0.0 || >=18.0.0}
    peerDependencies:
      typescript: '*'
    peerDependenciesMeta:
      typescript:
        optional: true
    dependencies:
      '@typescript-eslint/types': 6.6.0
      '@typescript-eslint/visitor-keys': 6.6.0
      debug: 4.3.4
      globby: 11.1.0
      is-glob: 4.0.3
      semver: 7.5.4
      ts-api-utils: 1.0.2(typescript@5.2.2)
      typescript: 5.2.2
    transitivePeerDependencies:
      - supports-color
    dev: false

  /@typescript-eslint/utils@5.62.0(eslint@8.48.0)(typescript@5.2.2):
    resolution: {integrity: sha512-n8oxjeb5aIbPFEtmQxQYOLI0i9n5ySBEY/ZEHHZqKQSFnxio1rv6dthascc9dLuwrL0RC5mPCxB7vnAVGAYWAQ==}
    engines: {node: ^12.22.0 || ^14.17.0 || >=16.0.0}
    peerDependencies:
      eslint: ^6.0.0 || ^7.0.0 || ^8.0.0
    dependencies:
      '@eslint-community/eslint-utils': 4.4.0(eslint@8.48.0)
      '@types/json-schema': 7.0.12
      '@types/semver': 7.5.1
      '@typescript-eslint/scope-manager': 5.62.0
      '@typescript-eslint/types': 5.62.0
      '@typescript-eslint/typescript-estree': 5.62.0(typescript@5.2.2)
      eslint: 8.48.0
      eslint-scope: 5.1.1
      semver: 7.5.4
    transitivePeerDependencies:
      - supports-color
      - typescript
    dev: false

  /@typescript-eslint/utils@6.6.0(eslint@8.48.0)(typescript@5.2.2):
    resolution: {integrity: sha512-mPHFoNa2bPIWWglWYdR0QfY9GN0CfvvXX1Sv6DlSTive3jlMTUy+an67//Gysc+0Me9pjitrq0LJp0nGtLgftw==}
    engines: {node: ^16.0.0 || >=18.0.0}
    peerDependencies:
      eslint: ^7.0.0 || ^8.0.0
    dependencies:
      '@eslint-community/eslint-utils': 4.4.0(eslint@8.48.0)
      '@types/json-schema': 7.0.12
      '@types/semver': 7.5.1
      '@typescript-eslint/scope-manager': 6.6.0
      '@typescript-eslint/types': 6.6.0
      '@typescript-eslint/typescript-estree': 6.6.0(typescript@5.2.2)
      eslint: 8.48.0
      semver: 7.5.4
    transitivePeerDependencies:
      - supports-color
      - typescript
    dev: false

  /@typescript-eslint/visitor-keys@5.62.0:
    resolution: {integrity: sha512-07ny+LHRzQXepkGg6w0mFY41fVUNBrL2Roj/++7V1txKugfjm/Ci/qSND03r2RhlJhJYMcTn9AhhSSqQp0Ysyw==}
    engines: {node: ^12.22.0 || ^14.17.0 || >=16.0.0}
    dependencies:
      '@typescript-eslint/types': 5.62.0
      eslint-visitor-keys: 3.4.3
    dev: false

  /@typescript-eslint/visitor-keys@6.6.0:
    resolution: {integrity: sha512-L61uJT26cMOfFQ+lMZKoJNbAEckLe539VhTxiGHrWl5XSKQgA0RTBZJW2HFPy5T0ZvPVSD93QsrTKDkfNwJGyQ==}
    engines: {node: ^16.0.0 || >=18.0.0}
    dependencies:
      '@typescript-eslint/types': 6.6.0
      eslint-visitor-keys: 3.4.3
    dev: false

  /@vercel/analytics@1.0.2:
    resolution: {integrity: sha512-BZFxVrv24VbNNl5xMxqUojQIegEeXMI6rX3rg1uVLYUEXsuKNBSAEQf4BWEcjQDp/8aYJOj6m8V4PUA3x/cxgg==}
    dev: false

  /@xstate/react@3.2.2(@types/react@18.2.21)(react@18.2.0)(xstate@4.38.2):
    resolution: {integrity: sha512-feghXWLedyq8JeL13yda3XnHPZKwYDN5HPBLykpLeuNpr9178tQd2/3d0NrH6gSd0sG5mLuLeuD+ck830fgzLQ==}
    peerDependencies:
      '@xstate/fsm': ^2.0.0
      react: ^16.8.0 || ^17.0.0 || ^18.0.0
      xstate: ^4.37.2
    peerDependenciesMeta:
      '@xstate/fsm':
        optional: true
      xstate:
        optional: true
    dependencies:
      react: 18.2.0
      use-isomorphic-layout-effect: 1.1.2(@types/react@18.2.21)(react@18.2.0)
      use-sync-external-store: 1.2.0(react@18.2.0)
      xstate: 4.38.2
    transitivePeerDependencies:
      - '@types/react'
    dev: false

  /abort-controller@3.0.0:
    resolution: {integrity: sha512-h8lQ8tacZYnR3vNQTgibj+tODHI5/+l06Au2Pcriv/Gmet0eaj4TwWH41sO9wnHDiQsEj19q0drzdWdeAHtweg==}
    engines: {node: '>=6.5'}
    dependencies:
      event-target-shim: 5.0.1
    dev: false

  /abortcontroller-polyfill@1.7.5:
    resolution: {integrity: sha512-JMJ5soJWP18htbbxJjG7bG6yuI6pRhgJ0scHHTfkUjf6wjP912xZWvM+A4sJK3gqd9E8fcPbDnOefbA9Th/FIQ==}
    dev: false

  /acorn-jsx@5.3.2(acorn@8.10.0):
    resolution: {integrity: sha512-rq9s+JNhf0IChjtDXxllJ7g41oZk5SlXtp0LHwyA5cejwn7vKmKp4pPri6YEePv2PU65sAsegbXtIinmDFDXgQ==}
    peerDependencies:
      acorn: ^6.0.0 || ^7.0.0 || ^8.0.0
    dependencies:
      acorn: 8.10.0

  /acorn-loose@8.3.0:
    resolution: {integrity: sha512-75lAs9H19ldmW+fAbyqHdjgdCrz0pWGXKmnqFoh8PyVd1L2RIb4RzYrSjmopeqv3E1G3/Pimu6GgLlrGbrkF7w==}
    engines: {node: '>=0.4.0'}
    dependencies:
      acorn: 8.10.0
    dev: false

  /acorn-walk@8.2.0:
    resolution: {integrity: sha512-k+iyHEuPgSw6SbuDpGQM+06HQUa04DZ3o+F6CSzXMvvI5KMvnaEqXe+YVe555R9nn6GPt404fos4wcgpw12SDA==}
    engines: {node: '>=0.4.0'}
    dev: false

  /acorn@8.10.0:
    resolution: {integrity: sha512-F0SAmZ8iUtS//m8DmCTA0jlh6TDKkHQyK6xc6V4KDTyZKA9dnvX9/3sRTVQrWm79glUAZbnmmNcdYwUIHWVybw==}
    engines: {node: '>=0.4.0'}
    hasBin: true

  /adm-zip@0.5.10:
    resolution: {integrity: sha512-x0HvcHqVJNTPk/Bw8JbLWlWoo6Wwnsug0fnYYro1HBrjxZ3G7/AZk7Ahv8JwDe1uIcz8eBqvu86FuF1POiG7vQ==}
    engines: {node: '>=6.0'}
    dev: false

  /agent-base@7.1.0:
    resolution: {integrity: sha512-o/zjMZRhJxny7OyEF+Op8X+efiELC7k7yOjMzgfzVqOzXqkBkWI79YoTdOtsuWd5BWhAGAuOY/Xa6xpiaWXiNg==}
    engines: {node: '>= 14'}
    dependencies:
      debug: 4.3.4
    transitivePeerDependencies:
      - supports-color
    dev: false

  /airtable@0.12.2:
    resolution: {integrity: sha512-HS3VytUBTKj8A0vPl7DDr5p/w3IOGv6RXL0fv7eczOWAtj9Xe8ri4TAiZRXoOyo+Z/COADCj+oARFenbxhmkIg==}
    engines: {node: '>=8.0.0'}
    dependencies:
      '@types/node': 14.18.56
      abort-controller: 3.0.0
      abortcontroller-polyfill: 1.7.5
      lodash: 4.17.21
      node-fetch: 2.7.0
    transitivePeerDependencies:
      - encoding
    dev: false

  /ajv@6.12.6:
    resolution: {integrity: sha512-j3fVLgvTo527anyYyJOGTYJbG+vnnQYvE0m5mmkc1TK+nxAppkCLMIL0aZ4dblVCNoGShhm+kzE4ZUykBoMg4g==}
    dependencies:
      fast-deep-equal: 3.1.3
      fast-json-stable-stringify: 2.1.0
      json-schema-traverse: 0.4.1
      uri-js: 4.4.1

  /algoliasearch@4.19.1:
    resolution: {integrity: sha512-IJF5b93b2MgAzcE/tuzW0yOPnuUyRgGAtaPv5UUywXM8kzqfdwZTO4sPJBzoGz1eOy6H9uEchsJsBFTELZSu+g==}
    dependencies:
      '@algolia/cache-browser-local-storage': 4.19.1
      '@algolia/cache-common': 4.19.1
      '@algolia/cache-in-memory': 4.19.1
      '@algolia/client-account': 4.19.1
      '@algolia/client-analytics': 4.19.1
      '@algolia/client-common': 4.19.1
      '@algolia/client-personalization': 4.19.1
      '@algolia/client-search': 4.19.1
      '@algolia/logger-common': 4.19.1
      '@algolia/logger-console': 4.19.1
      '@algolia/requester-browser-xhr': 4.19.1
      '@algolia/requester-common': 4.19.1
      '@algolia/requester-node-http': 4.19.1
      '@algolia/transporter': 4.19.1
    dev: false

  /amp-message@0.1.2:
    resolution: {integrity: sha512-JqutcFwoU1+jhv7ArgW38bqrE+LQdcRv4NxNw0mp0JHQyB6tXesWRjtYKlDgHRY2o3JE5UTaBGUK8kSWUdxWUg==}
    dependencies:
      amp: 0.3.1
    dev: false

  /amp@0.3.1:
    resolution: {integrity: sha512-OwIuC4yZaRogHKiuU5WlMR5Xk/jAcpPtawWL05Gj8Lvm2F6mwoJt4O/bHI+DHwG79vWd+8OFYM4/BzYqyRd3qw==}
    dev: false

  /ansi-colors@4.1.3:
    resolution: {integrity: sha512-/6w/C21Pm1A7aZitlI5Ni/2J6FFQN8i1Cvz3kHABAAbw93v/NlvKdVOqz7CCWz/3iv/JplRSEEZ83XION15ovw==}
    engines: {node: '>=6'}
    dev: false

  /ansi-escapes@5.0.0:
    resolution: {integrity: sha512-5GFMVX8HqE/TB+FuBJGuO5XG0WrsA6ptUqoODaT/n9mmUaZFkqnBueB4leqGBCmrUHnCnC4PCZTCd0E7QQ83bA==}
    engines: {node: '>=12'}
    dependencies:
      type-fest: 1.4.0
    dev: true

  /ansi-regex@5.0.1:
    resolution: {integrity: sha512-quJQXlTSUGL2LH9SUXo8VwsY4soanhgo6LNSm84E1LBcE8s3O0wpdiRzyR9z/ZZJMlMWv37qOOb9pdJlMUEKFQ==}
    engines: {node: '>=8'}

  /ansi-regex@6.0.1:
    resolution: {integrity: sha512-n5M855fKb2SsfMIiFFoVrABHJC8QtHwVx+mHWP3QcEqBHYienj5dHSgjbxtC0WEZXYt4wcD6zrQElDPhFuZgfA==}
    engines: {node: '>=12'}

  /ansi-sequence-parser@1.1.1:
    resolution: {integrity: sha512-vJXt3yiaUL4UU546s3rPXlsry/RnM730G1+HkpKE012AN0sx1eOrxSu95oKDIonskeLTijMgqWZ3uDEe3NFvyg==}
    dev: false

  /ansi-styles@3.2.1:
    resolution: {integrity: sha512-VT0ZI6kZRdTh8YyJw3SMbYm/u+NqfsAxEpWO0Pf9sq8/e94WxxOpPKx9FR1FlyCtOVDNOQ+8ntlqFxiRc+r5qA==}
    engines: {node: '>=4'}
    dependencies:
      color-convert: 1.9.3

  /ansi-styles@4.3.0:
    resolution: {integrity: sha512-zbB9rCJAT1rbjiVDb2hqKFHNYLxgtk8NURxZ3IZwD3F6NtxbXZQCnnSi1Lkx+IDohdPlFp222wVALIheZJQSEg==}
    engines: {node: '>=8'}
    dependencies:
      color-convert: 2.0.1

  /ansi-styles@5.2.0:
    resolution: {integrity: sha512-Cxwpt2SfTzTtXcfOlzGEee8O+c+MmUgGrNiBcXnuWxuFJHe6a5Hz7qwhwe5OgaSYI0IJvkLqWX1ASG+cJOkEiA==}
    engines: {node: '>=10'}
    dev: false

  /ansi-styles@6.2.1:
    resolution: {integrity: sha512-bN798gFfQX+viw3R7yrGWRqnrN2oRkEkUjjl4JNn4E8GxxbjtG3FbrEIIY3l8/hrwUwIeCZvi4QuOTP4MErVug==}
    engines: {node: '>=12'}

  /anymatch@3.1.3:
    resolution: {integrity: sha512-KMReFUr0B4t+D+OBkjR3KYqvocp2XaSzO55UcB6mgQMd3KbcE+mWTyvVV7D/zsdEbNnV6acZUutkiHQXvTr1Rw==}
    engines: {node: '>= 8'}
    dependencies:
      normalize-path: 3.0.0
      picomatch: 2.3.1
    dev: false

  /argparse@1.0.10:
    resolution: {integrity: sha512-o5Roy6tNG4SL/FOkCAN6RzjiakZS25RLYFrcMttJqbdd8BWrnA+fGz57iN5Pb06pvBGvl5gQ0B48dJlslXvoTg==}
    dependencies:
      sprintf-js: 1.0.3
    dev: false

  /argparse@2.0.1:
    resolution: {integrity: sha512-8+9WqebbFzpX9OR+Wa6O29asIogeRMzcGtAINdpMHHyAg10f05aSFVBbcEqGf/PXw1EjAZ+q2/bEBg3DvurK3Q==}

  /aria-hidden@1.2.3:
    resolution: {integrity: sha512-xcLxITLe2HYa1cnYnwCjkOO1PqUHQpozB8x9AR0OgWN2woOBi5kSDVxKfd0b7sb1hw5qFeJhXm9H1nu3xSfLeQ==}
    engines: {node: '>=10'}
    dependencies:
      tslib: 2.6.2
    dev: false

  /aria-query@5.1.3:
    resolution: {integrity: sha512-R5iJ5lkuHybztUfuOAznmboyjWq8O6sqNqtK7CLOqdydi54VNbORp49mb14KbWgG1QD3JFO9hJdZ+y4KutfdOQ==}
    dependencies:
      deep-equal: 2.2.2
    dev: false

  /aria-query@5.3.0:
    resolution: {integrity: sha512-b0P0sZPKtyu8HkeRAfCq0IfURZK+SuwMjY1UXGBU27wpAiTwQAIlq56IbIO+ytk/JjS1fMR14ee5WBBfKi5J6A==}
    dependencies:
      dequal: 2.0.3
    dev: false

  /array-buffer-byte-length@1.0.0:
    resolution: {integrity: sha512-LPuwb2P+NrQw3XhxGc36+XSvuBPopovXYTR9Ew++Du9Yb/bx5AzBfrIsBoj0EZUifjQU+sHL21sseZ3jerWO/A==}
    dependencies:
      call-bind: 1.0.2
      is-array-buffer: 3.0.2

  /array-includes@3.1.6:
    resolution: {integrity: sha512-sgTbLvL6cNnw24FnbaDyjmvddQ2ML8arZsgaJhoABMoplz/4QRhtrYS+alr1BUM1Bwp6dhx8vVCBSLG+StwOFw==}
    engines: {node: '>= 0.4'}
    dependencies:
      call-bind: 1.0.2
      define-properties: 1.2.0
      es-abstract: 1.22.1
      get-intrinsic: 1.2.1
      is-string: 1.0.7
    dev: false

  /array-timsort@1.0.3:
    resolution: {integrity: sha512-/+3GRL7dDAGEfM6TseQk/U+mi18TU2Ms9I3UlLdUMhz2hbvGNTKdj9xniwXfUqgYhHxRx0+8UnKkvlNwVU+cWQ==}
    dev: false

  /array-union@2.1.0:
    resolution: {integrity: sha512-HGyxoOTYUyCM6stUe6EJgnd4EoewAI7zMdfqO+kGjnlZmBDz/cR5pf8r/cR4Wq60sL/p0IkcjUEEPwS3GFrIyw==}
    engines: {node: '>=8'}
    dev: false

  /array.prototype.findlastindex@1.2.3:
    resolution: {integrity: sha512-LzLoiOMAxvy+Gd3BAq3B7VeIgPdo+Q8hthvKtXybMvRV0jrXfJM/t8mw7nNlpEcVlVUnCnM2KSX4XU5HmpodOA==}
    engines: {node: '>= 0.4'}
    dependencies:
      call-bind: 1.0.2
      define-properties: 1.2.0
      es-abstract: 1.22.1
      es-shim-unscopables: 1.0.0
      get-intrinsic: 1.2.1
    dev: false

  /array.prototype.flat@1.3.1:
    resolution: {integrity: sha512-roTU0KWIOmJ4DRLmwKd19Otg0/mT3qPNt0Qb3GWW8iObuZXxrjB/pzn0R3hqpRSWg4HCwqx+0vwOnWnvlOyeIA==}
    engines: {node: '>= 0.4'}
    dependencies:
      call-bind: 1.0.2
      define-properties: 1.2.0
      es-abstract: 1.22.1
      es-shim-unscopables: 1.0.0
    dev: false

  /array.prototype.flatmap@1.3.1:
    resolution: {integrity: sha512-8UGn9O1FDVvMNB0UlLv4voxRMze7+FpHyF5mSMRjWHUMlpoDViniy05870VlxhfgTnLbpuwTzvD76MTtWxB/mQ==}
    engines: {node: '>= 0.4'}
    dependencies:
      call-bind: 1.0.2
      define-properties: 1.2.0
      es-abstract: 1.22.1
      es-shim-unscopables: 1.0.0
    dev: false

  /array.prototype.tosorted@1.1.1:
    resolution: {integrity: sha512-pZYPXPRl2PqWcsUs6LOMn+1f1532nEoPTYowBtqLwAW+W8vSVhkIGnmOX1t/UQjD6YGI0vcD2B1U7ZFGQH9jnQ==}
    dependencies:
      call-bind: 1.0.2
      define-properties: 1.2.0
      es-abstract: 1.22.1
      es-shim-unscopables: 1.0.0
      get-intrinsic: 1.2.1
    dev: false

  /arraybuffer.prototype.slice@1.0.1:
    resolution: {integrity: sha512-09x0ZWFEjj4WD8PDbykUwo3t9arLn8NIzmmYEJFpYekOAQjpkGSyrQhNoRTcwwcFRu+ycWF78QZ63oWTqSjBcw==}
    engines: {node: '>= 0.4'}
    dependencies:
      array-buffer-byte-length: 1.0.0
      call-bind: 1.0.2
      define-properties: 1.2.0
      get-intrinsic: 1.2.1
      is-array-buffer: 3.0.2
      is-shared-array-buffer: 1.0.2

  /ast-types-flow@0.0.7:
    resolution: {integrity: sha512-eBvWn1lvIApYMhzQMsu9ciLfkBY499mFZlNqG+/9WR7PVlroQw0vG30cOQQbaKz3sCEc44TAOu2ykzqXSNnwag==}
    dev: false

  /ast-types@0.13.4:
    resolution: {integrity: sha512-x1FCFnFifvYDDzTaLII71vG5uvDwgtmDTEVWAxrgeiR8VjMONcCXJx7E+USjDtHlwFmt9MysbqgF9b9Vjr6w+w==}
    engines: {node: '>=4'}
    dependencies:
      tslib: 2.6.2
    dev: false

  /astring@1.8.6:
    resolution: {integrity: sha512-ISvCdHdlTDlH5IpxQJIex7BWBywFWgjJSVdwst+/iQCoEYnyOaQ95+X1JGshuBjGp6nxKUy1jMgE3zPqN7fQdg==}
    hasBin: true
    dev: false

  /async-listener@0.6.10:
    resolution: {integrity: sha512-gpuo6xOyF4D5DE5WvyqZdPA3NGhiT6Qf07l7DCB0wwDEsLvDIbCr6j9S5aj5Ch96dLace5tXVzWBZkxU/c5ohw==}
    engines: {node: <=0.11.8 || >0.11.10}
    dependencies:
      semver: 7.5.4
      shimmer: 1.2.1
    dev: false

  /async@2.6.4:
    resolution: {integrity: sha512-mzo5dfJYwAn29PeiJ0zvwTo04zj8HDJj0Mn8TD7sno7q12prdbnasKJHhkm2c1LgrhlJ0teaea8860oxi51mGA==}
    dependencies:
      lodash: 4.17.21
    dev: false

  /async@3.2.4:
    resolution: {integrity: sha512-iAB+JbDEGXhyIUavoDl9WP/Jj106Kz9DEn1DPgYw5ruDn0e3Wgi3sKFm55sASdGBNOQB8F59d9qQ7deqrHA8wQ==}
    dev: false

  /asynciterator.prototype@1.0.0:
    resolution: {integrity: sha512-wwHYEIS0Q80f5mosx3L/dfG5t5rjEa9Ft51GTaNt862EnpyGHpgz2RkZvLPp1oF5TnAiTohkEKVEu8pQPJI7Vg==}
    dependencies:
      has-symbols: 1.0.3
    dev: false

  /asynckit@0.4.0:
    resolution: {integrity: sha512-Oei9OH4tRh0YqU3GxhX79dM/mwVgvbZJaSNaRk+bshkj0S5cfHcgYakreBjrHwatXKbz+IoIdYLxrKim2MjW0Q==}
    dev: false

  /available-typed-arrays@1.0.5:
    resolution: {integrity: sha512-DMD0KiN46eipeziST1LPP/STfDU0sufISXmjSgvVsoU2tqxctQeASejWcfNtxYKqETM1UxQ8sp2OrSBWpHY6sw==}
    engines: {node: '>= 0.4'}

  /axe-core@4.7.2:
    resolution: {integrity: sha512-zIURGIS1E1Q4pcrMjp+nnEh+16G56eG/MUllJH8yEvw7asDo7Ac9uhC9KIH5jzpITueEZolfYglnCGIuSBz39g==}
    engines: {node: '>=4'}
    dev: false

  /axios@0.21.4(debug@4.3.4):
    resolution: {integrity: sha512-ut5vewkiu8jjGBdqpM44XxjuCjq9LAKeHVmoVfHVzy8eHgxxq8SbAVQNovDA8mVi05kP0Ea/n/UzcSHcTJQfNg==}
    dependencies:
      follow-redirects: 1.15.3(debug@4.3.4)
    transitivePeerDependencies:
      - debug
    dev: false

  /axobject-query@3.2.1:
    resolution: {integrity: sha512-jsyHu61e6N4Vbz/v18DHwWYKK0bSWLqn47eeDSKPB7m8tqMHF9YJ+mhIk2lVteyZrY8tnSj/jHOv4YiTCuCJgg==}
    dependencies:
      dequal: 2.0.3
    dev: false

  /b4a@1.6.4:
    resolution: {integrity: sha512-fpWrvyVHEKyeEvbKZTVOeZF3VSKKWtJxFIxX/jaVPf+cLbGUSitjb49pHLqPV2BUNNZ0LcoeEGfE/YCpyDYHIw==}
    dev: true

  /bail@2.0.2:
    resolution: {integrity: sha512-0xO6mYd7JB2YesxDKplafRpsiOzPt9V02ddPCLbY1xYGPOX24NTyN50qnUxgCPcSoYMhKpAuBTjQoRZCAkUDRw==}
    dev: false

  /balanced-match@1.0.2:
    resolution: {integrity: sha512-3oSeUO0TMV67hN1AmbXsK4yaqU7tjiHlbxRDZOpH0KW9+CeX4bRAaX0Anxt0tx2MrpRpWwQaPwIlISEJhYU5Pw==}

  /base64-js@1.5.1:
    resolution: {integrity: sha512-AKpaYlHn8t4SVbOHCy+b5+KKgvR4vrsD8vbvrbiQJps7fKDTkjkDry6ji0rUJjC0kzbNePLwzxq8iypo41qeWA==}
    dev: true

  /basic-ftp@5.0.3:
    resolution: {integrity: sha512-QHX8HLlncOLpy54mh+k/sWIFd0ThmRqwe9ZjELybGZK+tZ8rUb9VO0saKJUROTbE+KhzDUT7xziGpGrW8Kmd+g==}
    engines: {node: '>=10.0.0'}
    dev: false

  /bech32@2.0.0:
    resolution: {integrity: sha512-LcknSilhIGatDAsY1ak2I8VtGaHNhgMSYVxFrGLXv+xLHytaKZKcaUJJUE7qmBr7h33o5YQwP55pMI0xmkpJwg==}
    dev: false

  /before-after-hook@2.2.3:
    resolution: {integrity: sha512-NzUnlZexiaH/46WDhANlyR2bXRopNg4F/zuSA3OpZnllCUgRaOF2znDioDWrmbNVsuZk6l9pMquQB38cfBZwkQ==}
    dev: false

  /big-integer@1.6.51:
    resolution: {integrity: sha512-GPEid2Y9QU1Exl1rpO9B2IPJGHPSupF5GnVIP0blYvNOMer2bTvSWs1jGOUg04hTmu67nmLsQ9TBo1puaotBHg==}
    engines: {node: '>=0.6'}
    dev: false

  /binary-extensions@2.2.0:
    resolution: {integrity: sha512-jDctJ/IVQbZoJykoeHbhXpOlNBqGNcwXJKJog42E5HDPUwQTSdjCHdihjj0DlnheQ7blbT6dHOafNAiS8ooQKA==}
    engines: {node: '>=8'}
    dev: false

  /bl@4.1.0:
    resolution: {integrity: sha512-1W07cM9gS6DcLperZfFSj+bWLtaPGSOHWhPiGzXmvVJbRLdG82sH/Kn8EtW1VqWVA54AKf2h5k5BbnIbwF3h6w==}
    dependencies:
      buffer: 5.7.1
      inherits: 2.0.4
      readable-stream: 3.6.2
    dev: true

  /blessed@0.1.81:
    resolution: {integrity: sha512-LoF5gae+hlmfORcG1M5+5XZi4LBmvlXTzwJWzUlPryN/SJdSflZvROM2TwkT0GMpq7oqT48NRd4GS7BiVBc5OQ==}
    engines: {node: '>= 0.8.0'}
    hasBin: true
    dev: false

  /bn.js@4.12.0:
    resolution: {integrity: sha512-c98Bf3tPniI+scsdk237ku1Dc3ujXQTSgyiPUDEOe7tRkhrqridvh8klBv0HCEso1OLOYcHuCv/cS6DNxKH+ZA==}
    dev: false

  /bn.js@5.2.1:
    resolution: {integrity: sha512-eXRvHzWyYPBuB4NBy0cmYQjGitUrtqwbvlzP3G6VFnNRbsZQIxQ10PbKKHt8gZ/HW/D/747aDl+QkDqg3KQLMQ==}
    dev: false

  /bodec@0.1.0:
    resolution: {integrity: sha512-Ylo+MAo5BDUq1KA3f3R/MFhh+g8cnHmo8bz3YPGhI1znrMaf77ol1sfvYJzsw3nTE+Y2GryfDxBaR+AqpAkEHQ==}
    dev: false

  /boolbase@1.0.0:
    resolution: {integrity: sha512-JZOSA7Mo9sNGB8+UjSgzdLtokWAky1zbztM3WRLCbZ70/3cTANmQmOdR7y2g+J0e2WXywy1yS468tY+IruqEww==}
    dev: false

  /bplist-parser@0.2.0:
    resolution: {integrity: sha512-z0M+byMThzQmD9NILRniCUXYsYpjwnlO8N5uCFaCqIOpqRsJCrQL9NK3JsD67CN5a08nF5oIL2bD6loTdHOuKw==}
    engines: {node: '>= 5.10.0'}
    dependencies:
      big-integer: 1.6.51
    dev: false

  /brace-expansion@1.1.11:
    resolution: {integrity: sha512-iCuPHDFgrHX7H2vEI/5xpz07zSHB00TpugqhmYtVmMO6518mCuRMoOYFldEBl0g187ufozdaHgWKcYFb61qGiA==}
    dependencies:
      balanced-match: 1.0.2
      concat-map: 0.0.1

  /brace-expansion@2.0.1:
    resolution: {integrity: sha512-XnAIvQ8eM+kC6aULx6wuQiwVsnzsi9d3WxzV3FpWTGA19F621kwdbsAcFKXgKUHZWsy+mY6iL1sHTxWEFCytDA==}
    dependencies:
      balanced-match: 1.0.2
    dev: false

  /braces@3.0.2:
    resolution: {integrity: sha512-b8um+L1RzM3WDSzvhm6gIz1yfTbBt6YTlcEKAvsmqCZZFw46z626lVj9j1yEPW33H5H+lBQpZMP1k8l+78Ha0A==}
    engines: {node: '>=8'}
    dependencies:
      fill-range: 7.0.1

  /brorand@1.1.0:
    resolution: {integrity: sha512-cKV8tMCEpQs4hK/ik71d6LrPOnpkpGBR0wzxqr68g2m/LB2GxVYQroAjMJZRVM1Y4BCjCKc3vAamxSzOY2RP+w==}
    dev: false

  /buffer-from@1.1.2:
    resolution: {integrity: sha512-E+XQCRwSbaaiChtv6k6Dwgc+bx+Bs6vuKJHHl5kox/BaKbhiXzqQOwK4cO22yElGp2OCmjwVhT3HmxgyPGnJfQ==}
    dev: false

  /buffer@5.7.1:
    resolution: {integrity: sha512-EHcyIPBQ4BSGlvjB16k5KgAJ27CIsHY/2JBmCRReo48y9rQ3MaUzWX3KVlBa4U7MyX02HdVj0K7C3WaB3ju7FQ==}
    dependencies:
      base64-js: 1.5.1
      ieee754: 1.2.1
    dev: true

  /bundle-name@3.0.0:
    resolution: {integrity: sha512-PKA4BeSvBpQKQ8iPOGCSiell+N8P+Tf1DlwqmYhpe2gAhKPHn8EYOxVT+ShuGmhg8lN8XiSlS80yiExKXrURlw==}
    engines: {node: '>=12'}
    dependencies:
      run-applescript: 5.0.0
    dev: false

  /busboy@1.6.0:
    resolution: {integrity: sha512-8SFQbg/0hQ9xy3UNTB0YEnsNBbWfhf7RtnzpL7TkBiTBRfrQ9Fxcnz7VJsleJpyp6rVLvXiuORqjlHi5q+PYuA==}
    engines: {node: '>=10.16.0'}
    dependencies:
      streamsearch: 1.1.0
    dev: false

  /call-bind@1.0.2:
    resolution: {integrity: sha512-7O+FbCihrB5WGbFYesctwmTKae6rOiIzmz1icreWJ+0aA7LJfuqhEso2T9ncpcFtzMQtzXf2QGGueWJGTYsqrA==}
    dependencies:
      function-bind: 1.1.1
      get-intrinsic: 1.2.1

  /callsites@3.1.0:
    resolution: {integrity: sha512-P8BjAsXvZS+VIDUI11hHCQEv74YT67YUi5JJFNWIqL235sBmjX4+qx9Muvls5ivyNENctx46xQLQ3aTuE7ssaQ==}
    engines: {node: '>=6'}

  /camel-case@4.1.2:
    resolution: {integrity: sha512-gxGWBrTT1JuMx6R+o5PTXMmUnhnVzLQ9SNutD4YqKtI6ap897t3tKECYla6gCWEkplXnlNybEkZg9GEGxKFCgw==}
    dependencies:
      pascal-case: 3.1.2
      tslib: 2.6.2
    dev: false

  /caniuse-lite@1.0.30001553:
    resolution: {integrity: sha512-N0ttd6TrFfuqKNi+pMgWJTb9qrdJu4JSpgPFLe/lrD19ugC6fZgF0pUewRowDwzdDnb9V41mFcdlYgl/PyKf4A==}
    dev: false

  /ccount@2.0.1:
    resolution: {integrity: sha512-eyrF0jiFpY+3drT6383f1qhkbGsLSifNAjA61IUjZjmLCWjItY6LB9ft9YhoDgwfmclB2zhu51Lc7+95b8NRAg==}
    dev: false

  /chalk@2.4.2:
    resolution: {integrity: sha512-Mti+f9lpJNcwF4tWV8/OrTTtF1gZi+f8FqlyAdouralcFWFQWF2+NgCHShjkCb+IFBLq9buZwE1xckQU4peSuQ==}
    engines: {node: '>=4'}
    dependencies:
      ansi-styles: 3.2.1
      escape-string-regexp: 1.0.5
      supports-color: 5.5.0

  /chalk@3.0.0:
    resolution: {integrity: sha512-4D3B6Wf41KOYRFdszmDqMCGq5VV/uMAB273JILmO+3jAlh8X4qDtdtgCR3fxtbLEMzSx22QdhnDcJvu2u1fVwg==}
    engines: {node: '>=8'}
    dependencies:
      ansi-styles: 4.3.0
      supports-color: 7.2.0
    dev: false

  /chalk@4.1.2:
    resolution: {integrity: sha512-oKnbhFyRIXpUuez8iBMmyEa4nbj4IOQyuhc/wy9kY7/WVPcwIO9VA668Pu8RkO7+0G76SLROeyw9CpQ061i4mA==}
    engines: {node: '>=10'}
    dependencies:
      ansi-styles: 4.3.0
      supports-color: 7.2.0

  /chalk@5.3.0:
    resolution: {integrity: sha512-dLitG79d+GV1Nb/VYcCDFivJeK1hiukt9QjRNVOsUtTy1rR1YJsmpGGTZ3qJos+uw7WmWF4wUwBd9jxjocFC2w==}
    engines: {node: ^12.17.0 || ^14.13 || >=16.0.0}
    dev: true

  /character-entities-html4@2.1.0:
    resolution: {integrity: sha512-1v7fgQRj6hnSwFpq1Eu0ynr/CDEw0rXo2B61qXrLNdHZmPKgb7fqS1a2JwF0rISo9q77jDI8VMEHoApn8qDoZA==}
    dev: false

  /character-entities-legacy@3.0.0:
    resolution: {integrity: sha512-RpPp0asT/6ufRm//AJVwpViZbGM/MkjQFxJccQRHmISF/22NBtsHqAWmL+/pmkPWoIUJdWyeVleTl1wydHATVQ==}
    dev: false

  /character-entities@2.0.2:
    resolution: {integrity: sha512-shx7oQ0Awen/BRIdkjkvz54PnEEI/EjwXDSIZp86/KKdbafHh1Df/RYGBhn4hbe2+uKC9FnT5UCEdyPz3ai9hQ==}
    dev: false

  /character-reference-invalid@2.0.1:
    resolution: {integrity: sha512-iBZ4F4wRbyORVsu0jPV7gXkOsGYjGHPmAyv+HiHG8gi5PtC9KI2j1+v8/tlibRvjoWX027ypmG/n0HtO5t7unw==}
    dev: false

  /charm@0.1.2:
    resolution: {integrity: sha512-syedaZ9cPe7r3hoQA9twWYKu5AIyCswN5+szkmPBe9ccdLrj4bYaCnLVPTLd2kgVRc7+zoX4tyPgRnFKCj5YjQ==}
    dev: false

  /chokidar@3.5.3:
    resolution: {integrity: sha512-Dr3sfKRP6oTcjf2JmUmFJfeVMvXBdegxB0iVQ5eb2V10uFJUCAS8OByZdVAyVb8xXNz3GjjTgj9kLWsZTqE6kw==}
    engines: {node: '>= 8.10.0'}
    dependencies:
      anymatch: 3.1.3
      braces: 3.0.2
      glob-parent: 5.1.2
      is-binary-path: 2.1.0
      is-glob: 4.0.3
      normalize-path: 3.0.0
      readdirp: 3.6.0
    optionalDependencies:
      fsevents: 2.3.3
    dev: false

  /chownr@1.1.4:
    resolution: {integrity: sha512-jJ0bqzaylmJtVnNgzTeSOs8DPavpbYgEr/b0YL8/2GO3xJEhInFmhKMUnEJQjZumK7KXGFhUy89PrsJWlakBVg==}
    dev: true

  /chroma-js@2.4.2:
    resolution: {integrity: sha512-U9eDw6+wt7V8z5NncY2jJfZa+hUH8XEj8FQHgFJTrUFnJfXYf4Ml4adI2vXZOjqRDpFWtYVWypDfZwnJ+HIR4A==}
    dev: false

  /classnames@2.3.2:
    resolution: {integrity: sha512-CSbhY4cFEJRe6/GQzIk5qXZ4Jeg5pcsP7b5peFSDpffpe1cqjASH/n9UTjBwOp6XpMSTwQ8Za2K5V02ueA7Tmw==}
    dev: false

  /cli-cursor@4.0.0:
    resolution: {integrity: sha512-VGtlMu3x/4DOtIUwEkRezxUZ2lBacNJCHash0N0WeZDBS+7Ux1dm3XWAgWYxLJFMMdOeXMHXorshEFhbMSGelg==}
    engines: {node: ^12.20.0 || ^14.13.1 || >=16.0.0}
    dependencies:
      restore-cursor: 4.0.0
    dev: true

  /cli-table@0.3.11:
    resolution: {integrity: sha512-IqLQi4lO0nIB4tcdTpN4LCB9FI3uqrJZK7RC515EnhZ6qBaglkIgICb1wjeAqpdoOabm1+SuQtkXIPdYC93jhQ==}
    engines: {node: '>= 0.2.0'}
    dependencies:
      colors: 1.0.3
    dev: false

  /cli-tableau@2.0.1:
    resolution: {integrity: sha512-he+WTicka9cl0Fg/y+YyxcN6/bfQ/1O3QmgxRXDhABKqLzvoOSM4fMzp39uMyLBulAFuywD2N7UaoQE7WaADxQ==}
    engines: {node: '>=8.10.0'}
    dependencies:
      chalk: 3.0.0
    dev: false

  /cli-truncate@3.1.0:
    resolution: {integrity: sha512-wfOBkjXteqSnI59oPcJkcPl/ZmwvMMOj340qUIY1SKZCv0B9Cf4D4fAucRkIKQmsIuYK3x1rrgU7MeGRruiuiA==}
    engines: {node: ^12.20.0 || ^14.13.1 || >=16.0.0}
    dependencies:
      slice-ansi: 5.0.0
      string-width: 5.1.2
    dev: true

  /client-only@0.0.1:
    resolution: {integrity: sha512-IV3Ou0jSMzZrd3pZ48nLkT9DA7Ag1pnPzaiQhpW7c3RbcqqzvzzVu+L8gfqMp/8IM2MQtSiqaCxrrcfu8I8rMA==}
    dev: false

  /clipanion@3.2.1(typanion@3.14.0):
    resolution: {integrity: sha512-dYFdjLb7y1ajfxQopN05mylEpK9ZX0sO1/RfMXdfmwjlIsPkbh4p7A682x++zFPLDCo1x3p82dtljHf5cW2LKA==}
    peerDependencies:
      typanion: '*'
    dependencies:
      typanion: 3.14.0
    dev: false

  /cliui@8.0.1:
    resolution: {integrity: sha512-BSeNnyus75C4//NQ9gQt1/csTXyo/8Sb+afLAkzAptFuMsod9HFokGNudZpi/oQV73hnVK+sR+5PVRMd+Dr7YQ==}
    engines: {node: '>=12'}
    dependencies:
      string-width: 4.2.3
      strip-ansi: 6.0.1
      wrap-ansi: 7.0.0
    dev: false

  /clsx@1.2.1:
    resolution: {integrity: sha512-EcR6r5a8bj6pu3ycsa/E/cKVGuTgZJZdsyUYHOksG/UHIiKfjxzRxYJpyVBwYaQeOvghal9fcc4PidlgzugAQg==}
    engines: {node: '>=6'}
    dev: false

  /color-convert@1.9.3:
    resolution: {integrity: sha512-QfAUtd+vFdAtFQcC8CCyYt1fYWxSqAiK2cSD6zDB8N3cpsEBAvRxp9zOGg6G/SHHJYAT88/az/IuDGALsNVbGg==}
    dependencies:
      color-name: 1.1.3

  /color-convert@2.0.1:
    resolution: {integrity: sha512-RRECPsj7iu/xb5oKYcsFHSppFNnsj/52OVTRKb4zP5onXwVF3zVmmToNcOfGC+CRDpfK/U584fMg38ZHCaElKQ==}
    engines: {node: '>=7.0.0'}
    dependencies:
      color-name: 1.1.4

  /color-name@1.1.3:
    resolution: {integrity: sha512-72fSenhMw2HZMTVHeCA9KCmpEIbzWiQsjN+BHcBbS9vr1mtt+vJjPdksIBNUmKAW8TFUDPJK5SUU3QhE9NEXDw==}

  /color-name@1.1.4:
    resolution: {integrity: sha512-dOy+3AuW3a2wNbZHIuMZpTcgjGuLU/uBL/ubcZF9OXbDo8ff4O8yVp5Bf0efS8uEoYo5q4Fx7dY9OgQGXgAsQA==}

  /color-string@1.9.1:
    resolution: {integrity: sha512-shrVawQFojnZv6xM40anx4CkoDP+fZsw/ZerEMsW/pyzsRbElpsL/DBVW7q3ExxwusdNXI3lXpuhEZkzs8p5Eg==}
    dependencies:
      color-name: 1.1.4
      simple-swizzle: 0.2.2
    dev: true

  /color@4.2.3:
    resolution: {integrity: sha512-1rXeuUUiGGrykh+CeBdu5Ie7OJwinCgQY0bc7GCRxy5xVHy+moaqkpL/jqQq0MtQOeYcrqEz4abc5f0KtU7W4A==}
    engines: {node: '>=12.5.0'}
    dependencies:
      color-convert: 2.0.1
      color-string: 1.9.1
    dev: true

  /colorette@2.0.20:
    resolution: {integrity: sha512-IfEDxwoWIjkeXL1eXcDiow4UbKjhLdq6/EuSVR9GMN7KVH3r9gQ83e73hsz1Nd1T3ijd5xv1wcWRYO+D6kCI2w==}
    dev: true

  /colors@1.0.3:
    resolution: {integrity: sha512-pFGrxThWcWQ2MsAz6RtgeWe4NK2kUE1WfsrvvlctdII745EW9I0yflqhe7++M5LEc7bV2c/9/5zc8sFcpL0Drw==}
    engines: {node: '>=0.1.90'}
    dev: false

  /combined-stream@1.0.8:
    resolution: {integrity: sha512-FQN4MRfuJeHf7cBbBMJFXhKSDq+2kAArBlmRBvcvFE5BB1HZKXtSFASDhdlz9zOYwxh8lDdnvmMOe/+5cdoEdg==}
    engines: {node: '>= 0.8'}
    dependencies:
      delayed-stream: 1.0.0
    dev: false

  /comma-separated-tokens@2.0.3:
    resolution: {integrity: sha512-Fu4hJdvzeylCfQPp9SGWidpzrMs7tTrlu6Vb8XGaRGck8QSNZJJp538Wrb60Lax4fPwR64ViY468OIUTbRlGZg==}
    dev: false

  /commander@11.0.0:
    resolution: {integrity: sha512-9HMlXtt/BNoYr8ooyjjNRdIilOTkVJXB+GhxMTtOKwk0R4j4lS4NpjuqmRxroBfnfTSHQIHQB7wryHhXarNjmQ==}
    engines: {node: '>=16'}

  /commander@2.15.1:
    resolution: {integrity: sha512-VlfT9F3V0v+jr4yxPc5gg9s62/fIVWsd2Bk2iD435um1NlGMYdVCq+MjcXnhYq2icNOizHr1kK+5TI6H0Hy0ag==}
    dev: false

  /commander@7.2.0:
    resolution: {integrity: sha512-QrWXB+ZQSVPmIWIhtEO9H+gwHaMGYiF5ChvoJ+K9ZGHG/sVsa6yiesAD1GC/x46sET00Xlwo1u49RVVVzvcSkw==}
    engines: {node: '>= 10'}
    dev: false

  /commander@9.5.0:
    resolution: {integrity: sha512-KRs7WVDKg86PWiuAqhDrAQnTXZKraVcCc6vFdL14qrZ/DcWwuRo7VoiYXalXO7S5GKpqYiVEwCbgFDfxNHKJBQ==}
    engines: {node: ^12.20.0 || >=14}
    dev: false

  /comment-json@4.2.3:
    resolution: {integrity: sha512-SsxdiOf064DWoZLH799Ata6u7iV658A11PlWtZATDlXPpKGJnbJZ5Z24ybixAi+LUUqJ/GKowAejtC5GFUG7Tw==}
    engines: {node: '>= 6'}
    dependencies:
      array-timsort: 1.0.3
      core-util-is: 1.0.3
      esprima: 4.0.1
      has-own-prop: 2.0.0
      repeat-string: 1.6.1
    dev: false

  /concat-map@0.0.1:
    resolution: {integrity: sha512-/Srv4dswyQNBfohGpz9o6Yb3Gz3SrUDqBH5rTuhGR7ahtlbYKnVxw2bCFMRljaA7EXHaXZ8wsHdodFvbkhKmqg==}

  /contentlayer@0.3.4(esbuild@0.19.2):
    resolution: {integrity: sha512-FYDdTUFaN4yqep0waswrhcXjmMJnPD5iXDTtxcUCGdklfuIrXM2xLx51xl748cHmGA6IsC+27YZFxU6Ym13QIA==}
    engines: {node: '>=14.18'}
    hasBin: true
    requiresBuild: true
    dependencies:
      '@contentlayer/cli': 0.3.4(esbuild@0.19.2)
      '@contentlayer/client': 0.3.4(esbuild@0.19.2)
      '@contentlayer/core': 0.3.4(esbuild@0.19.2)
      '@contentlayer/source-files': 0.3.4(esbuild@0.19.2)
      '@contentlayer/source-remote-files': 0.3.4(esbuild@0.19.2)
      '@contentlayer/utils': 0.3.4
    transitivePeerDependencies:
      - '@effect-ts/otel-node'
      - esbuild
      - markdown-wasm
      - supports-color
    dev: false

  /continuation-local-storage@3.2.1:
    resolution: {integrity: sha512-jx44cconVqkCEEyLSKWwkvUXwO561jXMa3LPjTPsm5QR22PA0/mhe33FT4Xb5y74JDvt/Cq+5lm8S8rskLv9ZA==}
    dependencies:
      async-listener: 0.6.10
      emitter-listener: 1.1.2
    dev: false

  /cookie@0.5.0:
    resolution: {integrity: sha512-YZ3GUyn/o8gfKJlnlX7g7xq4gyO6OSuhGPKaaGssGB2qgDUS0gPgtTvoyZLTt9Ab6dC4hfc9dV5arkvc/OCmrw==}
    engines: {node: '>= 0.6'}
    dev: false

  /copy-to-clipboard@3.3.3:
    resolution: {integrity: sha512-2KV8NhB5JqC3ky0r9PMCAZKbUHSwtEo4CwCs0KXgruG43gX5PMqDEBbVU4OUzw2MuAWUfsuFmWvEKG5QRfSnJA==}
    dependencies:
      toggle-selection: 1.0.6
    dev: false

  /core-js@3.32.1:
    resolution: {integrity: sha512-lqufgNn9NLnESg5mQeYsxQP5w7wrViSj0jr/kv6ECQiByzQkrn1MKvV0L3acttpDqfQrHLwr2KCMgX5b8X+lyQ==}
    requiresBuild: true
    dev: false

  /core-util-is@1.0.3:
    resolution: {integrity: sha512-ZQBvi1DcpJ4GDqanjucZ2Hj3wEO5pZDS89BWbkcrvdxksJorwUDDZamX9ldFkp9aw2lmBDLgkObEA4DWNJ9FYQ==}
    dev: false

  /croner@4.1.97:
    resolution: {integrity: sha512-/f6gpQuxDaqXu+1kwQYSckUglPaOrHdbIlBAu0YuW8/Cdb45XwXYNUBXg3r/9Mo6n540Kn/smKcZWko5x99KrQ==}
    dev: false

  /cross-fetch@3.1.8:
    resolution: {integrity: sha512-cvA+JwZoU0Xq+h6WkMvAUqPEYy92Obet6UdKLfW60qn99ftItKjB5T+BkyWOFWe2pUyfQ+IJHmpOTznqk1M6Kg==}
    dependencies:
      node-fetch: 2.7.0
    transitivePeerDependencies:
      - encoding
    dev: false

  /cross-spawn@6.0.5:
    resolution: {integrity: sha512-eTVLrBSt7fjbDygz805pMnstIs2VTBNkRm0qxZd+M7A5XDdxVRWO5MxGBXZhjY4cqLYLdtrGqRf8mBPmzwSpWQ==}
    engines: {node: '>=4.8'}
    dependencies:
      nice-try: 1.0.5
      path-key: 2.0.1
      semver: 7.5.4
      shebang-command: 1.2.0
      which: 1.3.1
    dev: true

  /cross-spawn@7.0.3:
    resolution: {integrity: sha512-iRDPJKUPVEND7dHPO8rkbOnPpyDygcDFtWjpeWNCgy8WP2rXcxXL8TskReQl6OrB2G7+UJrags1q15Fudc7G6w==}
    engines: {node: '>= 8'}
    dependencies:
      path-key: 3.1.1
      shebang-command: 2.0.0
      which: 2.0.2

  /css-select@5.1.0:
    resolution: {integrity: sha512-nwoRF1rvRRnnCqqY7updORDsuqKzqYJ28+oSMaJMMgOauh3fvwHqMS7EZpIPqK8GL+g9mKxF1vP/ZjSeNjEVHg==}
    dependencies:
      boolbase: 1.0.0
      css-what: 6.1.0
      domhandler: 5.0.3
      domutils: 3.1.0
      nth-check: 2.1.1
    dev: false

  /css-tree@2.2.1:
    resolution: {integrity: sha512-OA0mILzGc1kCOCSJerOeqDxDQ4HOh+G8NbOJFOTgOCzpw7fCBubk0fEyxp8AgOL/jvLgYA/uV0cMbe43ElF1JA==}
    engines: {node: ^10 || ^12.20.0 || ^14.13.0 || >=15.0.0, npm: '>=7.0.0'}
    dependencies:
      mdn-data: 2.0.28
      source-map-js: 1.0.2
    dev: false

  /css-tree@2.3.1:
    resolution: {integrity: sha512-6Fv1DV/TYw//QF5IzQdqsNDjx/wc8TrMBZsqjL9eW01tWb7R7k/mq+/VXfJCl7SoD5emsJop9cOByJZfs8hYIw==}
    engines: {node: ^10 || ^12.20.0 || ^14.13.0 || >=15.0.0}
    dependencies:
      mdn-data: 2.0.30
      source-map-js: 1.0.2
    dev: false

  /css-what@6.1.0:
    resolution: {integrity: sha512-HTUrgRJ7r4dsZKU6GjmpfRK1O76h97Z8MfS1G0FozR+oF2kG6Vfe8JE6zwrkbxigziPHinCJ+gCPjA9EaBDtRw==}
    engines: {node: '>= 6'}
    dev: false

  /csso@5.0.5:
    resolution: {integrity: sha512-0LrrStPOdJj+SPCCrGhzryycLjwcgUSHBtxNA8aIDxf0GLsRh1cKYhB00Gd1lDOS4yGH69+SNn13+TWbVHETFQ==}
    engines: {node: ^10 || ^12.20.0 || ^14.13.0 || >=15.0.0, npm: '>=7.0.0'}
    dependencies:
      css-tree: 2.2.1
    dev: false

  /csstype@3.1.2:
    resolution: {integrity: sha512-I7K1Uu0MBPzaFKg4nI5Q7Vs2t+3gWWW648spaF+Rg7pI9ds18Ugn+lvg4SHczUdKlHI5LWBXyqfS8+DufyBsgQ==}

  /culvert@0.1.2:
    resolution: {integrity: sha512-yi1x3EAWKjQTreYWeSd98431AV+IEE0qoDyOoaHJ7KJ21gv6HtBXHVLX74opVSGqcR8/AbjJBHAHpcOy2bj5Gg==}
    dev: false

  /custom-event-polyfill@1.0.7:
    resolution: {integrity: sha512-TDDkd5DkaZxZFM8p+1I3yAlvM3rSr1wbrOliG4yJiwinMZN8z/iGL7BTlDkrJcYTmgUSb4ywVCc3ZaUtOtC76w==}
    dev: false

  /damerau-levenshtein@1.0.8:
    resolution: {integrity: sha512-sdQSFB7+llfUcQHUQO3+B8ERRj0Oa4w9POWMI/puGtuf7gFywGmkaLCElnudfTiKZV+NvHqL0ifzdrI8Ro7ESA==}
    dev: false

  /data-uri-to-buffer@4.0.1:
    resolution: {integrity: sha512-0R9ikRb668HB7QDxT1vkpuUBtqc53YyAwMwGeUFKRojY/NWKvdZ+9UYtRfGmhqNbRkTSVpMbmyhXipFFv2cb/A==}
    engines: {node: '>= 12'}
    dev: false

  /data-uri-to-buffer@6.0.1:
    resolution: {integrity: sha512-MZd3VlchQkp8rdend6vrx7MmVDJzSNTBvghvKjirLkD+WTChA3KUf0jkE68Q4UyctNqI11zZO9/x2Yx+ub5Cvg==}
    engines: {node: '>= 14'}
    dev: false

  /dayjs@1.11.10:
    resolution: {integrity: sha512-vjAczensTgRcqDERK0SR2XMwsF/tSvnvlv6VcF2GIhg6Sx4yOIt/irsr1RDJsKiIyBzJDpCoXiWWq28MqH2cnQ==}
    dev: false

  /dayjs@1.8.36:
    resolution: {integrity: sha512-3VmRXEtw7RZKAf+4Tv1Ym9AGeo8r8+CjDi26x+7SYQil1UqtqdaokhzoEJohqlzt0m5kacJSDhJQkG/LWhpRBw==}
    dev: false

  /debug@3.2.7:
    resolution: {integrity: sha512-CFjzYYAi4ThfiQvizrFQevTTXHtnCqWfe7x1AhgEscTz6ZbLbfoLRLPugTQyBth6f8ZERVUSyWHFD/7Wu4t1XQ==}
    peerDependencies:
      supports-color: '*'
    peerDependenciesMeta:
      supports-color:
        optional: true
    dependencies:
      ms: 2.1.3
    dev: false

  /debug@4.3.4:
    resolution: {integrity: sha512-PRWFHuSU3eDtQJPvnNY7Jcket1j0t5OuOsFzPPzsekD52Zl8qUfFIPEiswXqIvHWGVHOgX+7G/vCNNhehwxfkQ==}
    engines: {node: '>=6.0'}
    peerDependencies:
      supports-color: '*'
    peerDependenciesMeta:
      supports-color:
        optional: true
    dependencies:
      ms: 2.1.2

  /decode-named-character-reference@1.0.2:
    resolution: {integrity: sha512-O8x12RzrUF8xyVcY0KJowWsmaJxQbmy0/EtnNtHRpsOcT7dFk5W598coHqBVpmWo1oQQfsCqfCmkZN5DJrZVdg==}
    dependencies:
      character-entities: 2.0.2
    dev: false

  /decompress-response@6.0.0:
    resolution: {integrity: sha512-aW35yZM6Bb/4oJlZncMH2LCoZtJXTRxES17vE3hoRiowU2kWHaJKFkSBDnDR+cm9J+9QhXmREyIfv0pji9ejCQ==}
    engines: {node: '>=10'}
    dependencies:
      mimic-response: 3.1.0
    dev: true

  /deep-equal@2.2.2:
    resolution: {integrity: sha512-xjVyBf0w5vH0I42jdAZzOKVldmPgSulmiyPRywoyq7HXC9qdgo17kxJE+rdnif5Tz6+pIrpJI8dCpMNLIGkUiA==}
    dependencies:
      array-buffer-byte-length: 1.0.0
      call-bind: 1.0.2
      es-get-iterator: 1.1.3
      get-intrinsic: 1.2.1
      is-arguments: 1.1.1
      is-array-buffer: 3.0.2
      is-date-object: 1.0.5
      is-regex: 1.1.4
      is-shared-array-buffer: 1.0.2
      isarray: 2.0.5
      object-is: 1.1.5
      object-keys: 1.1.1
      object.assign: 4.1.4
      regexp.prototype.flags: 1.5.0
      side-channel: 1.0.4
      which-boxed-primitive: 1.0.2
      which-collection: 1.0.1
      which-typed-array: 1.1.11
    dev: false

  /deep-extend@0.6.0:
    resolution: {integrity: sha512-LOHxIOaPYdHlJRtCQfDIVZtfw/ufM8+rVj649RIHzcm/vGwQRXFt6OPqIFWsm2XEMrNIEtWR64sY1LEKD2vAOA==}
    engines: {node: '>=4.0.0'}

  /deep-is@0.1.4:
    resolution: {integrity: sha512-oIPzksmTg4/MriiaYGO+okXDT7ztn/w3Eptv/+gSIdMdKsJo0u4CfYNFJPy+4SKMuCqGw2wxnA+URMg3t8a/bQ==}

  /deepmerge-json@1.5.0:
    resolution: {integrity: sha512-jZRrDmBKjmGcqMFEUJ14FjMJwm05Qaked+1vxaALRtF0UAl7lPU8OLWXFxvoeg3jbQM249VPFVn8g2znaQkEtA==}
    engines: {node: '>=4.0.0'}
    dev: false

  /default-browser-id@3.0.0:
    resolution: {integrity: sha512-OZ1y3y0SqSICtE8DE4S8YOE9UZOJ8wO16fKWVP5J1Qz42kV9jcnMVFrEE/noXb/ss3Q4pZIH79kxofzyNNtUNA==}
    engines: {node: '>=12'}
    dependencies:
      bplist-parser: 0.2.0
      untildify: 4.0.0
    dev: false

  /default-browser@4.0.0:
    resolution: {integrity: sha512-wX5pXO1+BrhMkSbROFsyxUm0i/cJEScyNhA4PPxc41ICuv05ZZB/MX28s8aZx6xjmatvebIapF6hLEKEcpneUA==}
    engines: {node: '>=14.16'}
    dependencies:
      bundle-name: 3.0.0
      default-browser-id: 3.0.0
      execa: 7.2.0
      titleize: 3.0.0
    dev: false

  /define-lazy-prop@3.0.0:
    resolution: {integrity: sha512-N+MeXYoqr3pOgn8xfyRPREN7gHakLYjhsHhWGT3fWAiL4IkAt0iDw14QiiEm2bE30c5XX5q0FtAA3CK5f9/BUg==}
    engines: {node: '>=12'}
    dev: false

  /define-properties@1.2.0:
    resolution: {integrity: sha512-xvqAVKGfT1+UAvPwKTVw/njhdQ8ZhXK4lI0bCIuCMrp2up9nPnaDftrLtmpTazqd1o+UY4zgzU+avtMbDP+ldA==}
    engines: {node: '>= 0.4'}
    dependencies:
      has-property-descriptors: 1.0.0
      object-keys: 1.1.1

  /degenerator@5.0.1:
    resolution: {integrity: sha512-TllpMR/t0M5sqCXfj85i4XaAzxmS5tVA16dqvdkMwGmzI+dXLXnw3J+3Vdv7VKw+ThlTMboK6i9rnZ6Nntj5CQ==}
    engines: {node: '>= 14'}
    dependencies:
      ast-types: 0.13.4
      escodegen: 2.1.0
      esprima: 4.0.1
    dev: false

  /delayed-stream@1.0.0:
    resolution: {integrity: sha512-ZySD7Nf91aLB0RxL4KGrKHBXl7Eds1DAmEdcoVawXnLD7SDhpNgtuII2aAkg7a7QS41jxPSZ17p4VdGnMHk3MQ==}
    engines: {node: '>=0.4.0'}
    dev: false

  /deprecation@2.3.1:
    resolution: {integrity: sha512-xmHIy4F3scKVwMsQ4WnVaS8bHOx0DmVwRywosKhaILI0ywMDWPtBSku2HNxRvF7jtwDRsoEwYQSfbxj8b7RlJQ==}
    dev: false

  /dequal@2.0.3:
    resolution: {integrity: sha512-0je+qPKHEMohvfRTCEo3CrPG6cAzAYgmzKyxRiYSSDkS6eGJdyVJm7WaYA5ECaAD9wLB2T4EEeymA5aFVcYXCA==}
    engines: {node: '>=6'}
    dev: false

  /detect-libc@2.0.2:
    resolution: {integrity: sha512-UX6sGumvvqSaXgdKGUsgZWqcUyIXZ/vZTrlRT/iobiKhGL0zL4d3osHj3uqllWJK+i+sixDS/3COVEOFbupFyw==}
    engines: {node: '>=8'}
    dev: true

  /detect-node-es@1.1.0:
    resolution: {integrity: sha512-ypdmJU/TbBby2Dxibuv7ZLW3Bs1QEmM7nHjEANfohJLvE0XVujisn1qPJcZxg+qDucsr+bP6fLD1rPS3AhJ7EQ==}
    dev: false

  /dexie-observable@4.0.1-beta.13(dexie@3.2.4):
    resolution: {integrity: sha512-axmgPk7yjoPwj+0DdQIE5s1MBXi+6XcIFIjBKdQAmSGpsLQSth/LHvMOQ3q3Wj6pwIE5hqIxg2GL75sVqQbhEw==}
    peerDependencies:
      dexie: ^3.0.2 || ^4.0.1-alpha.5
    dependencies:
      dexie: 3.2.4
    dev: false

  /dexie@3.2.4:
    resolution: {integrity: sha512-VKoTQRSv7+RnffpOJ3Dh6ozknBqzWw/F3iqMdsZg958R0AS8AnY9x9d1lbwENr0gzeGJHXKcGhAMRaqys6SxqA==}
    engines: {node: '>=6.0'}
    dev: false

  /diff@5.1.0:
    resolution: {integrity: sha512-D+mk+qE8VC/PAUrlAU34N+VfXev0ghe5ywmpqrawphmVZc1bEfn56uo9qpyGp1p4xpzOHkSW4ztBd6L7Xx4ACw==}
    engines: {node: '>=0.3.1'}
    dev: false

  /dir-glob@3.0.1:
    resolution: {integrity: sha512-WkrWp9GR4KXfKGYzOLmTuGVi1UWFfws377n9cc55/tb6DuqyF6pcQ5AbiHEshaDpY9v6oaSr2XCDidGmMwdzIA==}
    engines: {node: '>=8'}
    dependencies:
      path-type: 4.0.0
    dev: false

  /doctrine@2.1.0:
    resolution: {integrity: sha512-35mSku4ZXK0vfCuHEDAwt55dg2jNajHZ1odvF+8SSr82EsZY4QmXfuWso8oEd8zRhVObSN18aM0CjSdoBX7zIw==}
    engines: {node: '>=0.10.0'}
    dependencies:
      esutils: 2.0.3
    dev: false

  /doctrine@3.0.0:
    resolution: {integrity: sha512-yS+Q5i3hBf7GBkd4KG8a7eBNNWNGLTaEwwYWUijIYM7zrlYDM0BFXHjjPWlWZ1Rg7UaddZeIDmi9jF3HmqiQ2w==}
    engines: {node: '>=6.0.0'}
    dependencies:
      esutils: 2.0.3

  /dom-accessibility-api@0.5.16:
    resolution: {integrity: sha512-X7BJ2yElsnOJ30pZF4uIIDfBEVgF4XEBxL9Bxhy6dnrm5hkzqmsWHGTiHqRiITNhMyFLyAiWndIJP7Z1NTteDg==}
    dev: false

  /dom-serializer@2.0.0:
    resolution: {integrity: sha512-wIkAryiqt/nV5EQKqQpo3SToSOV9J0DnbJqwK7Wv/Trc92zIAYZ4FlMu+JPFW1DfGFt81ZTCGgDEabffXeLyJg==}
    dependencies:
      domelementtype: 2.3.0
      domhandler: 5.0.3
      entities: 4.5.0
    dev: false

  /domelementtype@2.3.0:
    resolution: {integrity: sha512-OLETBj6w0OsagBwdXnPdN0cnMfF9opN69co+7ZrbfPGrdpPVNBUj02spi6B1N7wChLQiPn4CSH/zJvXw56gmHw==}
    dev: false

  /domhandler@5.0.3:
    resolution: {integrity: sha512-cgwlv/1iFQiFnU96XXgROh8xTeetsnJiDsTc7TYCLFd9+/WNkIqPTxiM/8pSd8VIrhXGTf1Ny1q1hquVqDJB5w==}
    engines: {node: '>= 4'}
    dependencies:
      domelementtype: 2.3.0
    dev: false

  /domutils@3.1.0:
    resolution: {integrity: sha512-H78uMmQtI2AhgDJjWeQmHwJJ2bLPD3GMmO7Zja/ZZh84wkm+4ut+IUnUdRa8uCGX88DiVx1j6FRe1XfxEgjEZA==}
    dependencies:
      dom-serializer: 2.0.0
      domelementtype: 2.3.0
      domhandler: 5.0.3
    dev: false

  /dotenv@16.3.1:
    resolution: {integrity: sha512-IPzF4w4/Rd94bA9imS68tZBaYyBWSCE47V1RGuMrB94iyTOIEwRmVL2x/4An+6mETpLrKJ5hQkB8W4kFAadeIQ==}
    engines: {node: '>=12'}
    dev: false

  /eastasianwidth@0.2.0:
    resolution: {integrity: sha512-I88TYZWc9XiYHRQ4/3c5rjjfgkjhLyW2luGIheGERbNQ6OY7yTybanSpDXZa8y7VUP9YmDcYa+eyq4ca7iLqWA==}

  /elliptic@6.5.4:
    resolution: {integrity: sha512-iLhC6ULemrljPZb+QutR5TQGB+pdW6KGD5RSegS+8sorOZT+rdQFbsQFJgvN3eRqNALqJer4oQ16YvJHlU8hzQ==}
    dependencies:
      bn.js: 4.12.0
      brorand: 1.1.0
      hash.js: 1.1.7
      hmac-drbg: 1.0.1
      inherits: 2.0.4
      minimalistic-assert: 1.0.1
      minimalistic-crypto-utils: 1.0.1
    dev: false

  /emitter-listener@1.1.2:
    resolution: {integrity: sha512-Bt1sBAGFHY9DKY+4/2cV6izcKJUf5T7/gkdmkxzX/qv9CcGH8xSwVRW5mtX03SWJtRTWSOpzCuWN9rBFYZepZQ==}
    dependencies:
      shimmer: 1.2.1
    dev: false

  /emoji-regex@8.0.0:
    resolution: {integrity: sha512-MSjYzcWNOA0ewAHpz0MxpYFvwg6yjy1NG3xteoqz644VCo/RPgnr1/GGt+ic3iJTzQ8Eu3TdM14SawnVUmGE6A==}
    dev: false

  /emoji-regex@9.2.2:
    resolution: {integrity: sha512-L18DaJsXSUk2+42pv8mLs5jJT2hqFkFE4j21wOmgbUqsZ2hL72NsUU785g9RXgo3s0ZNgVl42TiHp3ZtOv/Vyg==}

  /end-of-stream@1.4.4:
    resolution: {integrity: sha512-+uw1inIHVPQoaVuHzRyXd21icM+cnt4CzD5rW+NC1wjOUSTOs+Te7FOv7AhN7vS9x/oIyhLP5PR1H+phQAHu5Q==}
    dependencies:
      once: 1.4.0
    dev: true

  /enhanced-resolve@5.15.0:
    resolution: {integrity: sha512-LXYT42KJ7lpIKECr2mAXIaMldcNCh/7E0KBKOu4KSfkHmP+mZmSs+8V5gBAqisWBy0OO4W5Oyys0GO1Y8KtdKg==}
    engines: {node: '>=10.13.0'}
    dependencies:
      graceful-fs: 4.2.11
      tapable: 2.2.1
    dev: false

  /enquirer@2.3.6:
    resolution: {integrity: sha512-yjNnPr315/FjS4zIsUxYguYUPP2e1NK4d7E7ZOLiyYCcbFBiTMyID+2wvm2w6+pZ/odMA7cRkjhsPbltwBOrLg==}
    engines: {node: '>=8.6'}
    dependencies:
      ansi-colors: 4.1.3
    dev: false

  /entities@3.0.1:
    resolution: {integrity: sha512-WiyBqoomrwMdFG1e0kqvASYfnlb0lp8M5o5Fw2OFq1hNZxxcNk8Ik0Xm7LxzBhuidnZB/UtBqVCgUz3kBOP51Q==}
    engines: {node: '>=0.12'}
    dev: false

  /entities@4.5.0:
    resolution: {integrity: sha512-V0hjH4dGPh9Ao5p0MoRY6BVqtwCjhz6vI5LT8AJ55H+4g9/4vbHx1I54fS0XuclLhDHArPQCiMjDxjaL8fPxhw==}
    engines: {node: '>=0.12'}
    dev: false

  /error-ex@1.3.2:
    resolution: {integrity: sha512-7dFHNmqeFSEt2ZBsCriorKnn3Z2pj+fd9kmI6QoWw4//DL+icEBfc0U7qJCisqrTsKTjw4fNFy2pW9OqStD84g==}
    dependencies:
      is-arrayish: 0.2.1
    dev: true

  /es-abstract@1.22.1:
    resolution: {integrity: sha512-ioRRcXMO6OFyRpyzV3kE1IIBd4WG5/kltnzdxSCqoP8CMGs/Li+M1uF5o7lOkZVFjDs+NLesthnF66Pg/0q0Lw==}
    engines: {node: '>= 0.4'}
    dependencies:
      array-buffer-byte-length: 1.0.0
      arraybuffer.prototype.slice: 1.0.1
      available-typed-arrays: 1.0.5
      call-bind: 1.0.2
      es-set-tostringtag: 2.0.1
      es-to-primitive: 1.2.1
      function.prototype.name: 1.1.6
      get-intrinsic: 1.2.1
      get-symbol-description: 1.0.0
      globalthis: 1.0.3
      gopd: 1.0.1
      has: 1.0.3
      has-property-descriptors: 1.0.0
      has-proto: 1.0.1
      has-symbols: 1.0.3
      internal-slot: 1.0.5
      is-array-buffer: 3.0.2
      is-callable: 1.2.7
      is-negative-zero: 2.0.2
      is-regex: 1.1.4
      is-shared-array-buffer: 1.0.2
      is-string: 1.0.7
      is-typed-array: 1.1.12
      is-weakref: 1.0.2
      object-inspect: 1.12.3
      object-keys: 1.1.1
      object.assign: 4.1.4
      regexp.prototype.flags: 1.5.0
      safe-array-concat: 1.0.0
      safe-regex-test: 1.0.0
      string.prototype.trim: 1.2.7
      string.prototype.trimend: 1.0.6
      string.prototype.trimstart: 1.0.6
      typed-array-buffer: 1.0.0
      typed-array-byte-length: 1.0.0
      typed-array-byte-offset: 1.0.0
      typed-array-length: 1.0.4
      unbox-primitive: 1.0.2
      which-typed-array: 1.1.11

  /es-get-iterator@1.1.3:
    resolution: {integrity: sha512-sPZmqHBe6JIiTfN5q2pEi//TwxmAFHwj/XEuYjTuse78i8KxaqMTTzxPoFKuzRpDpTJ+0NAbpfenkmH2rePtuw==}
    dependencies:
      call-bind: 1.0.2
      get-intrinsic: 1.2.1
      has-symbols: 1.0.3
      is-arguments: 1.1.1
      is-map: 2.0.2
      is-set: 2.0.2
      is-string: 1.0.7
      isarray: 2.0.5
      stop-iteration-iterator: 1.0.0
    dev: false

  /es-iterator-helpers@1.0.14:
    resolution: {integrity: sha512-JgtVnwiuoRuzLvqelrvN3Xu7H9bu2ap/kQ2CrM62iidP8SKuD99rWU3CJy++s7IVL2qb/AjXPGR/E7i9ngd/Cw==}
    dependencies:
      asynciterator.prototype: 1.0.0
      call-bind: 1.0.2
      define-properties: 1.2.0
      es-abstract: 1.22.1
      es-set-tostringtag: 2.0.1
      function-bind: 1.1.1
      get-intrinsic: 1.2.1
      globalthis: 1.0.3
      has-property-descriptors: 1.0.0
      has-proto: 1.0.1
      has-symbols: 1.0.3
      internal-slot: 1.0.5
      iterator.prototype: 1.1.1
      safe-array-concat: 1.0.0
    dev: false

  /es-set-tostringtag@2.0.1:
    resolution: {integrity: sha512-g3OMbtlwY3QewlqAiMLI47KywjWZoEytKr8pf6iTC8uJq5bIAH52Z9pnQ8pVL6whrCto53JZDuUIsifGeLorTg==}
    engines: {node: '>= 0.4'}
    dependencies:
      get-intrinsic: 1.2.1
      has: 1.0.3
      has-tostringtag: 1.0.0

  /es-shim-unscopables@1.0.0:
    resolution: {integrity: sha512-Jm6GPcCdC30eMLbZ2x8z2WuRwAws3zTBBKuusffYVUrNj/GVSUAZ+xKMaUpfNDR5IbyNA5LJbaecoUVbmUcB1w==}
    dependencies:
      has: 1.0.3
    dev: false

  /es-to-primitive@1.2.1:
    resolution: {integrity: sha512-QCOllgZJtaUo9miYBcLChTUaHNjJF3PYs1VidD7AwiEj1kYxKeQTctLAezAOH5ZKRH0g2IgPn6KwB4IT8iRpvA==}
    engines: {node: '>= 0.4'}
    dependencies:
      is-callable: 1.2.7
      is-date-object: 1.0.5
      is-symbol: 1.0.4

  /esbuild@0.19.2:
    resolution: {integrity: sha512-G6hPax8UbFakEj3hWO0Vs52LQ8k3lnBhxZWomUJDxfz3rZTLqF5k/FCzuNdLx2RbpBiQQF9H9onlDDH1lZsnjg==}
    engines: {node: '>=12'}
    hasBin: true
    requiresBuild: true
    optionalDependencies:
      '@esbuild/android-arm': 0.19.2
      '@esbuild/android-arm64': 0.19.2
      '@esbuild/android-x64': 0.19.2
      '@esbuild/darwin-arm64': 0.19.2
      '@esbuild/darwin-x64': 0.19.2
      '@esbuild/freebsd-arm64': 0.19.2
      '@esbuild/freebsd-x64': 0.19.2
      '@esbuild/linux-arm': 0.19.2
      '@esbuild/linux-arm64': 0.19.2
      '@esbuild/linux-ia32': 0.19.2
      '@esbuild/linux-loong64': 0.19.2
      '@esbuild/linux-mips64el': 0.19.2
      '@esbuild/linux-ppc64': 0.19.2
      '@esbuild/linux-riscv64': 0.19.2
      '@esbuild/linux-s390x': 0.19.2
      '@esbuild/linux-x64': 0.19.2
      '@esbuild/netbsd-x64': 0.19.2
      '@esbuild/openbsd-x64': 0.19.2
      '@esbuild/sunos-x64': 0.19.2
      '@esbuild/win32-arm64': 0.19.2
      '@esbuild/win32-ia32': 0.19.2
      '@esbuild/win32-x64': 0.19.2
    dev: false

  /escalade@3.1.1:
    resolution: {integrity: sha512-k0er2gUkLf8O0zKJiAhmkTnJlTvINGv7ygDNPbeIsX/TJjGJZHuh9B2UxbsaEkmlEo9MfhrSzmhIlhRlI2GXnw==}
    engines: {node: '>=6'}
    dev: false

  /escape-string-regexp@1.0.5:
    resolution: {integrity: sha512-vbRorB5FUQWvla16U8R/qgaFIya2qGzwDrNmCZuYKrbdSUMG6I1ZCGQRefkRVhuOkIGVne7BQ35DSfo1qvJqFg==}
    engines: {node: '>=0.8.0'}

  /escape-string-regexp@4.0.0:
    resolution: {integrity: sha512-TtpcNJ3XAzx3Gq8sWRzJaVajRs0uVxA2YAkdb1jm2YkPz4G6egUFAyA3n5vtEIZefPk5Wa4UXbKuS5fKkJWdgA==}
    engines: {node: '>=10'}

  /escape-string-regexp@5.0.0:
    resolution: {integrity: sha512-/veY75JbMK4j1yjvuUxuVsiS/hr/4iHs9FTT6cgTexxdE0Ly/glccBAkloH/DofkjRbZU3bnoj38mOmhkZ0lHw==}
    engines: {node: '>=12'}
    dev: false

  /escodegen@2.1.0:
    resolution: {integrity: sha512-2NlIDTwUWJN0mRPQOdtQBzbUHvdGY2P1VXSyU83Q3xKxM7WHX2Ql8dKq782Q9TgQUNOLEzEYu9bzLNj1q88I5w==}
    engines: {node: '>=6.0'}
    hasBin: true
    dependencies:
      esprima: 4.0.1
      estraverse: 5.3.0
      esutils: 2.0.3
    optionalDependencies:
      source-map: 0.6.1
    dev: false

  /eslint-config-prettier@9.0.0(eslint@8.48.0):
    resolution: {integrity: sha512-IcJsTkJae2S35pRsRAwoCE+925rJJStOdkKnLVgtE+tEpqU0EVVM7OqrwxqgptKdX29NUwC82I5pXsGFIgSevw==}
    hasBin: true
    peerDependencies:
      eslint: '>=7.0.0'
    dependencies:
      eslint: 8.48.0
    dev: false

  /eslint-import-resolver-node@0.3.9:
    resolution: {integrity: sha512-WFj2isz22JahUv+B788TlO3N6zL3nNJGU8CcZbPZvVEkBPaJdCV4vy5wyghty5ROFbCRnm132v8BScu5/1BQ8g==}
    dependencies:
      debug: 3.2.7
      is-core-module: 2.13.0
      resolve: 1.22.4
    transitivePeerDependencies:
      - supports-color
    dev: false

  /eslint-import-resolver-typescript@3.6.0(@typescript-eslint/parser@6.6.0)(eslint-import-resolver-node@0.3.9)(eslint-plugin-import@2.28.1)(eslint@8.48.0):
    resolution: {integrity: sha512-QTHR9ddNnn35RTxlaEnx2gCxqFlF2SEN0SE2d17SqwyM7YOSI2GHWRYp5BiRkObTUNYPupC/3Fq2a0PpT+EKpg==}
    engines: {node: ^14.18.0 || >=16.0.0}
    peerDependencies:
      eslint: '*'
      eslint-plugin-import: '*'
    dependencies:
      debug: 4.3.4
      enhanced-resolve: 5.15.0
      eslint: 8.48.0
      eslint-module-utils: 2.8.0(@typescript-eslint/parser@6.6.0)(eslint-import-resolver-node@0.3.9)(eslint-import-resolver-typescript@3.6.0)(eslint@8.48.0)
      eslint-plugin-import: 2.28.1(@typescript-eslint/parser@6.6.0)(eslint-import-resolver-typescript@3.6.0)(eslint@8.48.0)
      fast-glob: 3.3.1
      get-tsconfig: 4.7.0
      is-core-module: 2.13.0
      is-glob: 4.0.3
    transitivePeerDependencies:
      - '@typescript-eslint/parser'
      - eslint-import-resolver-node
      - eslint-import-resolver-webpack
      - supports-color
    dev: false

  /eslint-module-utils@2.8.0(@typescript-eslint/parser@6.6.0)(eslint-import-resolver-node@0.3.9)(eslint-import-resolver-typescript@3.6.0)(eslint@8.48.0):
    resolution: {integrity: sha512-aWajIYfsqCKRDgUfjEXNN/JlrzauMuSEy5sbd7WXbtW3EH6A6MpwEh42c7qD+MqQo9QMJ6fWLAeIJynx0g6OAw==}
    engines: {node: '>=4'}
    peerDependencies:
      '@typescript-eslint/parser': '*'
      eslint: '*'
      eslint-import-resolver-node: '*'
      eslint-import-resolver-typescript: '*'
      eslint-import-resolver-webpack: '*'
    peerDependenciesMeta:
      '@typescript-eslint/parser':
        optional: true
      eslint:
        optional: true
      eslint-import-resolver-node:
        optional: true
      eslint-import-resolver-typescript:
        optional: true
      eslint-import-resolver-webpack:
        optional: true
    dependencies:
      '@typescript-eslint/parser': 6.6.0(eslint@8.48.0)(typescript@5.2.2)
      debug: 3.2.7
      eslint: 8.48.0
      eslint-import-resolver-node: 0.3.9
      eslint-import-resolver-typescript: 3.6.0(@typescript-eslint/parser@6.6.0)(eslint-import-resolver-node@0.3.9)(eslint-plugin-import@2.28.1)(eslint@8.48.0)
    transitivePeerDependencies:
      - supports-color
    dev: false

  /eslint-plugin-eslint-comments@3.2.0(eslint@8.48.0):
    resolution: {integrity: sha512-0jkOl0hfojIHHmEHgmNdqv4fmh7300NdpA9FFpF7zaoLvB/QeXOGNLIo86oAveJFrfB1p05kC8hpEMHM8DwWVQ==}
    engines: {node: '>=6.5.0'}
    peerDependencies:
      eslint: '>=4.19.1'
    dependencies:
      escape-string-regexp: 1.0.5
      eslint: 8.48.0
      ignore: 5.2.4
    dev: false

  /eslint-plugin-import@2.28.1(@typescript-eslint/parser@6.6.0)(eslint-import-resolver-typescript@3.6.0)(eslint@8.48.0):
    resolution: {integrity: sha512-9I9hFlITvOV55alzoKBI+K9q74kv0iKMeY6av5+umsNwayt59fz692daGyjR+oStBQgx6nwR9rXldDev3Clw+A==}
    engines: {node: '>=4'}
    peerDependencies:
      '@typescript-eslint/parser': '*'
      eslint: ^2 || ^3 || ^4 || ^5 || ^6 || ^7.2.0 || ^8
    peerDependenciesMeta:
      '@typescript-eslint/parser':
        optional: true
    dependencies:
      '@typescript-eslint/parser': 6.6.0(eslint@8.48.0)(typescript@5.2.2)
      array-includes: 3.1.6
      array.prototype.findlastindex: 1.2.3
      array.prototype.flat: 1.3.1
      array.prototype.flatmap: 1.3.1
      debug: 3.2.7
      doctrine: 2.1.0
      eslint: 8.48.0
      eslint-import-resolver-node: 0.3.9
      eslint-module-utils: 2.8.0(@typescript-eslint/parser@6.6.0)(eslint-import-resolver-node@0.3.9)(eslint-import-resolver-typescript@3.6.0)(eslint@8.48.0)
      has: 1.0.3
      is-core-module: 2.13.0
      is-glob: 4.0.3
      minimatch: 3.1.2
      object.fromentries: 2.0.7
      object.groupby: 1.0.1
      object.values: 1.1.7
      semver: 7.5.4
      tsconfig-paths: 3.14.2
    transitivePeerDependencies:
      - eslint-import-resolver-typescript
      - eslint-import-resolver-webpack
      - supports-color
    dev: false

  /eslint-plugin-jest-dom@5.1.0(eslint@8.48.0):
    resolution: {integrity: sha512-JIXZp+E/h/aGlP/rQc4tuOejiHlZXg65qw8JAJMIJA5VsdjOkss/SYcRSqBrQuEOytEM8JvngUjcz31d1RrCrA==}
    engines: {node: ^12.22.0 || ^14.17.0 || >=16.0.0, npm: '>=6', yarn: '>=1'}
    peerDependencies:
      '@testing-library/dom': ^8.0.0 || ^9.0.0
      eslint: ^6.8.0 || ^7.0.0 || ^8.0.0
    peerDependenciesMeta:
      '@testing-library/dom':
        optional: true
    dependencies:
      '@babel/runtime': 7.22.11
      eslint: 8.48.0
      requireindex: 1.2.0
    dev: false

  /eslint-plugin-jsx-a11y@6.7.1(eslint@8.48.0):
    resolution: {integrity: sha512-63Bog4iIethyo8smBklORknVjB0T2dwB8Mr/hIC+fBS0uyHdYYpzM/Ed+YC8VxTjlXHEWFOdmgwcDn1U2L9VCA==}
    engines: {node: '>=4.0'}
    peerDependencies:
      eslint: ^3 || ^4 || ^5 || ^6 || ^7 || ^8
    dependencies:
      '@babel/runtime': 7.22.11
      aria-query: 5.3.0
      array-includes: 3.1.6
      array.prototype.flatmap: 1.3.1
      ast-types-flow: 0.0.7
      axe-core: 4.7.2
      axobject-query: 3.2.1
      damerau-levenshtein: 1.0.8
      emoji-regex: 9.2.2
      eslint: 8.48.0
      has: 1.0.3
      jsx-ast-utils: 3.3.5
      language-tags: 1.0.5
      minimatch: 3.1.2
      object.entries: 1.1.7
      object.fromentries: 2.0.7
      semver: 7.5.4
    dev: false

  /eslint-plugin-prettier@5.0.0(eslint-config-prettier@9.0.0)(eslint@8.48.0)(prettier@3.0.3):
    resolution: {integrity: sha512-AgaZCVuYDXHUGxj/ZGu1u8H8CYgDY3iG6w5kUFw4AzMVXzB7VvbKgYR4nATIN+OvUrghMbiDLeimVjVY5ilq3w==}
    engines: {node: ^14.18.0 || >=16.0.0}
    peerDependencies:
      '@types/eslint': '>=8.0.0'
      eslint: '>=8.0.0'
      eslint-config-prettier: '*'
      prettier: '>=3.0.0'
    peerDependenciesMeta:
      '@types/eslint':
        optional: true
      eslint-config-prettier:
        optional: true
    dependencies:
      eslint: 8.48.0
      eslint-config-prettier: 9.0.0(eslint@8.48.0)
      prettier: 3.0.3
      prettier-linter-helpers: 1.0.0
      synckit: 0.8.5
    dev: false

  /eslint-plugin-react-hooks@4.6.0(eslint@8.48.0):
    resolution: {integrity: sha512-oFc7Itz9Qxh2x4gNHStv3BqJq54ExXmfC+a1NjAta66IAN87Wu0R/QArgIS9qKzX3dXKPI9H5crl9QchNMY9+g==}
    engines: {node: '>=10'}
    peerDependencies:
      eslint: ^3.0.0 || ^4.0.0 || ^5.0.0 || ^6.0.0 || ^7.0.0 || ^8.0.0-0
    dependencies:
      eslint: 8.48.0
    dev: false

  /eslint-plugin-react@7.33.2(eslint@8.48.0):
    resolution: {integrity: sha512-73QQMKALArI8/7xGLNI/3LylrEYrlKZSb5C9+q3OtOewTnMQi5cT+aE9E41sLCmli3I9PGGmD1yiZydyo4FEPw==}
    engines: {node: '>=4'}
    peerDependencies:
      eslint: ^3 || ^4 || ^5 || ^6 || ^7 || ^8
    dependencies:
      array-includes: 3.1.6
      array.prototype.flatmap: 1.3.1
      array.prototype.tosorted: 1.1.1
      doctrine: 2.1.0
      es-iterator-helpers: 1.0.14
      eslint: 8.48.0
      estraverse: 5.3.0
      jsx-ast-utils: 3.3.5
      minimatch: 3.1.2
      object.entries: 1.1.7
      object.fromentries: 2.0.7
      object.hasown: 1.1.3
      object.values: 1.1.7
      prop-types: 15.8.1
      resolve: 2.0.0-next.4
      semver: 7.5.4
      string.prototype.matchall: 4.0.9
    dev: false

  /eslint-plugin-testing-library@6.0.1(eslint@8.48.0)(typescript@5.2.2):
    resolution: {integrity: sha512-CEYtjpcF3hAaQtYsTZqciR7s5z+T0LCMTwJeW+pz6kBnGtc866wAKmhaiK2Gsjc2jWNP7Gt6zhNr2DE1ZW4e+g==}
    engines: {node: ^12.22.0 || ^14.17.0 || >=16.0.0, npm: '>=6'}
    peerDependencies:
      eslint: ^7.5.0 || ^8.0.0
    dependencies:
      '@typescript-eslint/utils': 5.62.0(eslint@8.48.0)(typescript@5.2.2)
      eslint: 8.48.0
    transitivePeerDependencies:
      - supports-color
      - typescript
    dev: false

  /eslint-scope@5.1.1:
    resolution: {integrity: sha512-2NxwbF/hZ0KpepYN0cNbo+FN6XoK7GaHlQhgx/hIZl6Va0bF45RQOOwhLIy8lQDbuCiadSLCBnH2CFYquit5bw==}
    engines: {node: '>=8.0.0'}
    dependencies:
      esrecurse: 4.3.0
      estraverse: 4.3.0
    dev: false

  /eslint-scope@7.2.2:
    resolution: {integrity: sha512-dOt21O7lTMhDM+X9mB4GX+DZrZtCUJPL/wlcTqxyrx5IvO0IYtILdtrQGQp+8n5S0gwSVmOf9NQrjMOgfQZlIg==}
    engines: {node: ^12.22.0 || ^14.17.0 || >=16.0.0}
    dependencies:
      esrecurse: 4.3.0
      estraverse: 5.3.0

  /eslint-visitor-keys@3.4.3:
    resolution: {integrity: sha512-wpc+LXeiyiisxPlEkUzU6svyS1frIO3Mgxj1fdy7Pm8Ygzguax2N3Fa/D/ag1WqbOprdI+uY6wMUl8/a2G+iag==}
    engines: {node: ^12.22.0 || ^14.17.0 || >=16.0.0}

  /eslint@8.48.0:
    resolution: {integrity: sha512-sb6DLeIuRXxeM1YljSe1KEx9/YYeZFQWcV8Rq9HfigmdDEugjLEVEa1ozDjL6YDjBpQHPJxJzze+alxi4T3OLg==}
    engines: {node: ^12.22.0 || ^14.17.0 || >=16.0.0}
    hasBin: true
    dependencies:
      '@eslint-community/eslint-utils': 4.4.0(eslint@8.48.0)
      '@eslint-community/regexpp': 4.8.0
      '@eslint/eslintrc': 2.1.2
      '@eslint/js': 8.48.0
      '@humanwhocodes/config-array': 0.11.11
      '@humanwhocodes/module-importer': 1.0.1
      '@nodelib/fs.walk': 1.2.8
      ajv: 6.12.6
      chalk: 4.1.2
      cross-spawn: 7.0.3
      debug: 4.3.4
      doctrine: 3.0.0
      escape-string-regexp: 4.0.0
      eslint-scope: 7.2.2
      eslint-visitor-keys: 3.4.3
      espree: 9.6.1
      esquery: 1.5.0
      esutils: 2.0.3
      fast-deep-equal: 3.1.3
      file-entry-cache: 6.0.1
      find-up: 5.0.0
      glob-parent: 6.0.2
      globals: 13.21.0
      graphemer: 1.4.0
      ignore: 5.2.4
      imurmurhash: 0.1.4
      is-glob: 4.0.3
      is-path-inside: 3.0.3
      js-yaml: 4.1.0
      json-stable-stringify-without-jsonify: 1.0.1
      levn: 0.4.1
      lodash.merge: 4.6.2
      minimatch: 3.1.2
      natural-compare: 1.4.0
      optionator: 0.9.3
      strip-ansi: 6.0.1
      text-table: 0.2.0
    transitivePeerDependencies:
      - supports-color

  /espree@9.6.1:
    resolution: {integrity: sha512-oruZaFkjorTpF32kDSI5/75ViwGeZginGGy2NoOSg3Q9bnwlnmDm4HLnkl0RE3n+njDXR037aY1+x58Z/zFdwQ==}
    engines: {node: ^12.22.0 || ^14.17.0 || >=16.0.0}
    dependencies:
      acorn: 8.10.0
      acorn-jsx: 5.3.2(acorn@8.10.0)
      eslint-visitor-keys: 3.4.3

  /esprima@4.0.1:
    resolution: {integrity: sha512-eGuFFw7Upda+g4p+QHvnW0RyTX/SVeJBDM/gCtMARO0cLuT2HcEKnTPvhjV6aGeqrCB/sbNop0Kszm0jsaWU4A==}
    engines: {node: '>=4'}
    hasBin: true
    dev: false

  /esquery@1.5.0:
    resolution: {integrity: sha512-YQLXUplAwJgCydQ78IMJywZCceoqk1oH01OERdSAJc/7U2AylwjhSCLDEtqwg811idIS/9fIU5GjG73IgjKMVg==}
    engines: {node: '>=0.10'}
    dependencies:
      estraverse: 5.3.0

  /esrecurse@4.3.0:
    resolution: {integrity: sha512-KmfKL3b6G+RXvP8N1vr3Tq1kL/oCFgn2NYXEtqP8/L3pKapUA4G8cFVaoF3SU323CD4XypR/ffioHmkti6/Tag==}
    engines: {node: '>=4.0'}
    dependencies:
      estraverse: 5.3.0

  /estraverse@4.3.0:
    resolution: {integrity: sha512-39nnKffWz8xN1BU/2c79n9nB9HDzo0niYUqx6xyqUnyoAnQyyWpOTdZEeiCch8BBu515t4wp9ZmgVfVhn9EBpw==}
    engines: {node: '>=4.0'}
    dev: false

  /estraverse@5.3.0:
    resolution: {integrity: sha512-MMdARuVEQziNTeJD8DgMqmhwR11BRQ/cBP+pLtYdSTnf3MIO8fFeiINEbX36ZdNlfU/7A9f3gUw49B3oQsvwBA==}
    engines: {node: '>=4.0'}

  /estree-util-attach-comments@2.1.1:
    resolution: {integrity: sha512-+5Ba/xGGS6mnwFbXIuQiDPTbuTxuMCooq3arVv7gPZtYpjp+VXH/NkHAP35OOefPhNG/UGqU3vt/LTABwcHX0w==}
    dependencies:
      '@types/estree': 1.0.1
    dev: false

  /estree-util-build-jsx@2.2.2:
    resolution: {integrity: sha512-m56vOXcOBuaF+Igpb9OPAy7f9w9OIkb5yhjsZuaPm7HoGi4oTOQi0h2+yZ+AtKklYFZ+rPC4n0wYCJCEU1ONqg==}
    dependencies:
      '@types/estree-jsx': 1.0.0
      estree-util-is-identifier-name: 2.1.0
      estree-walker: 3.0.3
    dev: false

  /estree-util-is-identifier-name@1.1.0:
    resolution: {integrity: sha512-OVJZ3fGGt9By77Ix9NhaRbzfbDV/2rx9EP7YIDJTmsZSEc5kYn2vWcNccYyahJL2uAQZK2a5Or2i0wtIKTPoRQ==}
    dev: false

  /estree-util-is-identifier-name@2.1.0:
    resolution: {integrity: sha512-bEN9VHRyXAUOjkKVQVvArFym08BTWB0aJPppZZr0UNyAqWsLaVfAqP7hbaTJjzHifmB5ebnR8Wm7r7yGN/HonQ==}
    dev: false

  /estree-util-to-js@1.2.0:
    resolution: {integrity: sha512-IzU74r1PK5IMMGZXUVZbmiu4A1uhiPgW5hm1GjcOfr4ZzHaMPpLNJjR7HjXiIOzi25nZDrgFTobHTkV5Q6ITjA==}
    dependencies:
      '@types/estree-jsx': 1.0.0
      astring: 1.8.6
      source-map: 0.7.4
    dev: false

  /estree-util-value-to-estree@1.3.0:
    resolution: {integrity: sha512-Y+ughcF9jSUJvncXwqRageavjrNPAI+1M/L3BI3PyLp1nmgYTGUXU6t5z1Y7OWuThoDdhPME07bQU+d5LxdJqw==}
    engines: {node: '>=12.0.0'}
    dependencies:
      is-plain-obj: 3.0.0
    dev: false

  /estree-util-visit@1.2.1:
    resolution: {integrity: sha512-xbgqcrkIVbIG+lI/gzbvd9SGTJL4zqJKBFttUl5pP27KhAjtMKbX/mQXJ7qgyXpMgVy/zvpm0xoQQaGL8OloOw==}
    dependencies:
      '@types/estree-jsx': 1.0.0
      '@types/unist': 2.0.8
    dev: false

  /estree-walker@3.0.3:
    resolution: {integrity: sha512-7RUKfXgSMMkzt6ZuXmqapOurLGPPfgj6l9uRZ7lRGolvk0y2yocc35LdcxKC5PQZdn2DMqioAQ2NoWcrTKmm6g==}
    dependencies:
      '@types/estree': 1.0.1
    dev: false

  /esutils@2.0.3:
    resolution: {integrity: sha512-kVscqXk4OCp68SZ0dkgEKVi6/8ij300KBWTJq32P/dYeWTSwK41WyTxalN1eRmA5Z9UU/LX9D7FWSmV9SAYx6g==}
    engines: {node: '>=0.10.0'}

  /ethereum-cryptography@2.1.2:
    resolution: {integrity: sha512-Z5Ba0T0ImZ8fqXrJbpHcbpAvIswRte2wGNR/KePnu8GbbvgJ47lMxT/ZZPG6i9Jaht4azPDop4HaM00J0J59ug==}
    dependencies:
      '@noble/curves': 1.1.0
      '@noble/hashes': 1.3.1
      '@scure/bip32': 1.3.1
      '@scure/bip39': 1.2.1
    dev: false

  /event-target-shim@5.0.1:
    resolution: {integrity: sha512-i/2XbnSz/uxRCU6+NdVJgKWDTM427+MqYbkQzD321DuCQJUqOuJKIA0IM2+W2xtYHdKOmZ4dR6fExsd4SXL+WQ==}
    engines: {node: '>=6'}
    dev: false

  /eventemitter2@0.4.14:
    resolution: {integrity: sha512-K7J4xq5xAD5jHsGM5ReWXRTFa3JRGofHiMcVgQ8PRwgWxzjHpMWCIzsmyf60+mh8KLsqYPcjUMa0AC4hd6lPyQ==}
    dev: false

  /eventemitter2@5.0.1:
    resolution: {integrity: sha512-5EM1GHXycJBS6mauYAbVKT1cVs7POKWb2NXD4Vyt8dDqeZa7LaDK1/sjtL+Zb0lzTpSNil4596Dyu97hz37QLg==}
    dev: false

  /eventemitter2@6.4.9:
    resolution: {integrity: sha512-JEPTiaOt9f04oa6NOkc4aH+nVp5I3wEjpHbIPqfgCdD5v5bUzy7xQqwcVO2aDQgOWhI28da57HksMrzK9HlRxg==}
    dev: false

  /eventemitter3@5.0.1:
    resolution: {integrity: sha512-GWkBvjiSZK87ELrYOSESUYeVIc9mvLLf/nXalMOS5dYrgZq9o5OVkbZAVM06CVxYsCwH9BDZFPlQTlPA1j4ahA==}
    dev: true

  /events@3.3.0:
    resolution: {integrity: sha512-mQw+2fkQbALzQ7V0MY0IqdnXNOeTtP4r0lN9z7AAawCXgqea7bDii20AYrIBrFd/Hx0M2Ocz6S111CaFkUcb0Q==}
    engines: {node: '>=0.8.x'}
    dev: false

  /execa@5.1.1:
    resolution: {integrity: sha512-8uSpZZocAZRBAPIEINJj3Lo9HyGitllczc27Eh5YYojjMFMn8yHMDMaUHE2Jqfq05D/wucwI4JGURyXt1vchyg==}
    engines: {node: '>=10'}
    dependencies:
      cross-spawn: 7.0.3
      get-stream: 6.0.1
      human-signals: 2.1.0
      is-stream: 2.0.1
      merge-stream: 2.0.0
      npm-run-path: 4.0.1
      onetime: 5.1.2
      signal-exit: 3.0.7
      strip-final-newline: 2.0.0
    dev: false

  /execa@7.2.0:
    resolution: {integrity: sha512-UduyVP7TLB5IcAQl+OzLyLcS/l32W/GLg+AhHJ+ow40FOk2U3SAllPwR44v4vmdFwIWqpdwxxpQbF1n5ta9seA==}
    engines: {node: ^14.18.0 || ^16.14.0 || >=18.0.0}
    dependencies:
      cross-spawn: 7.0.3
      get-stream: 6.0.1
      human-signals: 4.3.1
      is-stream: 3.0.0
      merge-stream: 2.0.0
      npm-run-path: 5.1.0
      onetime: 6.0.0
      signal-exit: 3.0.7
      strip-final-newline: 3.0.0

  /expand-template@2.0.3:
    resolution: {integrity: sha512-XYfuKMvj4O35f/pOXLObndIRvyQ+/+6AhODh+OKWj9S9498pHHn/IMszH+gt0fBCRWMNfk1ZSp5x3AifmnI2vg==}
    engines: {node: '>=6'}
    dev: true

  /extend-shallow@2.0.1:
    resolution: {integrity: sha512-zCnTtlxNoAiDc3gqY2aYAWFx7XWWiasuF2K8Me5WbN8otHKTUKBwjPtNpRs/rbUZm7KxWAaNj7P1a/p52GbVug==}
    engines: {node: '>=0.10.0'}
    dependencies:
      is-extendable: 0.1.1
    dev: false

  /extend@3.0.2:
    resolution: {integrity: sha512-fjquC59cD7CyW6urNXK0FBufkZcoiGG80wTuPujX590cB5Ttln20E2UB4S/WARVqhXffZl2LNgS+gQdPIIim/g==}
    dev: false

  /extract-files@9.0.0:
    resolution: {integrity: sha512-CvdFfHkC95B4bBBk36hcEmvdR2awOdhhVUYH6S/zrVj3477zven/fJMYg7121h4T1xHZC+tetUpubpAhxwI7hQ==}
    engines: {node: ^10.17.0 || ^12.0.0 || >= 13.7.0}
    dev: false

  /fast-deep-equal@3.1.3:
    resolution: {integrity: sha512-f3qQ9oQy9j2AhBe/H9VC91wLmKBCCU/gDOnKNAYG5hswO7BLKj09Hc5HYNz9cGI++xlpDCIgDaitVs03ATR84Q==}

  /fast-diff@1.3.0:
    resolution: {integrity: sha512-VxPP4NqbUjj6MaAOafWeUn2cXWLcCtljklUtZf0Ind4XQ+QPtmA0b18zZy0jIQx+ExRVCR/ZQpBmik5lXshNsw==}
    dev: false

  /fast-fifo@1.3.2:
    resolution: {integrity: sha512-/d9sfos4yxzpwkDkuN7k2SqFKtYNmCTzgfEpz82x34IM9/zc8KGxQoXg1liNC/izpRM/MBdt44Nmx41ZWqk+FQ==}
    dev: true

  /fast-glob@3.3.1:
    resolution: {integrity: sha512-kNFPyjhh5cKjrUltxs+wFx+ZkbRaxxmZ+X0ZU31SOsxCEtP9VPgtq2teZw1DebupL5GmDaNQ6yKMMVcM41iqDg==}
    engines: {node: '>=8.6.0'}
    dependencies:
      '@nodelib/fs.stat': 2.0.5
      '@nodelib/fs.walk': 1.2.8
      glob-parent: 5.1.2
      merge2: 1.4.1
      micromatch: 4.0.5
    dev: false

  /fast-json-patch@3.1.1:
    resolution: {integrity: sha512-vf6IHUX2SBcA+5/+4883dsIjpBTqmfBjmYiWK1savxQmFk4JfBMLa7ynTYOs1Rolp/T1betJxHiGD3g1Mn8lUQ==}
    dev: false

  /fast-json-stable-stringify@2.1.0:
    resolution: {integrity: sha512-lhd/wF+Lk98HZoTCtlVraHtfh5XYijIjalXck7saUtuanSDyLMxnHhSXEDJqHxD7msR8D0uCmqlkwjCV8xvwHw==}

  /fast-levenshtein@2.0.6:
    resolution: {integrity: sha512-DCXu6Ifhqcks7TZKY3Hxp3y6qphY5SJZmrWMDrKcERSOXWQdMhU9Ig/PYrzyw/ul9jOIyh0N4M0tbC5hodg8dw==}

  /fastq@1.15.0:
    resolution: {integrity: sha512-wBrocU2LCXXa+lWBt8RoIRD89Fi8OdABODa/kEnyeyjS5aZO5/GNvI5sEINADqP/h8M29UHTHUb53sUu5Ihqdw==}
    dependencies:
      reusify: 1.0.4

  /fault@2.0.1:
    resolution: {integrity: sha512-WtySTkS4OKev5JtpHXnib4Gxiurzh5NCGvWrFaZ34m6JehfTUhKZvn9njTfw48t6JumVQOmrKqpmGcdwxnhqBQ==}
    dependencies:
      format: 0.2.2
    dev: false

  /fclone@1.0.11:
    resolution: {integrity: sha512-GDqVQezKzRABdeqflsgMr7ktzgF9CyS+p2oe0jJqUY6izSSbhPIQJDpoU4PtGcD7VPM9xh/dVrTu6z1nwgmEGw==}
    dev: false

  /fetch-blob@3.2.0:
    resolution: {integrity: sha512-7yAQpD2UMJzLi1Dqv7qFYnPbaPx7ZfFK6PiIxQ4PfkGPyNyl2Ugx+a/umUonmKqjhM4DnfbMvdX6otXq83soQQ==}
    engines: {node: ^12.20 || >= 14.13}
    dependencies:
      node-domexception: 1.0.0
      web-streams-polyfill: 3.2.1
    dev: false

  /file-entry-cache@6.0.1:
    resolution: {integrity: sha512-7Gps/XWymbLk2QLYK4NzpMOrYjMhdIxXuIvy2QBsLE6ljuodKvdkWs/cpyJJ3CVIVpH0Oi1Hvg1ovbMzLdFBBg==}
    engines: {node: ^10.12.0 || >=12.0.0}
    dependencies:
      flat-cache: 3.1.0

  /fill-range@7.0.1:
    resolution: {integrity: sha512-qOo9F+dMUmC2Lcb4BbVvnKJxTPjCm+RRpe4gDuGrzkL7mEVl/djYSu2OdQ2Pa302N4oqkSg9ir6jaLWJ2USVpQ==}
    engines: {node: '>=8'}
    dependencies:
      to-regex-range: 5.0.1

  /find-up@5.0.0:
    resolution: {integrity: sha512-78/PXT1wlLLDgTzDs7sjq9hzz0vXD+zn+7wypEe4fXQxCmdmqfGsEPQxmiCSQI3ajFV91bVSsvNtrJRiW6nGng==}
    engines: {node: '>=10'}
    dependencies:
      locate-path: 6.0.0
      path-exists: 4.0.0

  /flat-cache@3.1.0:
    resolution: {integrity: sha512-OHx4Qwrrt0E4jEIcI5/Xb+f+QmJYNj2rrK8wiIdQOIrB9WrrJL8cjZvXdXuBTkkEwEqLycb5BeZDV1o2i9bTew==}
    engines: {node: '>=12.0.0'}
    dependencies:
      flatted: 3.2.7
      keyv: 4.5.3
      rimraf: 3.0.2

  /flatted@3.2.7:
    resolution: {integrity: sha512-5nqDSxl8nn5BSNxyR3n4I6eDmbolI6WT+QqR547RwxQapgjQBmtktdP+HTBb/a/zLsbzERTONyUB5pefh5TtjQ==}

  /follow-redirects@1.15.3(debug@4.3.4):
    resolution: {integrity: sha512-1VzOtuEM8pC9SFU1E+8KfTjZyMztRsgEfwQl44z8A25uy13jSzTj6dyK2Df52iV0vgHCfBwLhDWevLn95w5v6Q==}
    engines: {node: '>=4.0'}
    peerDependencies:
      debug: '*'
    peerDependenciesMeta:
      debug:
        optional: true
    dependencies:
      debug: 4.3.4
    dev: false

  /for-each@0.3.3:
    resolution: {integrity: sha512-jqYfLp7mo9vIyQf8ykW2v7A+2N4QjeCeI5+Dz9XraiO1ign81wjiH7Fb9vSOWvQfNtmSa4H2RoQTrrXivdUZmw==}
    dependencies:
      is-callable: 1.2.7

  /foreground-child@3.1.1:
    resolution: {integrity: sha512-TMKDUnIte6bfb5nWv7V/caI169OHgvwjb7V4WkeUvbQQdjr5rWKqHFiKWb/fcOwB+CzBT+qbWjvj+DVwRskpIg==}
    engines: {node: '>=14'}
    dependencies:
      cross-spawn: 7.0.3
      signal-exit: 4.1.0
    dev: false

  /form-data@3.0.1:
    resolution: {integrity: sha512-RHkBKtLWUVwd7SqRIvCZMEvAMoGUp0XU+seQiZejj0COz3RI3hWP4sCv3gZWWLjJTd7rGwcsF5eKZGii0r/hbg==}
    engines: {node: '>= 6'}
    dependencies:
      asynckit: 0.4.0
      combined-stream: 1.0.8
      mime-types: 2.1.35
    dev: false

  /format@0.2.2:
    resolution: {integrity: sha512-wzsgA6WOq+09wrU1tsJ09udeR/YZRaeArL9e1wPbFg3GG2yDnC2ldKpxs4xunpFF9DgqCqOIra3bc1HWrJ37Ww==}
    engines: {node: '>=0.4.x'}
    dev: false

  /formdata-polyfill@4.0.10:
    resolution: {integrity: sha512-buewHzMvYL29jdeQTVILecSaZKnt/RJWjoZCF5OW60Z67/GmSLBkOFM7qh1PI3zFNtJbaZL5eQu1vLfazOwj4g==}
    engines: {node: '>=12.20.0'}
    dependencies:
      fetch-blob: 3.2.0
    dev: false

  /framer-motion@10.16.4(react-dom@18.2.0)(react@18.2.0):
    resolution: {integrity: sha512-p9V9nGomS3m6/CALXqv6nFGMuFOxbWsmaOrdmhyQimMIlLl3LC7h7l86wge/Js/8cRu5ktutS/zlzgR7eBOtFA==}
    peerDependencies:
      react: ^18.0.0
      react-dom: ^18.0.0
    peerDependenciesMeta:
      react:
        optional: true
      react-dom:
        optional: true
    dependencies:
      react: 18.2.0
      react-dom: 18.2.0(react@18.2.0)
      tslib: 2.6.2
    optionalDependencies:
      '@emotion/is-prop-valid': 0.8.8
    dev: false

  /fs-constants@1.0.0:
    resolution: {integrity: sha512-y6OAwoSIf7FyjMIv94u+b5rdheZEjzR63GTyZJm5qh4Bi+2YgwLCcI/fPFZkL5PSixOt6ZNKm+w+Hfp/Bciwow==}
    dev: true

  /fs-extra@8.1.0:
    resolution: {integrity: sha512-yhlQgA6mnOJUKOsRUFsgJdQCvkKhcz8tlZG5HBQfReYZy46OwLcY+Zia0mtdHsOo9y/hP+CxMN0TU9QxoOtG4g==}
    engines: {node: '>=6 <7 || >=8'}
    dependencies:
      graceful-fs: 4.2.11
      jsonfile: 4.0.0
      universalify: 0.1.2
    dev: false

  /fs-monkey@1.0.4:
    resolution: {integrity: sha512-INM/fWAxMICjttnD0DX1rBvinKskj5G1w+oy/pnm9u/tSlnBrzFonJMcalKJ30P8RRsPzKcCG7Q8l0jx5Fh9YQ==}
    dev: false

  /fs.realpath@1.0.0:
    resolution: {integrity: sha512-OO0pH2lK6a0hZnAdau5ItzHPI6pUlvI7jMVnxUQRtw4owF2wk8lOSabtGDCTP4Ggrg2MbGnWO9X8K1t4+fGMDw==}

  /fsevents@2.3.2:
    resolution: {integrity: sha512-xiqMQR4xAeHTuB9uWm+fFRcIOgKBMiOBP+eXiyT7jsgVCq1bkVygt00oASowB7EdtpOHaaPgKt812P9ab+DDKA==}
    engines: {node: ^8.16.0 || ^10.6.0 || >=11.0.0}
    os: [darwin]
    requiresBuild: true
    dev: true
    optional: true

  /fsevents@2.3.3:
    resolution: {integrity: sha512-5xoDfX+fL7faATnagmWPpbFtwh/R77WmMMqqHGS65C3vvB0YHrgF+B1YmZ3441tMj5n63k0212XNoJwzlhffQw==}
    engines: {node: ^8.16.0 || ^10.6.0 || >=11.0.0}
    os: [darwin]
    requiresBuild: true
    dev: false
    optional: true

  /fuels@0.57.0:
    resolution: {integrity: sha512-TNyZuRT4IdXbElQKQ1BI4fACjFAx+ONfFT+fRDGlvOV5OkUDgFUKkbTal6mZ1jYxSvjJvkrqD/o+ZbnMzxpUhQ==}
    hasBin: true
    dependencies:
      '@ethersproject/bytes': 5.7.0
      '@fuel-ts/abi-coder': 0.57.0
      '@fuel-ts/abi-typegen': 0.57.0
      '@fuel-ts/address': 0.57.0
      '@fuel-ts/contract': 0.57.0
      '@fuel-ts/crypto': 0.57.0
      '@fuel-ts/hasher': 0.57.0
      '@fuel-ts/hdwallet': 0.57.0
      '@fuel-ts/interfaces': 0.57.0
      '@fuel-ts/math': 0.57.0
      '@fuel-ts/merkle': 0.57.0
      '@fuel-ts/mnemonic': 0.57.0
      '@fuel-ts/predicate': 0.57.0
      '@fuel-ts/program': 0.57.0
      '@fuel-ts/providers': 0.57.0
      '@fuel-ts/script': 0.57.0
      '@fuel-ts/signer': 0.57.0
      '@fuel-ts/testcases': 0.57.0
      '@fuel-ts/transactions': 0.57.0
      '@fuel-ts/versions': 0.57.0
      '@fuel-ts/wallet': 0.57.0
      '@fuel-ts/wallet-manager': 0.57.0
      '@fuel-ts/wordlists': 0.57.0
      commander: 9.5.0
    transitivePeerDependencies:
      - encoding
      - supports-color
    dev: false

  /function-bind@1.1.1:
    resolution: {integrity: sha512-yIovAzMX49sF8Yl58fSCWJ5svSLuaibPxXQJFLmBObTuCr0Mf1KiPopGM9NiFjiYBCbfaa2Fh6breQ6ANVTI0A==}

  /function.prototype.name@1.1.6:
    resolution: {integrity: sha512-Z5kx79swU5P27WEayXM1tBi5Ze/lbIyiNgU3qyXUOf9b2rgXYyF9Dy9Cx+IQv/Lc8WCG6L82zwUPpSS9hGehIg==}
    engines: {node: '>= 0.4'}
    dependencies:
      call-bind: 1.0.2
      define-properties: 1.2.0
      es-abstract: 1.22.1
      functions-have-names: 1.2.3

  /functions-have-names@1.2.3:
    resolution: {integrity: sha512-xckBUXyTIqT97tq2x2AMb+g163b5JFysYk0x4qxNFwbfQkmNZoiRHb6sPzI9/QV33WeuvVYBUIiD4NzNIyqaRQ==}

  /get-caller-file@2.0.5:
    resolution: {integrity: sha512-DyFP3BM/3YHTQOCUL/w0OZHR0lpKeGrxotcHWcqNEdnltqFwXVfhEBQ94eIo34AfQpo0rGki4cyIiftY06h2Fg==}
    engines: {node: 6.* || 8.* || >= 10.*}
    dev: false

  /get-intrinsic@1.2.1:
    resolution: {integrity: sha512-2DcsyfABl+gVHEfCOaTrWgyt+tb6MSEGmKq+kI5HwLbIYgjgmMcV8KQ41uaKz1xxUcn9tJtgFbQUEVcEbd0FYw==}
    dependencies:
      function-bind: 1.1.1
      has: 1.0.3
      has-proto: 1.0.1
      has-symbols: 1.0.3

  /get-nonce@1.0.1:
    resolution: {integrity: sha512-FJhYRoDaiatfEkUK8HKlicmu/3SGFD51q3itKDGoSTysQJBnfOcxU5GxnhE1E6soB76MbT0MBtnKJuXyAx+96Q==}
    engines: {node: '>=6'}
    dev: false

  /get-stdin@9.0.0:
    resolution: {integrity: sha512-dVKBjfWisLAicarI2Sf+JuBE/DghV4UzNAVe9yhEJuzeREd3JhOTE9cUaJTeSa77fsbQUK3pcOpJfM59+VKZaA==}
    engines: {node: '>=12'}
    dev: false

  /get-stream@6.0.1:
    resolution: {integrity: sha512-ts6Wi+2j3jQjqi70w5AlN8DFnkSwC+MqmxEzdEALB2qXZYV3X/b1CTfgPLGJNMeAWxdPfU8FO1ms3NUfaHCPYg==}
    engines: {node: '>=10'}

  /get-symbol-description@1.0.0:
    resolution: {integrity: sha512-2EmdH1YvIQiZpltCNgkuiUnyukzxM/R6NDJX31Ke3BG1Nq5b0S2PhX59UKi9vZpPDQVdqn+1IcaAwnzTT5vCjw==}
    engines: {node: '>= 0.4'}
    dependencies:
      call-bind: 1.0.2
      get-intrinsic: 1.2.1

  /get-tsconfig@4.7.0:
    resolution: {integrity: sha512-pmjiZ7xtB8URYm74PlGJozDNyhvsVLUcpBa8DZBG3bWHwaHa9bPiRpiSfovw+fjhwONSCWKRyk+JQHEGZmMrzw==}
    dependencies:
      resolve-pkg-maps: 1.0.0
    dev: false

  /get-uri@6.0.2:
    resolution: {integrity: sha512-5KLucCJobh8vBY1K07EFV4+cPZH3mrV9YeAruUseCQKHB58SGjjT2l9/eA9LD082IiuMjSlFJEcdJ27TXvbZNw==}
    engines: {node: '>= 14'}
    dependencies:
      basic-ftp: 5.0.3
      data-uri-to-buffer: 6.0.1
      debug: 4.3.4
      fs-extra: 8.1.0
    transitivePeerDependencies:
      - supports-color
    dev: false

  /git-node-fs@1.0.0(js-git@0.7.8):
    resolution: {integrity: sha512-bLQypt14llVXBg0S0u8q8HmU7g9p3ysH+NvVlae5vILuUvs759665HvmR5+wb04KjHyjFcDRxdYb4kyNnluMUQ==}
    peerDependencies:
      js-git: ^0.7.8
    peerDependenciesMeta:
      js-git:
        optional: true
    dependencies:
      js-git: 0.7.8
    dev: false

  /git-sha1@0.1.2:
    resolution: {integrity: sha512-2e/nZezdVlyCopOCYHeW0onkbZg7xP1Ad6pndPy1rCygeRykefUS6r7oA5cJRGEFvseiaz5a/qUHFVX1dd6Isg==}
    dev: false

  /github-from-package@0.0.0:
    resolution: {integrity: sha512-SyHy3T1v2NUXn29OsWdxmK6RwHD+vkj3v8en8AOBZ1wBQ/hCAQ5bAQTD02kW4W9tUp/3Qh6J8r9EvntiyCmOOw==}
    dev: true

  /github-slugger@1.5.0:
    resolution: {integrity: sha512-wIh+gKBI9Nshz2o46B0B3f5k/W+WI9ZAv6y5Dn5WJ5SK1t0TnDimB4WE5rmTD05ZAIn8HALCZVmCsvj0w0v0lw==}
    dev: false

  /glob-parent@5.1.2:
    resolution: {integrity: sha512-AOIgSQCepiJYwP3ARnGx+5VnTu2HBYdzbGP45eLw1vr3zB3vZLeyed1sC9hnbcOc9/SrMyM5RPQrkGz4aS9Zow==}
    engines: {node: '>= 6'}
    dependencies:
      is-glob: 4.0.3
    dev: false

  /glob-parent@6.0.2:
    resolution: {integrity: sha512-XxwI8EOhVQgWp6iDL+3b0r86f4d6AX6zSU55HfB4ydCEuXLXc5FcYeOu+nnGftS4TEju/11rt4KJPTMgbfmv4A==}
    engines: {node: '>=10.13.0'}
    dependencies:
      is-glob: 4.0.3

  /glob-to-regexp@0.4.1:
    resolution: {integrity: sha512-lkX1HJXwyMcprw/5YUZc2s7DrpAiHB21/V+E1rHUrVNokkvB6bqMzT0VfV6/86ZNabt1k14YOIaT7nDvOX3Iiw==}
    dev: false

  /glob@10.3.4:
    resolution: {integrity: sha512-6LFElP3A+i/Q8XQKEvZjkEWEOTgAIALR9AO2rwT8bgPhDd1anmqDJDZ6lLddI4ehxxxR1S5RIqKe1uapMQfYaQ==}
    engines: {node: '>=16 || 14 >=14.17'}
    hasBin: true
    dependencies:
      foreground-child: 3.1.1
      jackspeak: 2.3.1
      minimatch: 9.0.3
      minipass: 7.0.3
      path-scurry: 1.10.1
    dev: false

  /glob@7.1.7:
    resolution: {integrity: sha512-OvD9ENzPLbegENnYP5UUfJIirTg4+XwMWGaQfQTY0JenxNvvIKP3U3/tAQSPIu/lHxXYSZmpXlUHeqAIdKzBLQ==}
    dependencies:
      fs.realpath: 1.0.0
      inflight: 1.0.6
      inherits: 2.0.4
      minimatch: 3.1.2
      once: 1.4.0
      path-is-absolute: 1.0.1

  /glob@7.2.3:
    resolution: {integrity: sha512-nFR0zLpU2YCaRxwoCJvL6UvCH2JFyFVIvwTLsIf21AuHlMskA1hhTdk+LlYJtOlYt9v6dvszD2BGRqBL+iQK9Q==}
    dependencies:
      fs.realpath: 1.0.0
      inflight: 1.0.6
      inherits: 2.0.4
      minimatch: 3.1.2
      once: 1.4.0
      path-is-absolute: 1.0.1

  /globals@13.21.0:
    resolution: {integrity: sha512-ybyme3s4yy/t/3s35bewwXKOf7cvzfreG2lH0lZl0JB7I4GxRP2ghxOK/Nb9EkRXdbBXZLfq/p/0W2JUONB/Gg==}
    engines: {node: '>=8'}
    dependencies:
      type-fest: 0.20.2

  /globalthis@1.0.3:
    resolution: {integrity: sha512-sFdI5LyBiNTHjRd7cGPWapiHWMOXKyuBNX/cWJ3NfzrZQVa8GI/8cofCl74AOVqq9W5kNmguTIzJ/1s2gyI9wA==}
    engines: {node: '>= 0.4'}
    dependencies:
      define-properties: 1.2.0

  /globby@11.1.0:
    resolution: {integrity: sha512-jhIXaOzy1sb8IyocaruWSn1TjmnBVs8Ayhcy83rmxNJ8q2uWKCAj3CnJY+KpGSXCueAPc0i05kVvVKtP1t9S3g==}
    engines: {node: '>=10'}
    dependencies:
      array-union: 2.1.0
      dir-glob: 3.0.1
      fast-glob: 3.3.1
      ignore: 5.2.4
      merge2: 1.4.1
      slash: 3.0.0
    dev: false

  /globby@13.2.2:
    resolution: {integrity: sha512-Y1zNGV+pzQdh7H39l9zgB4PJqjRNqydvdYCDG4HFXM4XuvSaQQlEc91IU1yALL8gUTDomgBAfz3XJdmUS+oo0w==}
    engines: {node: ^12.20.0 || ^14.13.1 || >=16.0.0}
    dependencies:
      dir-glob: 3.0.1
      fast-glob: 3.3.1
      ignore: 5.2.4
      merge2: 1.4.1
      slash: 4.0.0
    dev: false

  /goober@2.1.13(csstype@3.1.2):
    resolution: {integrity: sha512-jFj3BQeleOoy7t93E9rZ2de+ScC4lQICLwiAQmKMg9F6roKGaLSHoCDYKkWlSafg138jejvq/mTdvmnwDQgqoQ==}
    peerDependencies:
      csstype: ^3.0.10
    dependencies:
      csstype: 3.1.2
    dev: false

  /gopd@1.0.1:
    resolution: {integrity: sha512-d65bNlIadxvpb/A2abVdlqKqV563juRnZ1Wtk6s1sIR8uNsXR70xqIzVqxVf1eTqDunwT2MkczEeaezCKTZhwA==}
    dependencies:
      get-intrinsic: 1.2.1

  /graceful-fs@4.2.11:
    resolution: {integrity: sha512-RbJ5/jmFcNNCcDV5o9eTnBLJ/HszWV0P73bc+Ff4nS/rJj+YaS6IGyiOL0VoBYX+l1Wrl3k63h/KrH+nhJ0XvQ==}

  /graphemer@1.4.0:
    resolution: {integrity: sha512-EtKwoO6kxCL9WO5xipiHTZlSzBm7WLT627TqC/uVRd0HKmq8NXyebnNYxDoBi7wt8eTWrUrKXCOVaFq9x1kgag==}

  /graphql-request@5.2.0(graphql@16.8.1):
    resolution: {integrity: sha512-pLhKIvnMyBERL0dtFI3medKqWOz/RhHdcgbZ+hMMIb32mEPa5MJSzS4AuXxfI4sRAu6JVVk5tvXuGfCWl9JYWQ==}
    peerDependencies:
      graphql: '>=16.8.1'
    dependencies:
      '@graphql-typed-document-node/core': 3.2.0(graphql@16.8.1)
      cross-fetch: 3.1.8
      extract-files: 9.0.0
      form-data: 3.0.1
      graphql: 16.8.1
    transitivePeerDependencies:
      - encoding
    dev: false

  /graphql-tag@2.12.6(graphql@16.8.1):
    resolution: {integrity: sha512-FdSNcu2QQcWnM2VNvSCCDCVS5PpPqpzgFT8+GXzqJuoDd0CBncxCY278u4mhRO7tMgo2JjgJA5aZ+nWSQ/Z+xg==}
    engines: {node: '>=10'}
    peerDependencies:
      graphql: '>=16.8.1'
    dependencies:
      graphql: 16.8.1
      tslib: 2.6.2
    dev: false

  /graphql@16.8.1:
    resolution: {integrity: sha512-59LZHPdGZVh695Ud9lRzPBVTtlX9ZCV150Er2W43ro37wVof0ctenSaskPPjN7lVTIN8mSZt8PHUNKZuNQUuxw==}
    engines: {node: ^12.22.0 || ^14.16.0 || ^16.0.0 || >=17.0.0}
    dev: false

  /gray-matter@4.0.3:
    resolution: {integrity: sha512-5v6yZd4JK3eMI3FqqCouswVqwugaA9r4dNZB1wwcmrD02QkV5H0y7XBQW8QwQqEaZY1pM9aqORSORhJRdNK44Q==}
    engines: {node: '>=6.0'}
    dependencies:
      js-yaml: 3.14.1
      kind-of: 6.0.3
      section-matter: 1.0.0
      strip-bom-string: 1.0.0
    dev: false

  /handlebars@4.7.8:
    resolution: {integrity: sha512-vafaFqs8MZkRrSX7sFVUdo3ap/eNiLnb4IakshzvP56X5Nr1iGKAIqdX6tMlm6HcNRIkr6AxO5jFEoJzzpT8aQ==}
    engines: {node: '>=0.4.7'}
    hasBin: true
    dependencies:
      minimist: 1.2.8
      neo-async: 2.6.2
      source-map: 0.6.1
      wordwrap: 1.0.0
    optionalDependencies:
      uglify-js: 3.17.4
    dev: false

  /has-bigints@1.0.2:
    resolution: {integrity: sha512-tSvCKtBr9lkF0Ex0aQiP9N+OpV4zi2r/Nee5VkRDbaqv35RLYMzbwQfFSZZH0kR+Rd6302UJZ2p/bJCEoR3VoQ==}

  /has-flag@3.0.0:
    resolution: {integrity: sha512-sKJf1+ceQBr4SMkvQnBDNDtf4TXpVhVGateu0t918bl30FnbE2m4vNLX+VWe/dpjlb+HugGYzW7uQXH98HPEYw==}
    engines: {node: '>=4'}

  /has-flag@4.0.0:
    resolution: {integrity: sha512-EykJT/Q1KjTWctppgIAgfSO0tKVuZUjhgMr17kqTumMl6Afv3EISleU7qZUzoXDFTAHTDC4NOoG/ZxU3EvlMPQ==}
    engines: {node: '>=8'}

  /has-own-prop@2.0.0:
    resolution: {integrity: sha512-Pq0h+hvsVm6dDEa8x82GnLSYHOzNDt7f0ddFa3FqcQlgzEiptPqL+XrOJNavjOzSYiYWIrgeVYYgGlLmnxwilQ==}
    engines: {node: '>=8'}
    dev: false

  /has-property-descriptors@1.0.0:
    resolution: {integrity: sha512-62DVLZGoiEBDHQyqG4w9xCuZ7eJEwNmJRWw2VY84Oedb7WFcA27fiEVe8oUQx9hAUJ4ekurquucTGwsyO1XGdQ==}
    dependencies:
      get-intrinsic: 1.2.1

  /has-proto@1.0.1:
    resolution: {integrity: sha512-7qE+iP+O+bgF9clE5+UoBFzE65mlBiVj3tKCrlNQ0Ogwm0BjpT/gK4SlLYDMybDh5I3TCTKnPPa0oMG7JDYrhg==}
    engines: {node: '>= 0.4'}

  /has-symbols@1.0.3:
    resolution: {integrity: sha512-l3LCuF6MgDNwTDKkdYGEihYjt5pRPbEg46rtlmnSPlUbgmB8LOIrKJbYYFBSbnPaJexMKtiPO8hmeRjRz2Td+A==}
    engines: {node: '>= 0.4'}

  /has-tostringtag@1.0.0:
    resolution: {integrity: sha512-kFjcSNhnlGV1kyoGk7OXKSawH5JOb/LzUc5w9B02hOTO0dfFRjbHQKvg1d6cf3HbeUmtU9VbbV3qzZ2Teh97WQ==}
    engines: {node: '>= 0.4'}
    dependencies:
      has-symbols: 1.0.3

  /has@1.0.3:
    resolution: {integrity: sha512-f2dvO0VU6Oej7RkWJGrehjbzMAjFp5/VKPp5tTpWIV4JHHZK1/BxbFRtf/siA2SWTe09caDmVtYYzWEIbBS4zw==}
    engines: {node: '>= 0.4.0'}
    dependencies:
      function-bind: 1.1.1

  /hash-obj@4.0.0:
    resolution: {integrity: sha512-FwO1BUVWkyHasWDW4S8o0ssQXjvyghLV2rfVhnN36b2bbcj45eGiuzdn9XOvOpjV3TKQD7Gm2BWNXdE9V4KKYg==}
    engines: {node: '>=12'}
    dependencies:
      is-obj: 3.0.0
      sort-keys: 5.0.0
      type-fest: 1.4.0
    dev: false

  /hash-wasm@4.9.0:
    resolution: {integrity: sha512-7SW7ejyfnRxuOc7ptQHSf4LDoZaWOivfzqw+5rpcQku0nHfmicPKE51ra9BiRLAmT8+gGLestr1XroUkqdjL6w==}
    dev: false

  /hash.js@1.1.7:
    resolution: {integrity: sha512-taOaskGt4z4SOANNseOviYDvjEJinIkRgmp7LbKP2YTTmVxWBl87s/uzK9r+44BclBSp2X7K1hqeNfz9JbBeXA==}
    dependencies:
      inherits: 2.0.4
      minimalistic-assert: 1.0.1
    dev: false

  /hast-util-from-parse5@7.1.2:
    resolution: {integrity: sha512-Nz7FfPBuljzsN3tCQ4kCBKqdNhQE2l0Tn+X1ubgKBPRoiDIu1mL08Cfw4k7q71+Duyaw7DXDN+VTAp4Vh3oCOw==}
    dependencies:
      '@types/hast': 2.3.5
      '@types/unist': 2.0.8
      hastscript: 7.2.0
      property-information: 6.2.0
      vfile: 5.3.7
      vfile-location: 4.1.0
      web-namespaces: 2.0.1
    dev: false

  /hast-util-from-text@2.0.1:
    resolution: {integrity: sha512-tE5xXi0J8Op7TKdAa1tw7idyRPSjJqG86o3+QQSQYCcBtCLgsdFjc3E6dhvz7eLh1FkZlZiSVycTv+IfXjS7KA==}
    dependencies:
      '@types/hast': 2.3.5
    dev: false

  /hast-util-heading-rank@2.1.1:
    resolution: {integrity: sha512-iAuRp+ESgJoRFJbSyaqsfvJDY6zzmFoEnL1gtz1+U8gKtGGj1p0CVlysuUAUjq95qlZESHINLThwJzNGmgGZxA==}
    dependencies:
      '@types/hast': 2.3.5
    dev: false

  /hast-util-is-element@2.1.3:
    resolution: {integrity: sha512-O1bKah6mhgEq2WtVMk+Ta5K7pPMqsBBlmzysLdcwKVrqzZQ0CHqUPiIVspNhAG1rvxpvJjtGee17XfauZYKqVA==}
    dependencies:
      '@types/hast': 2.3.5
      '@types/unist': 2.0.8
    dev: false

  /hast-util-parse-selector@3.1.1:
    resolution: {integrity: sha512-jdlwBjEexy1oGz0aJ2f4GKMaVKkA9jwjr4MjAAI22E5fM/TXVZHuS5OpONtdeIkRKqAaryQ2E9xNQxijoThSZA==}
    dependencies:
      '@types/hast': 2.3.5
    dev: false

  /hast-util-raw@7.2.3:
    resolution: {integrity: sha512-RujVQfVsOrxzPOPSzZFiwofMArbQke6DJjnFfceiEbFh7S05CbPt0cYN+A5YeD3pso0JQk6O1aHBnx9+Pm2uqg==}
    dependencies:
      '@types/hast': 2.3.5
      '@types/parse5': 6.0.3
      hast-util-from-parse5: 7.1.2
      hast-util-to-parse5: 7.1.0
      html-void-elements: 2.0.1
      parse5: 6.0.1
      unist-util-position: 4.0.4
      unist-util-visit: 4.1.2
      vfile: 5.3.7
      web-namespaces: 2.0.1
      zwitch: 2.0.4
    dev: false

  /hast-util-to-estree@2.3.3:
    resolution: {integrity: sha512-ihhPIUPxN0v0w6M5+IiAZZrn0LH2uZomeWwhn7uP7avZC6TE7lIiEh2yBMPr5+zi1aUCXq6VoYRgs2Bw9xmycQ==}
    dependencies:
      '@types/estree': 1.0.1
      '@types/estree-jsx': 1.0.0
      '@types/hast': 2.3.5
      '@types/unist': 2.0.8
      comma-separated-tokens: 2.0.3
      estree-util-attach-comments: 2.1.1
      estree-util-is-identifier-name: 2.1.0
      hast-util-whitespace: 2.0.1
      mdast-util-mdx-expression: 1.3.2
      mdast-util-mdxjs-esm: 1.3.1
      property-information: 6.2.0
      space-separated-tokens: 2.0.2
      style-to-object: 0.4.2
      unist-util-position: 4.0.4
      zwitch: 2.0.4
    transitivePeerDependencies:
      - supports-color
    dev: false

  /hast-util-to-html@8.0.4:
    resolution: {integrity: sha512-4tpQTUOr9BMjtYyNlt0P50mH7xj0Ks2xpo8M943Vykljf99HW6EzulIoJP1N3eKOSScEHzyzi9dm7/cn0RfGwA==}
    dependencies:
      '@types/hast': 2.3.5
      '@types/unist': 2.0.8
      ccount: 2.0.1
      comma-separated-tokens: 2.0.3
      hast-util-raw: 7.2.3
      hast-util-whitespace: 2.0.1
      html-void-elements: 2.0.1
      property-information: 6.2.0
      space-separated-tokens: 2.0.2
      stringify-entities: 4.0.3
      zwitch: 2.0.4
    dev: false

  /hast-util-to-parse5@7.1.0:
    resolution: {integrity: sha512-YNRgAJkH2Jky5ySkIqFXTQiaqcAtJyVE+D5lkN6CdtOqrnkLfGYYrEcKuHOJZlp+MwjSwuD3fZuawI+sic/RBw==}
    dependencies:
      '@types/hast': 2.3.5
      comma-separated-tokens: 2.0.3
      property-information: 6.2.0
      space-separated-tokens: 2.0.2
      web-namespaces: 2.0.1
      zwitch: 2.0.4
    dev: false

  /hast-util-to-string@2.0.0:
    resolution: {integrity: sha512-02AQ3vLhuH3FisaMM+i/9sm4OXGSq1UhOOCpTLLQtHdL3tZt7qil69r8M8iDkZYyC0HCFylcYoP+8IO7ddta1A==}
    dependencies:
      '@types/hast': 2.3.5
    dev: false

  /hast-util-to-text@3.1.2:
    resolution: {integrity: sha512-tcllLfp23dJJ+ju5wCCZHVpzsQQ43+moJbqVX3jNWPB7z/KFC4FyZD6R7y94cHL6MQ33YtMZL8Z0aIXXI4XFTw==}
    dependencies:
      '@types/hast': 2.3.5
      '@types/unist': 2.0.8
      hast-util-is-element: 2.1.3
      unist-util-find-after: 4.0.1
    dev: false

  /hast-util-whitespace@2.0.1:
    resolution: {integrity: sha512-nAxA0v8+vXSBDt3AnRUNjyRIQ0rD+ntpbAp4LnPkumc5M9yUbSMa4XDU9Q6etY4f1Wp4bNgvc1yjiZtsTTrSng==}
    dev: false

  /hastscript@7.2.0:
    resolution: {integrity: sha512-TtYPq24IldU8iKoJQqvZOuhi5CyCQRAbvDOX0x1eW6rsHSxa/1i2CCiptNTotGHJ3VoHRGmqiv6/D3q113ikkw==}
    dependencies:
      '@types/hast': 2.3.5
      comma-separated-tokens: 2.0.3
      hast-util-parse-selector: 3.1.1
      property-information: 6.2.0
      space-separated-tokens: 2.0.2
    dev: false

  /he@1.2.0:
    resolution: {integrity: sha512-F/1DnUGPopORZi0ni+CvrCgHQ5FyEAHRLSApuYWMmrbSwoN2Mn/7k+Gl38gJnR7yyDZk6WLXwiGod1JOWNDKGw==}
    hasBin: true
    dev: false

  /hmac-drbg@1.0.1:
    resolution: {integrity: sha512-Tti3gMqLdZfhOQY1Mzf/AanLiqh1WTiJgEj26ZuYQ9fbkLomzGchCws4FyrSd4VkpBfiNhaE1On+lOz894jvXg==}
    dependencies:
      hash.js: 1.1.7
      minimalistic-assert: 1.0.1
      minimalistic-crypto-utils: 1.0.1
    dev: false

  /hosted-git-info@2.8.9:
    resolution: {integrity: sha512-mxIDAb9Lsm6DoOJ7xH+5+X4y1LU/4Hi50L9C5sIswK3JzULS4bwk1FvjdBgvYR4bzT4tuUQiC15FE2f5HbLvYw==}
    dev: true

  /html-void-elements@2.0.1:
    resolution: {integrity: sha512-0quDb7s97CfemeJAnW9wC0hw78MtW7NU3hqtCD75g2vFlDLt36llsYD7uB7SUzojLMP24N5IatXf7ylGXiGG9A==}
    dev: false

  /http-proxy-agent@7.0.0:
    resolution: {integrity: sha512-+ZT+iBxVUQ1asugqnD6oWoRiS25AkjNfG085dKJGtGxkdwLQrMKU5wJr2bOOFAXzKcTuqq+7fZlTMgG3SRfIYQ==}
    engines: {node: '>= 14'}
    dependencies:
      agent-base: 7.1.0
      debug: 4.3.4
    transitivePeerDependencies:
      - supports-color
    dev: false

  /https-proxy-agent@7.0.2:
    resolution: {integrity: sha512-NmLNjm6ucYwtcUmL7JQC1ZQ57LmHP4lT15FQ8D61nak1rO6DH+fz5qNK2Ap5UN4ZapYICE3/0KodcLYSPsPbaA==}
    engines: {node: '>= 14'}
    dependencies:
      agent-base: 7.1.0
      debug: 4.3.4
    transitivePeerDependencies:
      - supports-color
    dev: false

  /human-signals@2.1.0:
    resolution: {integrity: sha512-B4FFZ6q/T2jhhksgkbEW3HBvWIfDW85snkQgawt07S7J5QXTk6BkNV+0yAeZrM5QpMAdYlocGoljn0sJ/WQkFw==}
    engines: {node: '>=10.17.0'}
    dev: false

  /human-signals@4.3.1:
    resolution: {integrity: sha512-nZXjEF2nbo7lIw3mgYjItAfgQXog3OjJogSbKa2CQIIvSGWcKgeJnQlNXip6NglNzYH45nSRiEVimMvYL8DDqQ==}
    engines: {node: '>=14.18.0'}

  /husky@8.0.3:
    resolution: {integrity: sha512-+dQSyqPh4x1hlO1swXBiNb2HzTDN1I2IGLQx1GrBuiqFJfoMrnZWwVmatvSiO+Iz8fBUnf+lekwNo4c2LlXItg==}
    engines: {node: '>=14'}
    hasBin: true
    dev: true

  /iconv-lite@0.4.24:
    resolution: {integrity: sha512-v3MXnZAcvnywkTUEZomIActle7RXXeedOR31wwl7VlyoXO4Qi9arvSenNQWne1TcRwhCL1HwLI21bEqdpj8/rA==}
    engines: {node: '>=0.10.0'}
    dependencies:
      safer-buffer: 2.1.2
    dev: false

  /ieee754@1.2.1:
    resolution: {integrity: sha512-dcyqhDvX1C46lXZcVqCpK+FtMRQVdIMN6/Df5js2zouUsqG7I6sFxitIC+7KYK29KdXOLHdu9zL4sFnoVQnqaA==}
    dev: true

  /ignore@5.2.4:
    resolution: {integrity: sha512-MAb38BcSbH0eHNBxn7ql2NH/kX33OkB3lZ1BNdh7ENeRChHTYsTvWrMubiIAMNS2llXEEgZ1MUOBtXChP3kaFQ==}
    engines: {node: '>= 4'}

  /imagescript@1.2.16:
    resolution: {integrity: sha512-hhy8OVNymU+cYYj8IwCbdNlXJRoMr4HRd7+efkH32eBVfybVU/5SbzDYf3ZSiiF9ye/ghfBrI/ujec/nwl+fOQ==}
    engines: {node: '>=14.0.0'}
    dev: false

  /import-fresh@3.3.0:
    resolution: {integrity: sha512-veYYhQa+D1QBKznvhUHxb8faxlrwUnxseDAbAp457E0wLNio2bOSKnjYDhMj+YiAq61xrMGhQk9iXVk5FzgQMw==}
    engines: {node: '>=6'}
    dependencies:
      parent-module: 1.0.1
      resolve-from: 4.0.0

  /imurmurhash@0.1.4:
    resolution: {integrity: sha512-JmXMZ6wuvDmLiHEml9ykzqO6lwFbof0GG4IkcGaENdCRDDmMVnny7s5HsIgHCbaq0w2MyPhDqkhTUgS2LU2PHA==}
    engines: {node: '>=0.8.19'}

  /inflection@2.0.1:
    resolution: {integrity: sha512-wzkZHqpb4eGrOKBl34xy3umnYHx8Si5R1U4fwmdxLo5gdH6mEK8gclckTj/qWqy4Je0bsDYe/qazZYuO7xe3XQ==}
    engines: {node: '>=14.0.0'}
    dev: false

  /inflight@1.0.6:
    resolution: {integrity: sha512-k92I/b08q4wvFscXCLvqfsHCrjrF7yiXsQuIVvVE7N82W3+aqpzuUdBbfhWcy/FZR3/4IgflMgKLOsvPDrGCJA==}
    dependencies:
      once: 1.4.0
      wrappy: 1.0.2

  /inherits@2.0.4:
    resolution: {integrity: sha512-k/vGaX4/Yla3WzyMCvTQOXYeIHvqOKtnqBduzTHpzpQZzAskKMhZ2K+EnBiSM9zGSoIFeMpXKxa4dYeZIQqewQ==}

  /ini@1.3.8:
    resolution: {integrity: sha512-JV/yugV2uzW5iMRSiZAyDtQd+nxtUnjeLt0acNdw98kKLrvuRVyB80tsREOE7yvGVgalhZ6RNXCmEHkUKBKxew==}

  /ini@4.1.1:
    resolution: {integrity: sha512-QQnnxNyfvmHFIsj7gkPcYymR8Jdw/o7mp5ZFihxn6h8Ci6fh3Dx4E1gPjpQEpIuPo9XVNY/ZUwh4BPMjGyL01g==}
    engines: {node: ^14.17.0 || ^16.13.0 || >=18.0.0}
    dev: false

  /inline-style-parser@0.1.1:
    resolution: {integrity: sha512-7NXolsK4CAS5+xvdj5OMMbI962hU/wvwoxk+LWR9Ek9bVtyuuYScDN6eS0rUm6TxApFpw7CX1o4uJzcd4AyD3Q==}
    dev: false

  /internal-slot@1.0.5:
    resolution: {integrity: sha512-Y+R5hJrzs52QCG2laLn4udYVnxsfny9CpOhNhUvk/SSSVyF6T27FzRbF0sroPidSu3X8oEAkOn2K804mjpt6UQ==}
    engines: {node: '>= 0.4'}
    dependencies:
      get-intrinsic: 1.2.1
      has: 1.0.3
      side-channel: 1.0.4

  /interpret@1.4.0:
    resolution: {integrity: sha512-agE4QfB2Lkp9uICn7BAqoscw4SZP9kTE2hxiFI3jBPmXJfdqiahTbUuKGsMoN2GtqL9AxhYioAcVvgsb1HvRbA==}
    engines: {node: '>= 0.10'}
    dev: false

  /intl-messageformat@10.5.0:
    resolution: {integrity: sha512-AvojYuOaRb6r2veOKfTVpxH9TrmjSdc5iR9R5RgBwrDZYSmAAFVT+QLbW3C4V7Qsg0OguMp67Q/EoUkxZzXRGw==}
    dependencies:
      '@formatjs/ecma402-abstract': 1.17.0
      '@formatjs/fast-memoize': 2.2.0
      '@formatjs/icu-messageformat-parser': 2.6.0
      tslib: 2.6.2
    dev: false

  /invariant@2.2.4:
    resolution: {integrity: sha512-phJfQVBuaJM5raOpJjSfkiD6BpbCE4Ns//LaXl6wGYtUBY83nWS6Rf9tXm2e8VaK60JEjYldbPif/A2B1C2gNA==}
    dependencies:
      loose-envify: 1.4.0
    dev: false

  /ip@1.1.8:
    resolution: {integrity: sha512-PuExPYUiu6qMBQb4l06ecm6T6ujzhmh+MeJcW9wa89PoAz5pvd4zPgN5WJV104mb6S2T1AwNIAaB70JNrLQWhg==}
    dev: false

  /ip@2.0.0:
    resolution: {integrity: sha512-WKa+XuLG1A1R0UWhl2+1XQSi+fZWMsYKffMZTTYsiZaUD8k2yDAj5atimTUD2TZkyCkNEeYE5NhFZmupOGtjYQ==}
    dev: false

  /is-alphabetical@2.0.1:
    resolution: {integrity: sha512-FWyyY60MeTNyeSRpkM2Iry0G9hpr7/9kD40mD/cGQEuilcZYS4okz8SN2Q6rLCJ8gbCt6fN+rC+6tMGS99LaxQ==}
    dev: false

  /is-alphanumerical@2.0.1:
    resolution: {integrity: sha512-hmbYhX/9MUMF5uh7tOXyK/n0ZvWpad5caBA17GsC6vyuCqaWliRG5K1qS9inmUhEMaOBIW7/whAnSwveW/LtZw==}
    dependencies:
      is-alphabetical: 2.0.1
      is-decimal: 2.0.1
    dev: false

  /is-arguments@1.1.1:
    resolution: {integrity: sha512-8Q7EARjzEnKpt/PCD7e1cgUS0a6X8u5tdSiMqXhojOdoV9TsMsiO+9VLC5vAmO8N7/GmXn7yjR8qnA6bVAEzfA==}
    engines: {node: '>= 0.4'}
    dependencies:
      call-bind: 1.0.2
      has-tostringtag: 1.0.0
    dev: false

  /is-array-buffer@3.0.2:
    resolution: {integrity: sha512-y+FyyR/w8vfIRq4eQcM1EYgSTnmHXPqaF+IgzgraytCFq5Xh8lllDVmAZolPJiZttZLeFSINPYMaEJ7/vWUa1w==}
    dependencies:
      call-bind: 1.0.2
      get-intrinsic: 1.2.1
      is-typed-array: 1.1.12

  /is-arrayish@0.2.1:
    resolution: {integrity: sha512-zz06S8t0ozoDXMG+ube26zeCTNXcKIPJZJi8hBrF4idCLms4CG9QtK7qBl1boi5ODzFpjswb5JPmHCbMpjaYzg==}
    dev: true

  /is-arrayish@0.3.2:
    resolution: {integrity: sha512-eVRqCvVlZbuw3GrM63ovNSNAeA1K16kaR/LRY/92w0zxQ5/1YzwblUX652i4Xs9RwAGjW9d9y6X88t8OaAJfWQ==}
    dev: true

  /is-async-function@2.0.0:
    resolution: {integrity: sha512-Y1JXKrfykRJGdlDwdKlLpLyMIiWqWvuSd17TvZk68PLAOGOoF4Xyav1z0Xhoi+gCYjZVeC5SI+hYFOfvXmGRCA==}
    engines: {node: '>= 0.4'}
    dependencies:
      has-tostringtag: 1.0.0
    dev: false

  /is-bigint@1.0.4:
    resolution: {integrity: sha512-zB9CruMamjym81i2JZ3UMn54PKGsQzsJeo6xvN3HJJ4CAsQNB6iRutp2To77OfCNuoxspsIhzaPoO1zyCEhFOg==}
    dependencies:
      has-bigints: 1.0.2

  /is-binary-path@2.1.0:
    resolution: {integrity: sha512-ZMERYes6pDydyuGidse7OsHxtbI7WVeUEozgR/g7rd0xUimYNlvZRE/K2MgZTjWy725IfelLeVcEM97mmtRGXw==}
    engines: {node: '>=8'}
    dependencies:
      binary-extensions: 2.2.0
    dev: false

  /is-boolean-object@1.1.2:
    resolution: {integrity: sha512-gDYaKHJmnj4aWxyj6YHyXVpdQawtVLHU5cb+eztPGczf6cjuTdwve5ZIEfgXqH4e57An1D1AKf8CZ3kYrQRqYA==}
    engines: {node: '>= 0.4'}
    dependencies:
      call-bind: 1.0.2
      has-tostringtag: 1.0.0

  /is-buffer@2.0.5:
    resolution: {integrity: sha512-i2R6zNFDwgEHJyQUtJEk0XFi1i0dPFn/oqjK3/vPCcDeJvW5NQ83V8QbicfF1SupOaB0h8ntgBC2YiE7dfyctQ==}
    engines: {node: '>=4'}
    dev: false

  /is-callable@1.2.7:
    resolution: {integrity: sha512-1BC0BVFhS/p0qtw6enp8e+8OD0UrK0oFLztSjNzhcKA3WDuJxxAPXzPuPtKkjEY9UUoEWlX/8fgKeu2S8i9JTA==}
    engines: {node: '>= 0.4'}

  /is-core-module@2.13.0:
    resolution: {integrity: sha512-Z7dk6Qo8pOCp3l4tsX2C5ZVas4V+UxwQodwZhLopL91TX8UyyHEXafPcyoeeWuLrwzHcr3igO78wNLwHJHsMCQ==}
    dependencies:
      has: 1.0.3

  /is-date-object@1.0.5:
    resolution: {integrity: sha512-9YQaSxsAiSwcvS33MBk3wTCVnWK+HhF8VZR2jRxehM16QcVOdHqPn4VPHmRK4lSr38n9JriurInLcP90xsYNfQ==}
    engines: {node: '>= 0.4'}
    dependencies:
      has-tostringtag: 1.0.0

  /is-decimal@2.0.1:
    resolution: {integrity: sha512-AAB9hiomQs5DXWcRB1rqsxGUstbRroFOPPVAomNk/3XHR5JyEZChOyTWe2oayKnsSsr/kcGqF+z6yuH6HHpN0A==}
    dev: false

  /is-docker@2.2.1:
    resolution: {integrity: sha512-F+i2BKsFrH66iaUFc0woD8sLy8getkwTwtOBjvs56Cx4CgJDeKQeqfz8wAYiSb8JOprWhHH5p77PbmYCvvUuXQ==}
    engines: {node: '>=8'}
    hasBin: true
    dev: false

  /is-docker@3.0.0:
    resolution: {integrity: sha512-eljcgEDlEns/7AXFosB5K/2nCM4P7FQPkGc/DWLy5rmFEWvZayGrik1d9/QIY5nJ4f9YsVvBkA6kJpHn9rISdQ==}
    engines: {node: ^12.20.0 || ^14.13.1 || >=16.0.0}
    hasBin: true
    dev: false

  /is-extendable@0.1.1:
    resolution: {integrity: sha512-5BMULNob1vgFX6EjQw5izWDxrecWK9AM72rugNr0TFldMOi0fj6Jk+zeKIt0xGj4cEfQIJth4w3OKWOJ4f+AFw==}
    engines: {node: '>=0.10.0'}
    dev: false

  /is-extglob@2.1.1:
    resolution: {integrity: sha512-SbKbANkN603Vi4jEZv49LeVJMn4yGwsbzZworEoyEiutsN3nJYdbO36zfhGJ6QEDpOZIFkDtnq5JRxmvl3jsoQ==}
    engines: {node: '>=0.10.0'}

  /is-finalizationregistry@1.0.2:
    resolution: {integrity: sha512-0by5vtUJs8iFQb5TYUHHPudOR+qXYIMKtiUzvLIZITZUjknFmziyBJuLhVRc+Ds0dREFlskDNJKYIdIzu/9pfw==}
    dependencies:
      call-bind: 1.0.2
    dev: false

  /is-fullwidth-code-point@3.0.0:
    resolution: {integrity: sha512-zymm5+u+sCsSWyD9qNaejV3DFvhCKclKdizYaJUuHA83RLjb7nSuGnddCHGv0hk+KY7BMAlsWeK4Ueg6EV6XQg==}
    engines: {node: '>=8'}
    dev: false

  /is-fullwidth-code-point@4.0.0:
    resolution: {integrity: sha512-O4L094N2/dZ7xqVdrXhh9r1KODPJpFms8B5sGdJLPy664AgvXsreZUyCQQNItZRDlYug4xStLjNp/sz3HvBowQ==}
    engines: {node: '>=12'}
    dev: true

  /is-generator-function@1.0.10:
    resolution: {integrity: sha512-jsEjy9l3yiXEQ+PsXdmBwEPcOxaXWLspKdplFUVI9vq1iZgIekeC0L167qeu86czQaxed3q/Uzuw0swL0irL8A==}
    engines: {node: '>= 0.4'}
    dependencies:
      has-tostringtag: 1.0.0
    dev: false

  /is-glob@4.0.3:
    resolution: {integrity: sha512-xelSayHH36ZgE7ZWhli7pW34hNbNl8Ojv5KVmkJD4hBdD3th8Tfk9vYasLM+mXWOZhFkgZfxhLSnrwRr4elSSg==}
    engines: {node: '>=0.10.0'}
    dependencies:
      is-extglob: 2.1.1

  /is-hexadecimal@2.0.1:
    resolution: {integrity: sha512-DgZQp241c8oO6cA1SbTEWiXeoxV42vlcJxgH+B3hi1AiqqKruZR3ZGF8In3fj4+/y/7rHvlOZLZtgJ/4ttYGZg==}
    dev: false

  /is-inside-container@1.0.0:
    resolution: {integrity: sha512-KIYLCCJghfHZxqjYBE7rEy0OBuTd5xCHS7tHVgvCLkx7StIoaxwNW3hCALgEUjFfeRk+MG/Qxmp/vtETEF3tRA==}
    engines: {node: '>=14.16'}
    hasBin: true
    dependencies:
      is-docker: 3.0.0
    dev: false

  /is-map@2.0.2:
    resolution: {integrity: sha512-cOZFQQozTha1f4MxLFzlgKYPTyj26picdZTx82hbc/Xf4K/tZOOXSCkMvU4pKioRXGDLJRn0GM7Upe7kR721yg==}
    dev: false

  /is-negative-zero@2.0.2:
    resolution: {integrity: sha512-dqJvarLawXsFbNDeJW7zAz8ItJ9cd28YufuuFzh0G8pNHjJMnY08Dv7sYX2uF5UpQOwieAeOExEYAWWfu7ZZUA==}
    engines: {node: '>= 0.4'}

  /is-number-object@1.0.7:
    resolution: {integrity: sha512-k1U0IRzLMo7ZlYIfzRu23Oh6MiIFasgpb9X76eqfFZAqwH44UI4KTBvBYIZ1dSL9ZzChTB9ShHfLkR4pdW5krQ==}
    engines: {node: '>= 0.4'}
    dependencies:
      has-tostringtag: 1.0.0

  /is-number@7.0.0:
    resolution: {integrity: sha512-41Cifkg6e8TylSpdtTpeLVMqvSBEVzTttHvERD741+pnZ8ANv0004MRL43QKPDlK9cGvNp6NZWZUBlbGXYxxng==}
    engines: {node: '>=0.12.0'}

  /is-obj@3.0.0:
    resolution: {integrity: sha512-IlsXEHOjtKhpN8r/tRFj2nDyTmHvcfNeu/nrRIcXE17ROeatXchkojffa1SpdqW4cr/Fj6QkEf/Gn4zf6KKvEQ==}
    engines: {node: '>=12'}
    dev: false

  /is-path-inside@3.0.3:
    resolution: {integrity: sha512-Fd4gABb+ycGAmKou8eMftCupSir5lRxqf4aD/vd0cD2qc4HL07OjCeuHMr8Ro4CoMaeCKDB0/ECBOVWjTwUvPQ==}
    engines: {node: '>=8'}

  /is-plain-obj@3.0.0:
    resolution: {integrity: sha512-gwsOE28k+23GP1B6vFl1oVh/WOzmawBrKwo5Ev6wMKzPkaXaCDIQKzLnvsA42DRlbVTWorkgTKIviAKCWkfUwA==}
    engines: {node: '>=10'}
    dev: false

  /is-plain-obj@4.1.0:
    resolution: {integrity: sha512-+Pgi+vMuUNkJyExiMBt5IlFoMyKnr5zhJ4Uspz58WOhBF5QoIZkFyNHIbBAtHwzVAgk5RtndVNsDRN61/mmDqg==}
    engines: {node: '>=12'}
    dev: false

  /is-plain-object@5.0.0:
    resolution: {integrity: sha512-VRSzKkbMm5jMDoKLbltAkFQ5Qr7VDiTFGXxYFXXowVj387GeGNOCsOH6Msy00SGZ3Fp84b1Naa1psqgcCIEP5Q==}
    engines: {node: '>=0.10.0'}
    dev: false

  /is-reference@3.0.1:
    resolution: {integrity: sha512-baJJdQLiYaJdvFbJqXrcGv3WU3QCzBlUcI5QhbesIm6/xPsvmO+2CDoi/GMOFBQEQm+PXkwOPrp9KK5ozZsp2w==}
    dependencies:
      '@types/estree': 1.0.1
    dev: false

  /is-regex@1.1.4:
    resolution: {integrity: sha512-kvRdxDsxZjhzUX07ZnLydzS1TU/TJlTUHHY4YLL87e37oUA49DfkLqgy+VjFocowy29cKvcSiu+kIv728jTTVg==}
    engines: {node: '>= 0.4'}
    dependencies:
      call-bind: 1.0.2
      has-tostringtag: 1.0.0

  /is-set@2.0.2:
    resolution: {integrity: sha512-+2cnTEZeY5z/iXGbLhPrOAaK/Mau5k5eXq9j14CpRTftq0pAJu2MwVRSZhyZWBzx3o6X795Lz6Bpb6R0GKf37g==}
    dev: false

  /is-shared-array-buffer@1.0.2:
    resolution: {integrity: sha512-sqN2UDu1/0y6uvXyStCOzyhAjCSlHceFoMKJW8W9EU9cvic/QdsZ0kEU93HEy3IUEFZIiH/3w+AH/UQbPHNdhA==}
    dependencies:
      call-bind: 1.0.2

  /is-stream@2.0.1:
    resolution: {integrity: sha512-hFoiJiTl63nn+kstHGBtewWSKnQLpyb155KHheA1l39uvtO9nWIop1p3udqPcUd/xbF1VLMO4n7OI6p7RbngDg==}
    engines: {node: '>=8'}
    dev: false

  /is-stream@3.0.0:
    resolution: {integrity: sha512-LnQR4bZ9IADDRSkvpqMGvt/tEJWclzklNgSw48V5EAaAeDd6qGvN8ei6k5p0tvxSR171VmGyHuTiAOfxAbr8kA==}
    engines: {node: ^12.20.0 || ^14.13.1 || >=16.0.0}

  /is-string@1.0.7:
    resolution: {integrity: sha512-tE2UXzivje6ofPW7l23cjDOMa09gb7xlAqG6jG5ej6uPV32TlWP3NKPigtaGeHNu9fohccRYvIiZMfOOnOYUtg==}
    engines: {node: '>= 0.4'}
    dependencies:
      has-tostringtag: 1.0.0

  /is-symbol@1.0.4:
    resolution: {integrity: sha512-C/CPBqKWnvdcxqIARxyOh4v1UUEOCHpgDa0WYgpKDFMszcrPcffg5uhwSgPCLD2WWxmq6isisz87tzT01tuGhg==}
    engines: {node: '>= 0.4'}
    dependencies:
      has-symbols: 1.0.3

  /is-typed-array@1.1.12:
    resolution: {integrity: sha512-Z14TF2JNG8Lss5/HMqt0//T9JeHXttXy5pH/DBU4vi98ozO2btxzq9MwYDZYnKwU8nRsz/+GVFVRDq3DkVuSPg==}
    engines: {node: '>= 0.4'}
    dependencies:
      which-typed-array: 1.1.11

  /is-weakmap@2.0.1:
    resolution: {integrity: sha512-NSBR4kH5oVj1Uwvv970ruUkCV7O1mzgVFO4/rev2cLRda9Tm9HrL70ZPut4rOHgY0FNrUu9BCbXA2sdQ+x0chA==}
    dev: false

  /is-weakref@1.0.2:
    resolution: {integrity: sha512-qctsuLZmIQ0+vSSMfoVvyFe2+GSEvnmZ2ezTup1SBse9+twCCeial6EEi3Nc2KFcf6+qz2FBPnjXsk8xhKSaPQ==}
    dependencies:
      call-bind: 1.0.2

  /is-weakset@2.0.2:
    resolution: {integrity: sha512-t2yVvttHkQktwnNNmBQ98AhENLdPUTDTE21uPqAQ0ARwQfGeQKRVS0NNurH7bTf7RrvcVn1OOge45CnBeHCSmg==}
    dependencies:
      call-bind: 1.0.2
      get-intrinsic: 1.2.1
    dev: false

  /is-wsl@2.2.0:
    resolution: {integrity: sha512-fKzAra0rGJUUBwGBgNkHZuToZcn+TtXHpeCgmkMJMMYx1sQDYaCSyjJBSCa2nH1DGm7s3n1oBnohoVTBaN7Lww==}
    engines: {node: '>=8'}
    dependencies:
      is-docker: 2.2.1
    dev: false

  /isarray@2.0.5:
    resolution: {integrity: sha512-xHjhDr3cNBK0BzdUJSPXZntQUx/mwMS5Rw4A7lPJ90XGAO6ISP/ePDNuo0vhqOZU+UD5JoodwCAAoZQd3FeAKw==}

  /isexe@2.0.0:
    resolution: {integrity: sha512-RHxMLp9lnKHGHRng9QFhRCMbYAcVpn69smSGcq3f36xjgVVWThj4qqLbTLlq7Ssj8B+fIQ1EuCEGI2lKsyQeIw==}

  /iterator.prototype@1.1.1:
    resolution: {integrity: sha512-9E+nePc8C9cnQldmNl6bgpTY6zI4OPRZd97fhJ/iVZ1GifIUDVV5F6x1nEDqpe8KaMEZGT4xgrwKQDxXnjOIZQ==}
    dependencies:
      define-properties: 1.2.0
      get-intrinsic: 1.2.1
      has-symbols: 1.0.3
      reflect.getprototypeof: 1.0.4
    dev: false

  /jackspeak@2.3.1:
    resolution: {integrity: sha512-4iSY3Bh1Htv+kLhiiZunUhQ+OYXIn0ze3ulq8JeWrFKmhPAJSySV2+kdtRh2pGcCeF0s6oR8Oc+pYZynJj4t8A==}
    engines: {node: '>=14'}
    dependencies:
      '@isaacs/cliui': 8.0.2
    optionalDependencies:
      '@pkgjs/parseargs': 0.11.0
    dev: false

  /js-git@0.7.8:
    resolution: {integrity: sha512-+E5ZH/HeRnoc/LW0AmAyhU+mNcWBzAKE+30+IDMLSLbbK+Tdt02AdkOKq9u15rlJsDEGFqtgckc8ZM59LhhiUA==}
    dependencies:
      bodec: 0.1.0
      culvert: 0.1.2
      git-sha1: 0.1.2
      pako: 0.2.9
    dev: false

  /js-sha3@0.8.0:
    resolution: {integrity: sha512-gF1cRrHhIzNfToc802P800N8PpXS+evLLXfsVpowqmAFR9uwbi89WvXg2QspOmXL8QL86J4T1EpFu+yUkwJY3Q==}
    dev: false

  /js-tokens@4.0.0:
    resolution: {integrity: sha512-RdJUflcE3cUzKiMqQgsCu06FPu9UdIJO0beYbPhHN4k6apgJtifcoCtT9bcxOpYBtpD2kCM6Sbzg4CausW/PKQ==}
    dev: false

  /js-yaml@3.14.1:
    resolution: {integrity: sha512-okMH7OXXJ7YrN9Ok3/SXrnu4iX9yOk+25nqX4imS2npuvTYDmo/QEZoqwZkYaIDk3jVvBOTOIEgEhaLOynBS9g==}
    hasBin: true
    dependencies:
      argparse: 1.0.10
      esprima: 4.0.1
    dev: false

  /js-yaml@4.1.0:
    resolution: {integrity: sha512-wpxZs9NoxZaJESJGIZTyDEaYpl0FKSA+FB9aJiyemKhMwkxQg63h4T1KJgUGHpTqPDNRcmmYLugrRjJlBtWvRA==}
    hasBin: true
    dependencies:
      argparse: 2.0.1

  /jsbi@4.3.0:
    resolution: {integrity: sha512-SnZNcinB4RIcnEyZqFPdGPVgrg2AcnykiBy0sHVJQKHYeaLUvi3Exj+iaPpLnFVkDPZIV4U0yvgC9/R4uEAZ9g==}
    dev: false

  /json-buffer@3.0.1:
    resolution: {integrity: sha512-4bV5BfR2mqfQTJm+V5tPPdf+ZpuhiIvTuAB5g8kcrXOZpTT/QwwVRWBywX1ozr6lEuPdbHxwaJlm9G6mI2sfSQ==}

  /json-parse-better-errors@1.0.2:
    resolution: {integrity: sha512-mrqyZKfX5EhL7hvqcV6WG1yYjnjeuYDzDhhcAAUrq8Po85NBQBJP+ZDUT75qZQ98IkUoBqdkExkukOU7Ts2wrw==}
    dev: true

  /json-rpc-2.0@1.6.0:
    resolution: {integrity: sha512-+pKxaoIqnA5VjXmZiAI1+CkFG7mHLg+dhtliOe/mp1P5Gdn8P5kE/Xxp2CUBwnGL7pfw6gC8zWTWekhSnKzHFA==}
    dev: false

  /json-schema-traverse@0.4.1:
    resolution: {integrity: sha512-xbbCH5dCYU5T8LcEhhuh7HJ88HXuW3qsI3Y0zOZFKfZEHcpWiHU/Jxzk629Brsab/mMiHQti9wMP+845RPe3Vg==}

  /json-stable-stringify-without-jsonify@1.0.1:
    resolution: {integrity: sha512-Bdboy+l7tA3OGW6FjyFHWkP5LuByj1Tk33Ljyq0axyzdk9//JSi2u3fP1QSmd1KNwq6VOKYGlAu87CisVir6Pw==}

  /json-stringify-safe@5.0.1:
    resolution: {integrity: sha512-ZClg6AaYvamvYEE82d3Iyd3vSSIjQ+odgjaTzRuO3s7toCdFKczob2i0zCh7JE8kWn17yvAWhUVxvqGwUalsRA==}
    requiresBuild: true
    dev: false
    optional: true

  /json5@1.0.2:
    resolution: {integrity: sha512-g1MWMLBiz8FKi1e4w0UyVL3w+iJceWAFBAaBnnGKOpNa5f8TLktkbre1+s6oICydWAm+HRUGTmI+//xv2hvXYA==}
    hasBin: true
    dependencies:
      minimist: 1.2.8
    dev: false

  /jsonc-parser@3.2.0:
    resolution: {integrity: sha512-gfFQZrcTc8CnKXp6Y4/CBT3fTc0OVuDofpre4aEeEpSBPV5X5v4+Vmx+8snU7RLPrNHPKSgLxGo9YuQzz20o+w==}
    dev: false

  /jsonfile@4.0.0:
    resolution: {integrity: sha512-m6F1R3z8jjlf2imQHS2Qez5sjKWQzbuuhuJ/FKYFRZvPE3PuHcSMVZzfsLhGVOkfd20obL5SWEBew5ShlquNxg==}
    optionalDependencies:
      graceful-fs: 4.2.11
    dev: false

  /jsx-ast-utils@3.3.5:
    resolution: {integrity: sha512-ZZow9HBI5O6EPgSJLUb8n2NKgmVWTwCvHGwFuJlMjvLFqlGG6pjirPhtdsseaLZjSibD8eegzmYpUZwoIlj2cQ==}
    engines: {node: '>=4.0'}
    dependencies:
      array-includes: 3.1.6
      array.prototype.flat: 1.3.1
      object.assign: 4.1.4
      object.values: 1.1.7
    dev: false

  /keyv@4.5.3:
    resolution: {integrity: sha512-QCiSav9WaX1PgETJ+SpNnx2PRRapJ/oRSXM4VO5OGYGSjrxbKPVFVhB3l2OCbLCk329N8qyAtsJjSjvVBWzEug==}
    dependencies:
      json-buffer: 3.0.1

  /kind-of@6.0.3:
    resolution: {integrity: sha512-dcS1ul+9tmeD95T+x28/ehLgd9mENa3LsvDTtzm3vyBEO7RPptvAD+t44WVXaUjTBRcrpFeFlC8WCruUR456hw==}
    engines: {node: '>=0.10.0'}
    dev: false

  /kleur@4.1.5:
    resolution: {integrity: sha512-o+NO+8WrRiQEE4/7nwRJhN1HWpVmJm511pBHUxPLtp0BUISzlBplORYSmTclCnJvQq2tKu/sgl3xVpkc7ZWuQQ==}
    engines: {node: '>=6'}
    dev: false

  /language-subtag-registry@0.3.22:
    resolution: {integrity: sha512-tN0MCzyWnoz/4nHS6uxdlFWoUZT7ABptwKPQ52Ea7URk6vll88bWBVhodtnlfEuCcKWNGoc+uGbw1cwa9IKh/w==}
    dev: false

  /language-tags@1.0.5:
    resolution: {integrity: sha512-qJhlO9cGXi6hBGKoxEG/sKZDAHD5Hnu9Hs4WbOY3pCWXDhw0N8x1NenNzm2EnNLkLkk7J2SdxAkDSbb6ftT+UQ==}
    dependencies:
      language-subtag-registry: 0.3.22
    dev: false

  /lazy@1.0.11:
    resolution: {integrity: sha512-Y+CjUfLmIpoUCCRl0ub4smrYtGGr5AOa2AKOaWelGHOGz33X/Y/KizefGqbkwfz44+cnq/+9habclf8vOmu2LA==}
    engines: {node: '>=0.2.0'}
    dev: false

  /levn@0.4.1:
    resolution: {integrity: sha512-+bT2uH4E5LGE7h/n3evcS/sQlJXCpIp6ym8OWJ5eV6+67Dsql/LaaT7qJBAt2rzfoa/5QBGBhxDix1dMt2kQKQ==}
    engines: {node: '>= 0.8.0'}
    dependencies:
      prelude-ls: 1.2.1
      type-check: 0.4.0

  /lilconfig@2.1.0:
    resolution: {integrity: sha512-utWOt/GHzuUxnLKxB6dk81RoOeoNeHgbrXiuGk4yyF5qlRz+iIVWu56E2fqGHFrXz0QNUhLB/8nKqvRH66JKGQ==}
    engines: {node: '>=10'}
    dev: true

  /linkify-it@4.0.1:
    resolution: {integrity: sha512-C7bfi1UZmoj8+PQx22XyeXCuBlokoyWQL5pWSP+EI6nzRylyThouddufc2c1NDIcP9k5agmN9fLpA7VNJfIiqw==}
    dependencies:
      uc.micro: 1.0.6
    dev: false

  /lint-staged@14.0.1:
    resolution: {integrity: sha512-Mw0cL6HXnHN1ag0mN/Dg4g6sr8uf8sn98w2Oc1ECtFto9tvRF7nkXGJRbx8gPlHyoR0pLyBr2lQHbWwmUHe1Sw==}
    engines: {node: ^16.14.0 || >=18.0.0}
    hasBin: true
    dependencies:
      chalk: 5.3.0
      commander: 11.0.0
      debug: 4.3.4
      execa: 7.2.0
      lilconfig: 2.1.0
      listr2: 6.6.1
      micromatch: 4.0.5
      pidtree: 0.6.0
      string-argv: 0.3.2
      yaml: 2.3.1
    transitivePeerDependencies:
      - enquirer
      - supports-color
    dev: true

  /listr2@6.6.1:
    resolution: {integrity: sha512-+rAXGHh0fkEWdXBmX+L6mmfmXmXvDGEKzkjxO+8mP3+nI/r/CWznVBvsibXdxda9Zz0OW2e2ikphN3OwCT/jSg==}
    engines: {node: '>=16.0.0'}
    peerDependencies:
      enquirer: '>= 2.3.0 < 3'
    peerDependenciesMeta:
      enquirer:
        optional: true
    dependencies:
      cli-truncate: 3.1.0
      colorette: 2.0.20
      eventemitter3: 5.0.1
      log-update: 5.0.1
      rfdc: 1.3.0
      wrap-ansi: 8.1.0
    dev: true

  /load-json-file@4.0.0:
    resolution: {integrity: sha512-Kx8hMakjX03tiGTLAIdJ+lL0htKnXjEZN6hk/tozf/WOuYGdZBJrZ+rCJRbVCugsjB3jMLn9746NsQIf5VjBMw==}
    engines: {node: '>=4'}
    dependencies:
      graceful-fs: 4.2.11
      parse-json: 4.0.0
      pify: 3.0.0
      strip-bom: 3.0.0
    dev: true

  /loadjs@4.2.0:
    resolution: {integrity: sha512-AgQGZisAlTPbTEzrHPb6q+NYBMD+DP9uvGSIjSUM5uG+0jG15cb8axWpxuOIqrmQjn6scaaH8JwloiP27b2KXA==}
    dev: false

  /locate-path@6.0.0:
    resolution: {integrity: sha512-iPZK6eYjbxRu3uB4/WZ3EsEIMJFMqAoopl3R+zuq0UjcAm/MO6KCweDgPfP3elTztoKP3KtnVHxTn2NHBSDVUw==}
    engines: {node: '>=10'}
    dependencies:
      p-locate: 5.0.0

  /lodash.camelcase@4.3.0:
    resolution: {integrity: sha512-TwuEnCnxbc3rAvhf/LbG7tJUDzhqXyFnv3dtzLOPgCG/hODL7WFnsbwktkD7yUV0RrreP/l1PALq/YSg6VvjlA==}
    dev: false

  /lodash.merge@4.6.2:
    resolution: {integrity: sha512-0KpjqXRVvrYyCsX1swR/XTK0va6VQkQM6MNo7PqW77ByjAhoARA8EfrP1N4+KlKj8YS0ZUCtRT/YUuhyYDujIQ==}

  /lodash@4.17.21:
    resolution: {integrity: sha512-v2kDEe57lecTulaDIuNTPy3Ry4gLGJ6Z1O3vE1krgXZNrsQ+LFTGHVxVjcXPs17LhbZVGedAJv8XZ1tvj5FvSg==}
    dev: false

  /log-driver@1.2.7:
    resolution: {integrity: sha512-U7KCmLdqsGHBLeWqYlFA0V0Sl6P08EE1ZrmA9cxjUE0WVqT9qnyVDPz1kzpFEP0jdJuFnasWIfSd7fsaNXkpbg==}
    engines: {node: '>=0.8.6'}
    dev: false

  /log-update@5.0.1:
    resolution: {integrity: sha512-5UtUDQ/6edw4ofyljDNcOVJQ4c7OjDro4h3y8e1GQL5iYElYclVHJ3zeWchylvMaKnDbDilC8irOVyexnA/Slw==}
    engines: {node: ^12.20.0 || ^14.13.1 || >=16.0.0}
    dependencies:
      ansi-escapes: 5.0.0
      cli-cursor: 4.0.0
      slice-ansi: 5.0.0
      strip-ansi: 7.1.0
      wrap-ansi: 8.1.0
    dev: true

  /long@4.0.0:
    resolution: {integrity: sha512-XsP+KhQif4bjX1kbuSiySJFNAehNxgLb6hPRGJ9QsUr8ajHkuXGdrHmFUTUUXhDwVX2R5bY4JNZEwbUiMhV+MA==}
    dev: false

  /long@5.2.3:
    resolution: {integrity: sha512-lcHwpNoggQTObv5apGNCTdJrO69eHOZMi4BNC+rTLER8iHAqGrUVeLh/irVIM7zTw2bOXA8T6uNPeujwOLg/2Q==}
    dev: false

  /longest-streak@3.1.0:
    resolution: {integrity: sha512-9Ri+o0JYgehTaVBBDoMqIl8GXtbWg711O3srftcHhZ0dqnETqLaoIK0x17fUw9rFSlK/0NlsKe0Ahhyl5pXE2g==}
    dev: false

  /loose-envify@1.4.0:
    resolution: {integrity: sha512-lyuxPGr/Wfhrlem2CL/UcnUc1zcqKAImBDzukY7Y5F/yQiNdko6+fRLevlw1HgMySw7f611UIY408EtxRSoK3Q==}
    hasBin: true
    dependencies:
      js-tokens: 4.0.0
    dev: false

  /lower-case@2.0.2:
    resolution: {integrity: sha512-7fm3l3NAF9WfN6W3JOmf5drwpVqX78JtoGJ3A6W0a6ZnldM41w2fV5D490psKFTpMds8TJse/eHLFFsNHHjHgg==}
    dependencies:
      tslib: 2.6.2
    dev: false

  /lru-cache@10.0.1:
    resolution: {integrity: sha512-IJ4uwUTi2qCccrioU6g9g/5rvvVl13bsdczUUcqbciD9iLr095yj8DQKdObriEvuNSx325N1rV1O0sJFszx75g==}
    engines: {node: 14 || >=16.14}
    dev: false

  /lru-cache@6.0.0:
    resolution: {integrity: sha512-Jo6dJ04CmSjuznwJSS3pUeWmd/H0ffTlkXXgwZi+eq1UCmqQwCh+eLsYOYCwY991i2Fah4h1BEMCx4qThGbsiA==}
    engines: {node: '>=10'}
    dependencies:
      yallist: 4.0.0

  /lru-cache@7.18.3:
    resolution: {integrity: sha512-jumlc0BIUrS3qJGgIkWZsyfAM7NCWiBcCDhnd+3NNM5KbBmLTgHVfWBcg6W+rLUsIpzpERPsvwUP7CckAQSOoA==}
    engines: {node: '>=12'}
    dev: false

  /lz-string@1.5.0:
    resolution: {integrity: sha512-h5bgJWpxJNswbU7qCrV0tIKQCaS3blPDrqKWx+QxzuzL1zGUzij9XCWLrSLsJPu5t+eWA/ycetzYAO5IOMcWAQ==}
    hasBin: true
    dev: false

  /markdown-extensions@1.1.1:
    resolution: {integrity: sha512-WWC0ZuMzCyDHYCasEGs4IPvLyTGftYwh6wIEOULOF0HXcqZlhwRzrK0w2VUlxWA98xnvb/jszw4ZSkJ6ADpM6Q==}
    engines: {node: '>=0.10.0'}
    dev: false

  /markdown-it@13.0.1:
    resolution: {integrity: sha512-lTlxriVoy2criHP0JKRhO2VDG9c2ypWCsT237eDiLqi09rmbKoUetyGHq2uOIRoRS//kfoJckS0eUzzkDR+k2Q==}
    hasBin: true
    dependencies:
      argparse: 2.0.1
      entities: 3.0.1
      linkify-it: 4.0.1
      mdurl: 1.0.1
      uc.micro: 1.0.6
    dev: false

  /markdown-table@3.0.3:
    resolution: {integrity: sha512-Z1NL3Tb1M9wH4XESsCDEksWoKTdlUafKc4pt0GRwjUyXaCFZ+dc3g2erqB6zm3szA2IUSi7VnPI+o/9jnxh9hw==}
    dev: false

  /markdownlint-cli@0.37.0:
    resolution: {integrity: sha512-hNKAc0bWBBuVhJbSWbUhRzavstiB4o1jh3JeSpwC4/dt6eJ54lRfYHRxVdzVp4qGWBKbeE6Pg490PFEfrKjqSg==}
    engines: {node: '>=16'}
    hasBin: true
    dependencies:
      commander: 11.0.0
      get-stdin: 9.0.0
      glob: 10.3.4
      ignore: 5.2.4
      js-yaml: 4.1.0
      jsonc-parser: 3.2.0
      markdownlint: 0.31.1
      minimatch: 9.0.3
      run-con: 1.3.2
    dev: false

  /markdownlint-micromark@0.1.7:
    resolution: {integrity: sha512-BbRPTC72fl5vlSKv37v/xIENSRDYL/7X/XoFzZ740FGEbs9vZerLrIkFRY0rv7slQKxDczToYuMmqQFN61fi4Q==}
    engines: {node: '>=16'}
    dev: false

  /markdownlint@0.31.1:
    resolution: {integrity: sha512-CKMR2hgcIBrYlIUccDCOvi966PZ0kJExDrUi1R+oF9PvqQmCrTqjOsgIvf2403OmJ+CWomuzDoylr6KbuMyvHA==}
    engines: {node: '>=16'}
    dependencies:
      markdown-it: 13.0.1
      markdownlint-micromark: 0.1.7
    dev: false

  /mdast-util-definitions@5.1.2:
    resolution: {integrity: sha512-8SVPMuHqlPME/z3gqVwWY4zVXn8lqKv/pAhC57FuJ40ImXyBpmO5ukh98zB2v7Blql2FiHjHv9LVztSIqjY+MA==}
    dependencies:
      '@types/mdast': 3.0.12
      '@types/unist': 2.0.8
      unist-util-visit: 4.1.2
    dev: false

  /mdast-util-find-and-replace@2.2.2:
    resolution: {integrity: sha512-MTtdFRz/eMDHXzeK6W3dO7mXUlF82Gom4y0oOgvHhh/HXZAGvIQDUvQ0SuUx+j2tv44b8xTHOm8K/9OoRFnXKw==}
    dependencies:
      '@types/mdast': 3.0.12
      escape-string-regexp: 5.0.0
      unist-util-is: 5.2.1
      unist-util-visit-parents: 5.1.3
    dev: false

  /mdast-util-from-markdown@1.3.1:
    resolution: {integrity: sha512-4xTO/M8c82qBcnQc1tgpNtubGUW/Y1tBQ1B0i5CtSoelOLKFYlElIr3bvgREYYO5iRqbMY1YuqZng0GVOI8Qww==}
    dependencies:
      '@types/mdast': 3.0.12
      '@types/unist': 2.0.8
      decode-named-character-reference: 1.0.2
      mdast-util-to-string: 3.2.0
      micromark: 3.2.0
      micromark-util-decode-numeric-character-reference: 1.1.0
      micromark-util-decode-string: 1.1.0
      micromark-util-normalize-identifier: 1.1.0
      micromark-util-symbol: 1.1.0
      micromark-util-types: 1.1.0
      unist-util-stringify-position: 3.0.3
      uvu: 0.5.6
    transitivePeerDependencies:
      - supports-color
    dev: false

  /mdast-util-frontmatter@1.0.1:
    resolution: {integrity: sha512-JjA2OjxRqAa8wEG8hloD0uTU0kdn8kbtOWpPP94NBkfAlbxn4S8gCGf/9DwFtEeGPXrDcNXdiDjVaRdUFqYokw==}
    dependencies:
      '@types/mdast': 3.0.12
      mdast-util-to-markdown: 1.5.0
      micromark-extension-frontmatter: 1.1.1
    dev: false

  /mdast-util-gfm-autolink-literal@1.0.3:
    resolution: {integrity: sha512-My8KJ57FYEy2W2LyNom4n3E7hKTuQk/0SES0u16tjA9Z3oFkF4RrC/hPAPgjlSpezsOvI8ObcXcElo92wn5IGA==}
    dependencies:
      '@types/mdast': 3.0.12
      ccount: 2.0.1
      mdast-util-find-and-replace: 2.2.2
      micromark-util-character: 1.2.0
    dev: false

  /mdast-util-gfm-footnote@1.0.2:
    resolution: {integrity: sha512-56D19KOGbE00uKVj3sgIykpwKL179QsVFwx/DCW0u/0+URsryacI4MAdNJl0dh+u2PSsD9FtxPFbHCzJ78qJFQ==}
    dependencies:
      '@types/mdast': 3.0.12
      mdast-util-to-markdown: 1.5.0
      micromark-util-normalize-identifier: 1.1.0
    dev: false

  /mdast-util-gfm-strikethrough@1.0.3:
    resolution: {integrity: sha512-DAPhYzTYrRcXdMjUtUjKvW9z/FNAMTdU0ORyMcbmkwYNbKocDpdk+PX1L1dQgOID/+vVs1uBQ7ElrBQfZ0cuiQ==}
    dependencies:
      '@types/mdast': 3.0.12
      mdast-util-to-markdown: 1.5.0
    dev: false

  /mdast-util-gfm-table@1.0.7:
    resolution: {integrity: sha512-jjcpmNnQvrmN5Vx7y7lEc2iIOEytYv7rTvu+MeyAsSHTASGCCRA79Igg2uKssgOs1i1po8s3plW0sTu1wkkLGg==}
    dependencies:
      '@types/mdast': 3.0.12
      markdown-table: 3.0.3
      mdast-util-from-markdown: 1.3.1
      mdast-util-to-markdown: 1.5.0
    transitivePeerDependencies:
      - supports-color
    dev: false

  /mdast-util-gfm-task-list-item@1.0.2:
    resolution: {integrity: sha512-PFTA1gzfp1B1UaiJVyhJZA1rm0+Tzn690frc/L8vNX1Jop4STZgOE6bxUhnzdVSB+vm2GU1tIsuQcA9bxTQpMQ==}
    dependencies:
      '@types/mdast': 3.0.12
      mdast-util-to-markdown: 1.5.0
    dev: false

  /mdast-util-gfm@2.0.2:
    resolution: {integrity: sha512-qvZ608nBppZ4icQlhQQIAdc6S3Ffj9RGmzwUKUWuEICFnd1LVkN3EktF7ZHAgfcEdvZB5owU9tQgt99e2TlLjg==}
    dependencies:
      mdast-util-from-markdown: 1.3.1
      mdast-util-gfm-autolink-literal: 1.0.3
      mdast-util-gfm-footnote: 1.0.2
      mdast-util-gfm-strikethrough: 1.0.3
      mdast-util-gfm-table: 1.0.7
      mdast-util-gfm-task-list-item: 1.0.2
      mdast-util-to-markdown: 1.5.0
    transitivePeerDependencies:
      - supports-color
    dev: false

  /mdast-util-mdx-expression@1.3.2:
    resolution: {integrity: sha512-xIPmR5ReJDu/DHH1OoIT1HkuybIfRGYRywC+gJtI7qHjCJp/M9jrmBEJW22O8lskDWm562BX2W8TiAwRTb0rKA==}
    dependencies:
      '@types/estree-jsx': 1.0.0
      '@types/hast': 2.3.5
      '@types/mdast': 3.0.12
      mdast-util-from-markdown: 1.3.1
      mdast-util-to-markdown: 1.5.0
    transitivePeerDependencies:
      - supports-color
    dev: false

  /mdast-util-mdx-jsx@2.1.4:
    resolution: {integrity: sha512-DtMn9CmVhVzZx3f+optVDF8yFgQVt7FghCRNdlIaS3X5Bnym3hZwPbg/XW86vdpKjlc1PVj26SpnLGeJBXD3JA==}
    dependencies:
      '@types/estree-jsx': 1.0.0
      '@types/hast': 2.3.5
      '@types/mdast': 3.0.12
      '@types/unist': 2.0.8
      ccount: 2.0.1
      mdast-util-from-markdown: 1.3.1
      mdast-util-to-markdown: 1.5.0
      parse-entities: 4.0.1
      stringify-entities: 4.0.3
      unist-util-remove-position: 4.0.2
      unist-util-stringify-position: 3.0.3
      vfile-message: 3.1.4
    transitivePeerDependencies:
      - supports-color
    dev: false

  /mdast-util-mdx@2.0.1:
    resolution: {integrity: sha512-38w5y+r8nyKlGvNjSEqWrhG0w5PmnRA+wnBvm+ulYCct7nsGYhFVb0lljS9bQav4psDAS1eGkP2LMVcZBi/aqw==}
    dependencies:
      mdast-util-from-markdown: 1.3.1
      mdast-util-mdx-expression: 1.3.2
      mdast-util-mdx-jsx: 2.1.4
      mdast-util-mdxjs-esm: 1.3.1
      mdast-util-to-markdown: 1.5.0
    transitivePeerDependencies:
      - supports-color
    dev: false

  /mdast-util-mdxjs-esm@1.3.1:
    resolution: {integrity: sha512-SXqglS0HrEvSdUEfoXFtcg7DRl7S2cwOXc7jkuusG472Mmjag34DUDeOJUZtl+BVnyeO1frIgVpHlNRWc2gk/w==}
    dependencies:
      '@types/estree-jsx': 1.0.0
      '@types/hast': 2.3.5
      '@types/mdast': 3.0.12
      mdast-util-from-markdown: 1.3.1
      mdast-util-to-markdown: 1.5.0
    transitivePeerDependencies:
      - supports-color
    dev: false

  /mdast-util-phrasing@3.0.1:
    resolution: {integrity: sha512-WmI1gTXUBJo4/ZmSk79Wcb2HcjPJBzM1nlI/OUWA8yk2X9ik3ffNbBGsU+09BFmXaL1IBb9fiuvq6/KMiNycSg==}
    dependencies:
      '@types/mdast': 3.0.12
      unist-util-is: 5.2.1
    dev: false

  /mdast-util-to-hast@12.3.0:
    resolution: {integrity: sha512-pits93r8PhnIoU4Vy9bjW39M2jJ6/tdHyja9rrot9uujkN7UTU9SDnE6WNJz/IGyQk3XHX6yNNtrBH6cQzm8Hw==}
    dependencies:
      '@types/hast': 2.3.5
      '@types/mdast': 3.0.12
      mdast-util-definitions: 5.1.2
      micromark-util-sanitize-uri: 1.2.0
      trim-lines: 3.0.1
      unist-util-generated: 2.0.1
      unist-util-position: 4.0.4
      unist-util-visit: 4.1.2
    dev: false

  /mdast-util-to-markdown@1.5.0:
    resolution: {integrity: sha512-bbv7TPv/WC49thZPg3jXuqzuvI45IL2EVAr/KxF0BSdHsU0ceFHOmwQn6evxAh1GaoK/6GQ1wp4R4oW2+LFL/A==}
    dependencies:
      '@types/mdast': 3.0.12
      '@types/unist': 2.0.8
      longest-streak: 3.1.0
      mdast-util-phrasing: 3.0.1
      mdast-util-to-string: 3.2.0
      micromark-util-decode-string: 1.1.0
      unist-util-visit: 4.1.2
      zwitch: 2.0.4
    dev: false

  /mdast-util-to-string@3.2.0:
    resolution: {integrity: sha512-V4Zn/ncyN1QNSqSBxTrMOLpjr+IKdHl2v3KVLoWmDPscP4r9GcCi71gjgvUV1SFSKh92AjAG4peFuBl2/YgCJg==}
    dependencies:
      '@types/mdast': 3.0.12
    dev: false

  /mdn-data@2.0.28:
    resolution: {integrity: sha512-aylIc7Z9y4yzHYAJNuESG3hfhC+0Ibp/MAMiaOZgNv4pmEdFyfZhhhny4MNiAfWdBQ1RQ2mfDWmM1x8SvGyp8g==}
    dev: false

  /mdn-data@2.0.30:
    resolution: {integrity: sha512-GaqWWShW4kv/G9IEucWScBx9G1/vsFZZJUO+tD26M8J8z3Kw5RDQjaoZe03YAClgeS/SWPOcb4nkFBTEi5DUEA==}
    dev: false

  /mdurl@1.0.1:
    resolution: {integrity: sha512-/sKlQJCBYVY9Ers9hqzKou4H6V5UWc/M59TH2dvkt+84itfnq7uFOMLpOiOS4ujvHP4etln18fmIxA5R5fll0g==}
    dev: false

  /mdx-bundler@9.2.1(esbuild@0.19.2):
    resolution: {integrity: sha512-hWEEip1KU9MCNqeH2rqwzAZ1pdqPPbfkx9OTJjADqGPQz4t9BO85fhI7AP9gVYrpmfArf9/xJZUN0yBErg/G/Q==}
    engines: {node: '>=14', npm: '>=6'}
    peerDependencies:
      esbuild: 0.*
    dependencies:
      '@babel/runtime': 7.22.11
      '@esbuild-plugins/node-resolve': 0.1.4(esbuild@0.19.2)
      '@fal-works/esbuild-plugin-global-externals': 2.1.2
      '@mdx-js/esbuild': 2.3.0(esbuild@0.19.2)
      esbuild: 0.19.2
      gray-matter: 4.0.3
      remark-frontmatter: 4.0.1
      remark-mdx-frontmatter: 1.1.1
      uuid: 8.3.2
      vfile: 5.3.7
    transitivePeerDependencies:
      - supports-color
    dev: false

  /memfs@3.5.3:
    resolution: {integrity: sha512-UERzLsxzllchadvbPs5aolHh65ISpKpM+ccLbOJ8/vvpBKmAWf+la7dXFy7Mr0ySHbdHrFv5kGFCUHHe6GFEmw==}
    engines: {node: '>= 4.0.0'}
    dependencies:
      fs-monkey: 1.0.4
    dev: false

  /memorystream@0.3.1:
    resolution: {integrity: sha512-S3UwM3yj5mtUSEfP41UZmt/0SCoVYUcU1rkXv+BQ5Ig8ndL4sPoJNBUJERafdPb5jjHJGuMgytgKvKIf58XNBw==}
    engines: {node: '>= 0.10.0'}
    dev: true

  /merge-stream@2.0.0:
    resolution: {integrity: sha512-abv/qOcuPfk3URPfDzmZU1LKmuw8kT+0nIHvKrKgFrwifol/doWcdA4ZqsWQ8ENrFKkd67Mfpo/LovbIUsbt3w==}

  /merge2@1.4.1:
    resolution: {integrity: sha512-8q7VEgMJW4J8tcfVPy8g09NcQwZdbwFEqhe/WZkoIzjn/3TGDwtOCYtXGxA3O8tPzpczCCDgv+P2P5y00ZJOOg==}
    engines: {node: '>= 8'}
    dev: false

  /micromark-core-commonmark@1.1.0:
    resolution: {integrity: sha512-BgHO1aRbolh2hcrzL2d1La37V0Aoz73ymF8rAcKnohLy93titmv62E0gP8Hrx9PKcKrqCZ1BbLGbP3bEhoXYlw==}
    dependencies:
      decode-named-character-reference: 1.0.2
      micromark-factory-destination: 1.1.0
      micromark-factory-label: 1.1.0
      micromark-factory-space: 1.1.0
      micromark-factory-title: 1.1.0
      micromark-factory-whitespace: 1.1.0
      micromark-util-character: 1.2.0
      micromark-util-chunked: 1.1.0
      micromark-util-classify-character: 1.1.0
      micromark-util-html-tag-name: 1.2.0
      micromark-util-normalize-identifier: 1.1.0
      micromark-util-resolve-all: 1.1.0
      micromark-util-subtokenize: 1.1.0
      micromark-util-symbol: 1.1.0
      micromark-util-types: 1.1.0
      uvu: 0.5.6
    dev: false

  /micromark-extension-frontmatter@1.1.1:
    resolution: {integrity: sha512-m2UH9a7n3W8VAH9JO9y01APpPKmNNNs71P0RbknEmYSaZU5Ghogv38BYO94AI5Xw6OYfxZRdHZZ2nYjs/Z+SZQ==}
    dependencies:
      fault: 2.0.1
      micromark-util-character: 1.2.0
      micromark-util-symbol: 1.1.0
      micromark-util-types: 1.1.0
    dev: false

  /micromark-extension-gfm-autolink-literal@1.0.5:
    resolution: {integrity: sha512-z3wJSLrDf8kRDOh2qBtoTRD53vJ+CWIyo7uyZuxf/JAbNJjiHsOpG1y5wxk8drtv3ETAHutCu6N3thkOOgueWg==}
    dependencies:
      micromark-util-character: 1.2.0
      micromark-util-sanitize-uri: 1.2.0
      micromark-util-symbol: 1.1.0
      micromark-util-types: 1.1.0
    dev: false

  /micromark-extension-gfm-footnote@1.1.2:
    resolution: {integrity: sha512-Yxn7z7SxgyGWRNa4wzf8AhYYWNrwl5q1Z8ii+CSTTIqVkmGZF1CElX2JI8g5yGoM3GAman9/PVCUFUSJ0kB/8Q==}
    dependencies:
      micromark-core-commonmark: 1.1.0
      micromark-factory-space: 1.1.0
      micromark-util-character: 1.2.0
      micromark-util-normalize-identifier: 1.1.0
      micromark-util-sanitize-uri: 1.2.0
      micromark-util-symbol: 1.1.0
      micromark-util-types: 1.1.0
      uvu: 0.5.6
    dev: false

  /micromark-extension-gfm-strikethrough@1.0.7:
    resolution: {integrity: sha512-sX0FawVE1o3abGk3vRjOH50L5TTLr3b5XMqnP9YDRb34M0v5OoZhG+OHFz1OffZ9dlwgpTBKaT4XW/AsUVnSDw==}
    dependencies:
      micromark-util-chunked: 1.1.0
      micromark-util-classify-character: 1.1.0
      micromark-util-resolve-all: 1.1.0
      micromark-util-symbol: 1.1.0
      micromark-util-types: 1.1.0
      uvu: 0.5.6
    dev: false

  /micromark-extension-gfm-table@1.0.7:
    resolution: {integrity: sha512-3ZORTHtcSnMQEKtAOsBQ9/oHp9096pI/UvdPtN7ehKvrmZZ2+bbWhi0ln+I9drmwXMt5boocn6OlwQzNXeVeqw==}
    dependencies:
      micromark-factory-space: 1.1.0
      micromark-util-character: 1.2.0
      micromark-util-symbol: 1.1.0
      micromark-util-types: 1.1.0
      uvu: 0.5.6
    dev: false

  /micromark-extension-gfm-tagfilter@1.0.2:
    resolution: {integrity: sha512-5XWB9GbAUSHTn8VPU8/1DBXMuKYT5uOgEjJb8gN3mW0PNW5OPHpSdojoqf+iq1xo7vWzw/P8bAHY0n6ijpXF7g==}
    dependencies:
      micromark-util-types: 1.1.0
    dev: false

  /micromark-extension-gfm-task-list-item@1.0.5:
    resolution: {integrity: sha512-RMFXl2uQ0pNQy6Lun2YBYT9g9INXtWJULgbt01D/x8/6yJ2qpKyzdZD3pi6UIkzF++Da49xAelVKUeUMqd5eIQ==}
    dependencies:
      micromark-factory-space: 1.1.0
      micromark-util-character: 1.2.0
      micromark-util-symbol: 1.1.0
      micromark-util-types: 1.1.0
      uvu: 0.5.6
    dev: false

  /micromark-extension-gfm@2.0.3:
    resolution: {integrity: sha512-vb9OoHqrhCmbRidQv/2+Bc6pkP0FrtlhurxZofvOEy5o8RtuuvTq+RQ1Vw5ZDNrVraQZu3HixESqbG+0iKk/MQ==}
    dependencies:
      micromark-extension-gfm-autolink-literal: 1.0.5
      micromark-extension-gfm-footnote: 1.1.2
      micromark-extension-gfm-strikethrough: 1.0.7
      micromark-extension-gfm-table: 1.0.7
      micromark-extension-gfm-tagfilter: 1.0.2
      micromark-extension-gfm-task-list-item: 1.0.5
      micromark-util-combine-extensions: 1.1.0
      micromark-util-types: 1.1.0
    dev: false

  /micromark-extension-mdx-expression@1.0.8:
    resolution: {integrity: sha512-zZpeQtc5wfWKdzDsHRBY003H2Smg+PUi2REhqgIhdzAa5xonhP03FcXxqFSerFiNUr5AWmHpaNPQTBVOS4lrXw==}
    dependencies:
      '@types/estree': 1.0.1
      micromark-factory-mdx-expression: 1.0.9
      micromark-factory-space: 1.1.0
      micromark-util-character: 1.2.0
      micromark-util-events-to-acorn: 1.2.3
      micromark-util-symbol: 1.1.0
      micromark-util-types: 1.1.0
      uvu: 0.5.6
    dev: false

  /micromark-extension-mdx-jsx@1.0.5:
    resolution: {integrity: sha512-gPH+9ZdmDflbu19Xkb8+gheqEDqkSpdCEubQyxuz/Hn8DOXiXvrXeikOoBA71+e8Pfi0/UYmU3wW3H58kr7akA==}
    dependencies:
      '@types/acorn': 4.0.6
      '@types/estree': 1.0.1
      estree-util-is-identifier-name: 2.1.0
      micromark-factory-mdx-expression: 1.0.9
      micromark-factory-space: 1.1.0
      micromark-util-character: 1.2.0
      micromark-util-symbol: 1.1.0
      micromark-util-types: 1.1.0
      uvu: 0.5.6
      vfile-message: 3.1.4
    dev: false

  /micromark-extension-mdx-md@1.0.1:
    resolution: {integrity: sha512-7MSuj2S7xjOQXAjjkbjBsHkMtb+mDGVW6uI2dBL9snOBCbZmoNgDAeZ0nSn9j3T42UE/g2xVNMn18PJxZvkBEA==}
    dependencies:
      micromark-util-types: 1.1.0
    dev: false

  /micromark-extension-mdxjs-esm@1.0.5:
    resolution: {integrity: sha512-xNRBw4aoURcyz/S69B19WnZAkWJMxHMT5hE36GtDAyhoyn/8TuAeqjFJQlwk+MKQsUD7b3l7kFX+vlfVWgcX1w==}
    dependencies:
      '@types/estree': 1.0.1
      micromark-core-commonmark: 1.1.0
      micromark-util-character: 1.2.0
      micromark-util-events-to-acorn: 1.2.3
      micromark-util-symbol: 1.1.0
      micromark-util-types: 1.1.0
      unist-util-position-from-estree: 1.1.2
      uvu: 0.5.6
      vfile-message: 3.1.4
    dev: false

  /micromark-extension-mdxjs@1.0.1:
    resolution: {integrity: sha512-7YA7hF6i5eKOfFUzZ+0z6avRG52GpWR8DL+kN47y3f2KhxbBZMhmxe7auOeaTBrW2DenbbZTf1ea9tA2hDpC2Q==}
    dependencies:
      acorn: 8.10.0
      acorn-jsx: 5.3.2(acorn@8.10.0)
      micromark-extension-mdx-expression: 1.0.8
      micromark-extension-mdx-jsx: 1.0.5
      micromark-extension-mdx-md: 1.0.1
      micromark-extension-mdxjs-esm: 1.0.5
      micromark-util-combine-extensions: 1.1.0
      micromark-util-types: 1.1.0
    dev: false

  /micromark-factory-destination@1.1.0:
    resolution: {integrity: sha512-XaNDROBgx9SgSChd69pjiGKbV+nfHGDPVYFs5dOoDd7ZnMAE+Cuu91BCpsY8RT2NP9vo/B8pds2VQNCLiu0zhg==}
    dependencies:
      micromark-util-character: 1.2.0
      micromark-util-symbol: 1.1.0
      micromark-util-types: 1.1.0
    dev: false

  /micromark-factory-label@1.1.0:
    resolution: {integrity: sha512-OLtyez4vZo/1NjxGhcpDSbHQ+m0IIGnT8BoPamh+7jVlzLJBH98zzuCoUeMxvM6WsNeh8wx8cKvqLiPHEACn0w==}
    dependencies:
      micromark-util-character: 1.2.0
      micromark-util-symbol: 1.1.0
      micromark-util-types: 1.1.0
      uvu: 0.5.6
    dev: false

  /micromark-factory-mdx-expression@1.0.9:
    resolution: {integrity: sha512-jGIWzSmNfdnkJq05c7b0+Wv0Kfz3NJ3N4cBjnbO4zjXIlxJr+f8lk+5ZmwFvqdAbUy2q6B5rCY//g0QAAaXDWA==}
    dependencies:
      '@types/estree': 1.0.1
      micromark-util-character: 1.2.0
      micromark-util-events-to-acorn: 1.2.3
      micromark-util-symbol: 1.1.0
      micromark-util-types: 1.1.0
      unist-util-position-from-estree: 1.1.2
      uvu: 0.5.6
      vfile-message: 3.1.4
    dev: false

  /micromark-factory-space@1.1.0:
    resolution: {integrity: sha512-cRzEj7c0OL4Mw2v6nwzttyOZe8XY/Z8G0rzmWQZTBi/jjwyw/U4uqKtUORXQrR5bAZZnbTI/feRV/R7hc4jQYQ==}
    dependencies:
      micromark-util-character: 1.2.0
      micromark-util-types: 1.1.0
    dev: false

  /micromark-factory-title@1.1.0:
    resolution: {integrity: sha512-J7n9R3vMmgjDOCY8NPw55jiyaQnH5kBdV2/UXCtZIpnHH3P6nHUKaH7XXEYuWwx/xUJcawa8plLBEjMPU24HzQ==}
    dependencies:
      micromark-factory-space: 1.1.0
      micromark-util-character: 1.2.0
      micromark-util-symbol: 1.1.0
      micromark-util-types: 1.1.0
    dev: false

  /micromark-factory-whitespace@1.1.0:
    resolution: {integrity: sha512-v2WlmiymVSp5oMg+1Q0N1Lxmt6pMhIHD457whWM7/GUlEks1hI9xj5w3zbc4uuMKXGisksZk8DzP2UyGbGqNsQ==}
    dependencies:
      micromark-factory-space: 1.1.0
      micromark-util-character: 1.2.0
      micromark-util-symbol: 1.1.0
      micromark-util-types: 1.1.0
    dev: false

  /micromark-util-character@1.2.0:
    resolution: {integrity: sha512-lXraTwcX3yH/vMDaFWCQJP1uIszLVebzUa3ZHdrgxr7KEU/9mL4mVgCpGbyhvNLNlauROiNUq7WN5u7ndbY6xg==}
    dependencies:
      micromark-util-symbol: 1.1.0
      micromark-util-types: 1.1.0
    dev: false

  /micromark-util-chunked@1.1.0:
    resolution: {integrity: sha512-Ye01HXpkZPNcV6FiyoW2fGZDUw4Yc7vT0E9Sad83+bEDiCJ1uXu0S3mr8WLpsz3HaG3x2q0HM6CTuPdcZcluFQ==}
    dependencies:
      micromark-util-symbol: 1.1.0
    dev: false

  /micromark-util-classify-character@1.1.0:
    resolution: {integrity: sha512-SL0wLxtKSnklKSUplok1WQFoGhUdWYKggKUiqhX+Swala+BtptGCu5iPRc+xvzJ4PXE/hwM3FNXsfEVgoZsWbw==}
    dependencies:
      micromark-util-character: 1.2.0
      micromark-util-symbol: 1.1.0
      micromark-util-types: 1.1.0
    dev: false

  /micromark-util-combine-extensions@1.1.0:
    resolution: {integrity: sha512-Q20sp4mfNf9yEqDL50WwuWZHUrCO4fEyeDCnMGmG5Pr0Cz15Uo7KBs6jq+dq0EgX4DPwwrh9m0X+zPV1ypFvUA==}
    dependencies:
      micromark-util-chunked: 1.1.0
      micromark-util-types: 1.1.0
    dev: false

  /micromark-util-decode-numeric-character-reference@1.1.0:
    resolution: {integrity: sha512-m9V0ExGv0jB1OT21mrWcuf4QhP46pH1KkfWy9ZEezqHKAxkj4mPCy3nIH1rkbdMlChLHX531eOrymlwyZIf2iw==}
    dependencies:
      micromark-util-symbol: 1.1.0
    dev: false

  /micromark-util-decode-string@1.1.0:
    resolution: {integrity: sha512-YphLGCK8gM1tG1bd54azwyrQRjCFcmgj2S2GoJDNnh4vYtnL38JS8M4gpxzOPNyHdNEpheyWXCTnnTDY3N+NVQ==}
    dependencies:
      decode-named-character-reference: 1.0.2
      micromark-util-character: 1.2.0
      micromark-util-decode-numeric-character-reference: 1.1.0
      micromark-util-symbol: 1.1.0
    dev: false

  /micromark-util-encode@1.1.0:
    resolution: {integrity: sha512-EuEzTWSTAj9PA5GOAs992GzNh2dGQO52UvAbtSOMvXTxv3Criqb6IOzJUBCmEqrrXSblJIJBbFFv6zPxpreiJw==}
    dev: false

  /micromark-util-events-to-acorn@1.2.3:
    resolution: {integrity: sha512-ij4X7Wuc4fED6UoLWkmo0xJQhsktfNh1J0m8g4PbIMPlx+ek/4YdW5mvbye8z/aZvAPUoxgXHrwVlXAPKMRp1w==}
    dependencies:
      '@types/acorn': 4.0.6
      '@types/estree': 1.0.1
      '@types/unist': 2.0.8
      estree-util-visit: 1.2.1
      micromark-util-symbol: 1.1.0
      micromark-util-types: 1.1.0
      uvu: 0.5.6
      vfile-message: 3.1.4
    dev: false

  /micromark-util-html-tag-name@1.2.0:
    resolution: {integrity: sha512-VTQzcuQgFUD7yYztuQFKXT49KghjtETQ+Wv/zUjGSGBioZnkA4P1XXZPT1FHeJA6RwRXSF47yvJ1tsJdoxwO+Q==}
    dev: false

  /micromark-util-normalize-identifier@1.1.0:
    resolution: {integrity: sha512-N+w5vhqrBihhjdpM8+5Xsxy71QWqGn7HYNUvch71iV2PM7+E3uWGox1Qp90loa1ephtCxG2ftRV/Conitc6P2Q==}
    dependencies:
      micromark-util-symbol: 1.1.0
    dev: false

  /micromark-util-resolve-all@1.1.0:
    resolution: {integrity: sha512-b/G6BTMSg+bX+xVCshPTPyAu2tmA0E4X98NSR7eIbeC6ycCqCeE7wjfDIgzEbkzdEVJXRtOG4FbEm/uGbCRouA==}
    dependencies:
      micromark-util-types: 1.1.0
    dev: false

  /micromark-util-sanitize-uri@1.2.0:
    resolution: {integrity: sha512-QO4GXv0XZfWey4pYFndLUKEAktKkG5kZTdUNaTAkzbuJxn2tNBOr+QtxR2XpWaMhbImT2dPzyLrPXLlPhph34A==}
    dependencies:
      micromark-util-character: 1.2.0
      micromark-util-encode: 1.1.0
      micromark-util-symbol: 1.1.0
    dev: false

  /micromark-util-subtokenize@1.1.0:
    resolution: {integrity: sha512-kUQHyzRoxvZO2PuLzMt2P/dwVsTiivCK8icYTeR+3WgbuPqfHgPPy7nFKbeqRivBvn/3N3GBiNC+JRTMSxEC7A==}
    dependencies:
      micromark-util-chunked: 1.1.0
      micromark-util-symbol: 1.1.0
      micromark-util-types: 1.1.0
      uvu: 0.5.6
    dev: false

  /micromark-util-symbol@1.1.0:
    resolution: {integrity: sha512-uEjpEYY6KMs1g7QfJ2eX1SQEV+ZT4rUD3UcF6l57acZvLNK7PBZL+ty82Z1qhK1/yXIY4bdx04FKMgR0g4IAag==}
    dev: false

  /micromark-util-types@1.1.0:
    resolution: {integrity: sha512-ukRBgie8TIAcacscVHSiddHjO4k/q3pnedmzMQ4iwDcK0FtFCohKOlFbaOL/mPgfnPsL3C1ZyxJa4sbWrBl3jg==}
    dev: false

  /micromark@3.2.0:
    resolution: {integrity: sha512-uD66tJj54JLYq0De10AhWycZWGQNUvDI55xPgk2sQM5kn1JYlhbCMTtEeT27+vAhW2FBQxLlOmS3pmA7/2z4aA==}
    dependencies:
      '@types/debug': 4.1.8
      debug: 4.3.4
      decode-named-character-reference: 1.0.2
      micromark-core-commonmark: 1.1.0
      micromark-factory-space: 1.1.0
      micromark-util-character: 1.2.0
      micromark-util-chunked: 1.1.0
      micromark-util-combine-extensions: 1.1.0
      micromark-util-decode-numeric-character-reference: 1.1.0
      micromark-util-encode: 1.1.0
      micromark-util-normalize-identifier: 1.1.0
      micromark-util-resolve-all: 1.1.0
      micromark-util-sanitize-uri: 1.2.0
      micromark-util-subtokenize: 1.1.0
      micromark-util-symbol: 1.1.0
      micromark-util-types: 1.1.0
      uvu: 0.5.6
    transitivePeerDependencies:
      - supports-color
    dev: false

  /micromatch@4.0.5:
    resolution: {integrity: sha512-DMy+ERcEW2q8Z2Po+WNXuw3c5YaUSFjAO5GsJqfEl7UjvtIuFKO6ZrKvcItdy98dwFI2N1tg3zNIdKaQT+aNdA==}
    engines: {node: '>=8.6'}
    dependencies:
      braces: 3.0.2
      picomatch: 2.3.1

  /mime-db@1.52.0:
    resolution: {integrity: sha512-sPU4uV7dYlvtWJxwwxHD0PuihVNiE7TyAbQ5SWxDCB9mUYvOgroQOwYQQOKPJ8CIbE+1ETVlOoK1UC2nU3gYvg==}
    engines: {node: '>= 0.6'}
    dev: false

  /mime-types@2.1.35:
    resolution: {integrity: sha512-ZDY+bPm5zTTF+YpCrAU9nK0UgICYPT0QtT1NZWFv4s++TNkcgVaT0g6+4R2uI4MjQjzysHB1zxuWL50hzaeXiw==}
    engines: {node: '>= 0.6'}
    dependencies:
      mime-db: 1.52.0
    dev: false

  /mimic-fn@2.1.0:
    resolution: {integrity: sha512-OqbOk5oEQeAZ8WXWydlu9HJjz9WVdEIvamMCcXmuqUYjTknH/sqsWvhQ3vgwKFRR1HpjvNBKQ37nbJgYzGqGcg==}
    engines: {node: '>=6'}

  /mimic-fn@4.0.0:
    resolution: {integrity: sha512-vqiC06CuhBTUdZH+RYl8sFrL096vA45Ok5ISO6sE/Mr1jRbGH4Csnhi8f3wKVl7x8mO4Au7Ir9D3Oyv1VYMFJw==}
    engines: {node: '>=12'}

  /mimic-response@3.1.0:
    resolution: {integrity: sha512-z0yWI+4FDrrweS8Zmt4Ej5HdJmky15+L2e6Wgn3+iK5fWzb6T3fhNFq2+MeTRb064c6Wr4N/wv0DzQTjNzHNGQ==}
    engines: {node: '>=10'}
    dev: true

  /min-indent@1.0.1:
    resolution: {integrity: sha512-I9jwMn07Sy/IwOj3zVkVik2JTvgpaykDZEigL6Rx6N9LbMywwUSMtxET+7lVoDLLd3O3IXwJwvuuns8UB/HeAg==}
    engines: {node: '>=4'}
    dev: false

  /minimalistic-assert@1.0.1:
    resolution: {integrity: sha512-UtJcAD4yEaGtjPezWuO9wC4nwUnVH/8/Im3yEHQP4b67cXlD/Qr9hdITCU1xDbSEXg2XKNaP8jsReV7vQd00/A==}
    dev: false

  /minimalistic-crypto-utils@1.0.1:
    resolution: {integrity: sha512-JIYlbt6g8i5jKfJ3xz7rF0LXmv2TkDxBLUkiBeZ7bAx4GnnNMr8xFpGnOxn6GhTEHx3SjRrZEoU+j04prX1ktg==}
    dev: false

  /minimatch@3.1.2:
    resolution: {integrity: sha512-J7p63hRiAjw1NDEww1W7i37+ByIrOWO5XQQAzZ3VOcL0PNybwpfmV/N05zFAzwQ9USyEcX6t3UO+K5aqBQOIHw==}
    dependencies:
      brace-expansion: 1.1.11

  /minimatch@9.0.3:
    resolution: {integrity: sha512-RHiac9mvaRw0x3AYRgDC1CxAP7HTcNrrECeA8YYJeWnpo+2Q5CegtZjaotWTWxDG3UeGA1coE05iH1mPjT/2mg==}
    engines: {node: '>=16 || 14 >=14.17'}
    dependencies:
      brace-expansion: 2.0.1
    dev: false

  /minimist@1.2.8:
    resolution: {integrity: sha512-2yyAR8qBkN3YuheJanUpWC5U3bb5osDywNB8RzDVlDwDHbocAJveqqj1u8+SVD7jkWT4yvsHCpWqqWqAxb0zCA==}

  /minipass@7.0.3:
    resolution: {integrity: sha512-LhbbwCfz3vsb12j/WkWQPZfKTsgqIe1Nf/ti1pKjYESGLHIVjWU96G9/ljLH4F9mWNVhlQOm0VySdAWzf05dpg==}
    engines: {node: '>=16 || 14 >=14.17'}
    dev: false

  /mkdirp-classic@0.5.3:
    resolution: {integrity: sha512-gKLcREMhtuZRwRAfqP3RFW+TK4JqApVBtOIftVgjuABpAtpxhPGaDcfvbhNvD0B8iD1oUr/txX35NjcaY6Ns/A==}
    dev: true

  /mkdirp@0.5.6:
    resolution: {integrity: sha512-FP+p8RB8OWpF3YZBCrP5gtADmtXApB5AMLn+vdyA+PyxCjrCs00mjyUozssO33cwDeT3wNGdLxJ5M//YqtHAJw==}
    hasBin: true
    dependencies:
      minimist: 1.2.8
    dev: false

  /mkdirp@1.0.4:
    resolution: {integrity: sha512-vVqVZQyf3WLx2Shd0qJ9xuvqgAyKPLAiqITEtqW0oIUjzo3PePDd6fW9iFz30ef7Ysp/oiWqbhszeGWW2T6Gzw==}
    engines: {node: '>=10'}
    hasBin: true
    dev: false

  /module-details-from-path@1.0.3:
    resolution: {integrity: sha512-ySViT69/76t8VhE1xXHK6Ch4NcDd26gx0MzKXLO+F7NOtnqH68d9zF94nT8ZWSxXh8ELOERsnJO/sWt1xZYw5A==}
    dev: false

  /mri@1.2.0:
    resolution: {integrity: sha512-tzzskb3bG8LvYGFF/mDTpq3jpI6Q9wc3LEmBaghu+DdCssd1FakN7Bc0hVNmEyGq1bq3RgfkCb3cmQLpNPOroA==}
    engines: {node: '>=4'}
    dev: false

  /ms@2.1.2:
    resolution: {integrity: sha512-sGkPx+VjMtmA6MX27oA4FBFELFCZZ4S4XqeGOXCv68tT+jb3vk/RyaKWP0PTKyWtmLSM0b+adUTEvbs1PEaH2w==}

  /ms@2.1.3:
    resolution: {integrity: sha512-6FlzubTLZG3J2a/NVCAleEhjzq5oxgHyaCU9yYXvcLsvoVaHJq/s5xXI6/XXP6tz7R9xAOtHnSO/tXtF3WRTlA==}
    dev: false

  /mute-stream@0.0.8:
    resolution: {integrity: sha512-nnbWWOkoWyUsTjKrhgD0dcz22mdkSnpYqbEjIm2nhwhuxlSkpywJmBo8h0ZqJdkp73mb90SssHkN4rsRaBAfAA==}
    dev: false

  /nanoid@3.3.6:
    resolution: {integrity: sha512-BGcqMMJuToF7i1rt+2PWSNVnWIkGCU78jBG3RxO/bZlnZPK2Cmi2QaffxGO/2RvWi9sL+FAiRiXMgsyxQ1DIDA==}
    engines: {node: ^10 || ^12 || ^13.7 || ^14 || >=15.0.1}
    hasBin: true
    dev: false

  /napi-build-utils@1.0.2:
    resolution: {integrity: sha512-ONmRUqK7zj7DWX0D9ADe03wbwOBZxNAfF20PlGfCWQcD3+/MakShIHrMqx9YwPTfxDdF1zLeL+RGZiR9kGMLdg==}
    dev: true

  /natural-compare@1.4.0:
    resolution: {integrity: sha512-OWND8ei3VtNC9h7V60qff3SVobHr996CTwgxubgyQYEpg290h9J0buyECNNJexkFm5sOajh5G116RYA1c8ZMSw==}

  /needle@2.4.0:
    resolution: {integrity: sha512-4Hnwzr3mi5L97hMYeNl8wRW/Onhy4nUKR/lVemJ8gJedxxUyBLm9kkrDColJvoSfwi0jCNhD+xCdOtiGDQiRZg==}
    engines: {node: '>= 4.4.x'}
    hasBin: true
    dependencies:
      debug: 3.2.7
      iconv-lite: 0.4.24
      sax: 1.3.0
    transitivePeerDependencies:
      - supports-color
    dev: false

  /neo-async@2.6.2:
    resolution: {integrity: sha512-Yd3UES5mWCSqR+qNT93S3UoYUkqAZ9lLg8a7g9rimsWmYGK8cVToA4/sF3RrshdyV3sAGMXVUmpMYOw+dLpOuw==}
    dev: false

  /netmask@2.0.2:
    resolution: {integrity: sha512-dBpDMdxv9Irdq66304OLfEmQ9tbNRFnFTuZiLo+bD+r332bBmMJ8GBLXklIXXgxd3+v9+KUnZaUR5PJMa75Gsg==}
    engines: {node: '>= 0.4.0'}
    dev: false

  /next-contentlayer@0.3.4(contentlayer@0.3.4)(esbuild@0.19.2)(next@13.5.6)(react-dom@18.2.0)(react@18.2.0):
    resolution: {integrity: sha512-UtUCwgAl159KwfhNaOwyiI7Lg6sdioyKMeh+E7jxx0CJ29JuXGxBEYmCI6+72NxFGIFZKx8lvttbbQhbnYWYSw==}
    peerDependencies:
      contentlayer: 0.3.4
      next: '>=13.4.20-canary.13'
      react: '*'
      react-dom: '*'
    dependencies:
      '@contentlayer/core': 0.3.4(esbuild@0.19.2)
      '@contentlayer/utils': 0.3.4
      contentlayer: 0.3.4(esbuild@0.19.2)
      next: 13.5.6(@opentelemetry/api@1.4.1)(react-dom@18.2.0)(react@18.2.0)
      react: 18.2.0
      react-dom: 18.2.0(react@18.2.0)
    transitivePeerDependencies:
      - '@effect-ts/otel-node'
      - esbuild
      - markdown-wasm
      - supports-color
    dev: false

  /next@13.5.6(@opentelemetry/api@1.4.1)(react-dom@18.2.0)(react@18.2.0):
    resolution: {integrity: sha512-Y2wTcTbO4WwEsVb4A8VSnOsG1I9ok+h74q0ZdxkwM3EODqrs4pasq7O0iUxbcS9VtWMicG7f3+HAj0r1+NtKSw==}
    engines: {node: '>=16.14.0'}
    hasBin: true
    peerDependencies:
      '@opentelemetry/api': ^1.1.0
      react: ^18.2.0
      react-dom: ^18.2.0
      sass: ^1.3.0
    peerDependenciesMeta:
      '@opentelemetry/api':
        optional: true
      sass:
        optional: true
    dependencies:
      '@next/env': 13.5.6
      '@opentelemetry/api': 1.4.1
      '@swc/helpers': 0.5.2
      busboy: 1.6.0
      caniuse-lite: 1.0.30001553
      postcss: 8.4.31
      react: 18.2.0
      react-dom: 18.2.0(react@18.2.0)
      styled-jsx: 5.1.1(react@18.2.0)
      watchpack: 2.4.0
<<<<<<< HEAD
      zod: 3.22.4
=======
>>>>>>> 81178911
    optionalDependencies:
      '@next/swc-darwin-arm64': 13.5.6
      '@next/swc-darwin-x64': 13.5.6
      '@next/swc-linux-arm64-gnu': 13.5.6
      '@next/swc-linux-arm64-musl': 13.5.6
      '@next/swc-linux-x64-gnu': 13.5.6
      '@next/swc-linux-x64-musl': 13.5.6
      '@next/swc-win32-arm64-msvc': 13.5.6
      '@next/swc-win32-ia32-msvc': 13.5.6
      '@next/swc-win32-x64-msvc': 13.5.6
    transitivePeerDependencies:
      - '@babel/core'
      - babel-plugin-macros
    dev: false

  /nice-try@1.0.5:
    resolution: {integrity: sha512-1nh45deeb5olNY7eX82BkPO7SSxR5SSYJiPTrTdFUVYwAl8CKMA5N9PjTYkHiRjisVcxcQ1HXdLhx2qxxJzLNQ==}
    dev: true

  /no-case@3.0.4:
    resolution: {integrity: sha512-fgAN3jGAh+RoxUGZHTSOLJIqUc2wmoBwGR4tbpNAKmmovFoWq0OdRkb0VkldReO2a2iBT/OEulG9XSUc10r3zg==}
    dependencies:
      lower-case: 2.0.2
      tslib: 2.6.2
    dev: false

  /node-abi@3.47.0:
    resolution: {integrity: sha512-2s6B2CWZM//kPgwnuI0KrYwNjfdByE25zvAaEpq9IH4zcNsarH8Ihu/UuX6XMPEogDAxkuUFeZn60pXNHAqn3A==}
    engines: {node: '>=10'}
    dependencies:
      semver: 7.5.4
    dev: true

  /node-addon-api@6.1.0:
    resolution: {integrity: sha512-+eawOlIgy680F0kBzPUNFhMZGtJ1YmqM6l4+Crf4IkImjYrO/mqPwRMh352g23uIaQKFItcQ64I7KMaJxHgAVA==}
    dev: true

  /node-domexception@1.0.0:
    resolution: {integrity: sha512-/jKZoMpw0F8GRwl4/eLROPA3cfcXtLApP0QzLmUT/HuPCZWyB7IY9ZrMeKw2O/nFIqPQB3PVM9aYm0F312AXDQ==}
    engines: {node: '>=10.5.0'}
    dev: false

  /node-fetch@2.7.0:
    resolution: {integrity: sha512-c4FRfUm/dbcWZ7U+1Wq0AwCyFL+3nt2bEw05wfxSz+DWpWsitgmSgYmy2dQdWyKC1694ELPqMs/YzUSNozLt8A==}
    engines: {node: 4.x || >=6.0.0}
    peerDependencies:
      encoding: ^0.1.0
    peerDependenciesMeta:
      encoding:
        optional: true
    dependencies:
      whatwg-url: 5.0.0
    dev: false

  /node-fetch@3.3.2:
    resolution: {integrity: sha512-dRB78srN/l6gqWulah9SrxeYnxeddIG30+GOqK/9OlLVyLg3HPnr6SqOWTWOXKRwC2eGYCkZ59NNuSgvSrpgOA==}
    engines: {node: ^12.20.0 || ^14.13.1 || >=16.0.0}
    dependencies:
      data-uri-to-buffer: 4.0.1
      fetch-blob: 3.2.0
      formdata-polyfill: 4.0.10
    dev: false

  /node-html-markdown@1.3.0:
    resolution: {integrity: sha512-OeFi3QwC/cPjvVKZ114tzzu+YoR+v9UXW5RwSXGUqGb0qCl0DvP406tzdL7SFn8pZrMyzXoisfG2zcuF9+zw4g==}
    engines: {node: '>=10.0.0'}
    dependencies:
      node-html-parser: 6.1.6
    dev: false

  /node-html-parser@6.1.6:
    resolution: {integrity: sha512-C/MGDQ2NjdjzUq41bW9kW00MPZecAe/oo89vZEFLDfWoQVDk/DdML1yuxVVKLDMFIFax2VTq6Vpfzyn7z5yYgQ==}
    dependencies:
      css-select: 5.1.0
      he: 1.2.0
    dev: false

  /normalize-package-data@2.5.0:
    resolution: {integrity: sha512-/5CMN3T0R4XTj4DcGaexo+roZSdSFW/0AOOTROrjxzCG1wrWXEsGbRKevjlIL+ZDE4sZlJr5ED4YW0yqmkK+eA==}
    dependencies:
      hosted-git-info: 2.8.9
      resolve: 1.22.4
      semver: 7.5.4
      validate-npm-package-license: 3.0.4
    dev: true

  /normalize-path@3.0.0:
    resolution: {integrity: sha512-6eZs5Ls3WtCisHWp9S2GUy8dqkpGi4BVSz3GaqiE6ezub0512ESztXUwUB6C6IKbQkY2Pnb/mD4WYojCRwcwLA==}
    engines: {node: '>=0.10.0'}
    dev: false

  /npm-run-all@4.1.5:
    resolution: {integrity: sha512-Oo82gJDAVcaMdi3nuoKFavkIHBRVqQ1qvMb+9LHk/cF4P6B2m8aP04hGf7oL6wZ9BuGwX1onlLhpuoofSyoQDQ==}
    engines: {node: '>= 4'}
    hasBin: true
    dependencies:
      ansi-styles: 3.2.1
      chalk: 2.4.2
      cross-spawn: 6.0.5
      memorystream: 0.3.1
      minimatch: 3.1.2
      pidtree: 0.3.1
      read-pkg: 3.0.0
      shell-quote: 1.8.1
      string.prototype.padend: 3.1.4
    dev: true

  /npm-run-path@4.0.1:
    resolution: {integrity: sha512-S48WzZW777zhNIrn7gxOlISNAqi9ZC/uQFnRdbeIHhZhCA6UqpkOT8T1G7BvfdgP4Er8gF4sUbaS0i7QvIfCWw==}
    engines: {node: '>=8'}
    dependencies:
      path-key: 3.1.1
    dev: false

  /npm-run-path@5.1.0:
    resolution: {integrity: sha512-sJOdmRGrY2sjNTRMbSvluQqg+8X7ZK61yvzBEIDhz4f8z1TZFYABsqjjCBd/0PUNE9M6QDgHJXQkGUEm7Q+l9Q==}
    engines: {node: ^12.20.0 || ^14.13.1 || >=16.0.0}
    dependencies:
      path-key: 4.0.0

  /nssocket@0.6.0:
    resolution: {integrity: sha512-a9GSOIql5IqgWJR3F/JXG4KpJTA3Z53Cj0MeMvGpglytB1nxE4PdFNC0jINe27CS7cGivoynwc054EzCcT3M3w==}
    engines: {node: '>= 0.10.x'}
    dependencies:
      eventemitter2: 0.4.14
      lazy: 1.0.11
    dev: false

  /nth-check@2.1.1:
    resolution: {integrity: sha512-lqjrjmaOoAnWfMmBPL+XNnynZh2+swxiX3WUE0s4yEHI6m+AwrK2UZOimIRl3X/4QctVqS8AiZjFqyOGrMXb/w==}
    dependencies:
      boolbase: 1.0.0
    dev: false

  /object-assign@4.1.1:
    resolution: {integrity: sha512-rJgTQnkUnH1sFw8yT6VSU3zD3sWmu6sZhIseY8VX+GRu3P6F7Fu+JNDoXfklElbLJSnc3FUQHVe4cU5hj+BcUg==}
    engines: {node: '>=0.10.0'}
    dev: false

  /object-inspect@1.12.3:
    resolution: {integrity: sha512-geUvdk7c+eizMNUDkRpW1wJwgfOiOeHbxBR/hLXK1aT6zmVSO0jsQcs7fj6MGw89jC/cjGfLcNOrtMYtGqm81g==}

  /object-is@1.1.5:
    resolution: {integrity: sha512-3cyDsyHgtmi7I7DfSSI2LDp6SK2lwvtbg0p0R1e0RvTqF5ceGx+K2dfSjm1bKDMVCFEDAQvy+o8c6a7VujOddw==}
    engines: {node: '>= 0.4'}
    dependencies:
      call-bind: 1.0.2
      define-properties: 1.2.0
    dev: false

  /object-keys@1.1.1:
    resolution: {integrity: sha512-NuAESUOUMrlIXOfHKzD6bpPu3tYt3xvjNdRIQ+FeT0lNb4K8WR70CaDxhuNguS2XG+GjkyMwOzsN5ZktImfhLA==}
    engines: {node: '>= 0.4'}

  /object.assign@4.1.4:
    resolution: {integrity: sha512-1mxKf0e58bvyjSCtKYY4sRe9itRk3PJpquJOjeIkz885CczcI4IvJJDLPS72oowuSh+pBxUFROpX+TU++hxhZQ==}
    engines: {node: '>= 0.4'}
    dependencies:
      call-bind: 1.0.2
      define-properties: 1.2.0
      has-symbols: 1.0.3
      object-keys: 1.1.1

  /object.entries@1.1.7:
    resolution: {integrity: sha512-jCBs/0plmPsOnrKAfFQXRG2NFjlhZgjjcBLSmTnEhU8U6vVTsVe8ANeQJCHTl3gSsI4J+0emOoCgoKlmQPMgmA==}
    engines: {node: '>= 0.4'}
    dependencies:
      call-bind: 1.0.2
      define-properties: 1.2.0
      es-abstract: 1.22.1
    dev: false

  /object.fromentries@2.0.7:
    resolution: {integrity: sha512-UPbPHML6sL8PI/mOqPwsH4G6iyXcCGzLin8KvEPenOZN5lpCNBZZQ+V62vdjB1mQHrmqGQt5/OJzemUA+KJmEA==}
    engines: {node: '>= 0.4'}
    dependencies:
      call-bind: 1.0.2
      define-properties: 1.2.0
      es-abstract: 1.22.1
    dev: false

  /object.groupby@1.0.1:
    resolution: {integrity: sha512-HqaQtqLnp/8Bn4GL16cj+CUYbnpe1bh0TtEaWvybszDG4tgxCJuRpV8VGuvNaI1fAnI4lUJzDG55MXcOH4JZcQ==}
    dependencies:
      call-bind: 1.0.2
      define-properties: 1.2.0
      es-abstract: 1.22.1
      get-intrinsic: 1.2.1
    dev: false

  /object.hasown@1.1.3:
    resolution: {integrity: sha512-fFI4VcYpRHvSLXxP7yiZOMAd331cPfd2p7PFDVbgUsYOfCT3tICVqXWngbjr4m49OvsBwUBQ6O2uQoJvy3RexA==}
    dependencies:
      define-properties: 1.2.0
      es-abstract: 1.22.1
    dev: false

  /object.values@1.1.7:
    resolution: {integrity: sha512-aU6xnDFYT3x17e/f0IiiwlGPTy2jzMySGfUB4fq6z7CV8l85CWHDk5ErhyhpfDHhrOMwGFhSQkhMGHaIotA6Ng==}
    engines: {node: '>= 0.4'}
    dependencies:
      call-bind: 1.0.2
      define-properties: 1.2.0
      es-abstract: 1.22.1
    dev: false

  /once@1.4.0:
    resolution: {integrity: sha512-lNaJgI+2Q5URQBkccEKHTQOPaXdUxnZZElQTZY0MFUAuaEqe1E+Nyvgdz/aIyNi6Z9MzO5dv1H8n58/GELp3+w==}
    dependencies:
      wrappy: 1.0.2

  /onetime@5.1.2:
    resolution: {integrity: sha512-kbpaSSGJTWdAY5KPVeMOKXSrPtr8C8C7wodJbcsd51jRnmD+GZu8Y0VoU6Dm5Z4vWr0Ig/1NKuWRKf7j5aaYSg==}
    engines: {node: '>=6'}
    dependencies:
      mimic-fn: 2.1.0

  /onetime@6.0.0:
    resolution: {integrity: sha512-1FlR+gjXK7X+AsAHso35MnyN5KqGwJRi/31ft6x0M194ht7S+rWAvd7PHss9xSKMzE0asv1pyIHaJYq+BbacAQ==}
    engines: {node: '>=12'}
    dependencies:
      mimic-fn: 4.0.0

  /oo-ascii-tree@1.88.0:
    resolution: {integrity: sha512-A7m3z7XlUD3DnXSYxWmAdKQTIY6+1JzWS0lhaqgPGhj6g7a/odCsV1ctaRnjJljCB3zQBrbp2QHdYTUsD9AXcQ==}
    engines: {node: '>= 14.17.0'}
    dev: false

  /open@9.1.0:
    resolution: {integrity: sha512-OS+QTnw1/4vrf+9hh1jc1jnYjzSG4ttTBB8UxOwAnInG3Uo4ssetzC1ihqaIHjLJnA5GGlRl6QlZXOTQhRBUvg==}
    engines: {node: '>=14.16'}
    dependencies:
      default-browser: 4.0.0
      define-lazy-prop: 3.0.0
      is-inside-container: 1.0.0
      is-wsl: 2.2.0
    dev: false

  /optionator@0.9.3:
    resolution: {integrity: sha512-JjCoypp+jKn1ttEFExxhetCKeJt9zhAgAve5FXHixTvFDW/5aEktX9bufBKLRRMdU7bNtpLfcGu94B3cdEJgjg==}
    engines: {node: '>= 0.8.0'}
    dependencies:
      '@aashutoshrathi/word-wrap': 1.2.6
      deep-is: 0.1.4
      fast-levenshtein: 2.0.6
      levn: 0.4.1
      prelude-ls: 1.2.1
      type-check: 0.4.0

  /p-limit@3.1.0:
    resolution: {integrity: sha512-TYOanM3wGwNGsZN2cVTYPArw454xnXj5qmWF1bEoAc4+cU/ol7GVh7odevjp1FNHduHc3KZMcFduxU5Xc6uJRQ==}
    engines: {node: '>=10'}
    dependencies:
      yocto-queue: 0.1.0

  /p-locate@5.0.0:
    resolution: {integrity: sha512-LaNjtRWUBY++zB5nE/NwcaoMylSPk+S+ZHNB1TzdbMJMny6dynpAGt7X/tl/QYq3TIeE6nxHppbo2LGymrG5Pw==}
    engines: {node: '>=10'}
    dependencies:
      p-limit: 3.1.0

  /pac-proxy-agent@7.0.1:
    resolution: {integrity: sha512-ASV8yU4LLKBAjqIPMbrgtaKIvxQri/yh2OpI+S6hVa9JRkUI3Y3NPFbfngDtY7oFtSMD3w31Xns89mDa3Feo5A==}
    engines: {node: '>= 14'}
    dependencies:
      '@tootallnate/quickjs-emscripten': 0.23.0
      agent-base: 7.1.0
      debug: 4.3.4
      get-uri: 6.0.2
      http-proxy-agent: 7.0.0
      https-proxy-agent: 7.0.2
      pac-resolver: 7.0.0
      socks-proxy-agent: 8.0.2
    transitivePeerDependencies:
      - supports-color
    dev: false

  /pac-resolver@7.0.0:
    resolution: {integrity: sha512-Fd9lT9vJbHYRACT8OhCbZBbxr6KRSawSovFpy8nDGshaK99S/EBhVIHp9+crhxrsZOuvLpgL1n23iyPg6Rl2hg==}
    engines: {node: '>= 14'}
    dependencies:
      degenerator: 5.0.1
      ip: 1.1.8
      netmask: 2.0.2
    dev: false

  /pako@0.2.9:
    resolution: {integrity: sha512-NUcwaKxUxWrZLpDG+z/xZaCgQITkA/Dv4V/T6bw7VON6l1Xz/VnrBqrYjZQ12TamKHzITTfOEIYUj48y2KXImA==}
    dev: false

  /parent-module@1.0.1:
    resolution: {integrity: sha512-GQ2EWRpQV8/o+Aw8YqtfZZPfNRWZYkbidE9k5rpl/hC3vtHHBfGm2Ifi6qWV+coDGkrUKZAxE3Lot5kcsRlh+g==}
    engines: {node: '>=6'}
    dependencies:
      callsites: 3.1.0

  /parse-entities@4.0.1:
    resolution: {integrity: sha512-SWzvYcSJh4d/SGLIOQfZ/CoNv6BTlI6YEQ7Nj82oDVnRpwe/Z/F1EMx42x3JAOwGBlCjeCH0BRJQbQ/opHL17w==}
    dependencies:
      '@types/unist': 2.0.8
      character-entities: 2.0.2
      character-entities-legacy: 3.0.0
      character-reference-invalid: 2.0.1
      decode-named-character-reference: 1.0.2
      is-alphanumerical: 2.0.1
      is-decimal: 2.0.1
      is-hexadecimal: 2.0.1
    dev: false

  /parse-json@4.0.0:
    resolution: {integrity: sha512-aOIos8bujGN93/8Ox/jPLh7RwVnPEysynVFE+fQZyg6jKELEHwzgKdLRFHUgXJL6kylijVSBC4BvN9OmsB48Rw==}
    engines: {node: '>=4'}
    dependencies:
      error-ex: 1.3.2
      json-parse-better-errors: 1.0.2
    dev: true

  /parse-numeric-range@1.3.0:
    resolution: {integrity: sha512-twN+njEipszzlMJd4ONUYgSfZPDxgHhT9Ahed5uTigpQn90FggW4SA/AIPq/6a149fTbE9qBEcSwE3FAEp6wQQ==}
    dev: false

  /parse5@6.0.1:
    resolution: {integrity: sha512-Ofn/CTFzRGTTxwpNEs9PP93gXShHcTq255nzRYSKe8AkVpZY7e1fpmTfOyoIvjP5HG7Z2ZM7VS9PPhQGW2pOpw==}
    dev: false

  /pascal-case@3.1.2:
    resolution: {integrity: sha512-uWlGT3YSnK9x3BQJaOdcZwrnV6hPpd8jFH1/ucpiLRPh/2zCVJKS19E4GvYHvaCcACn3foXZ0cLB9Wrx1KGe5g==}
    dependencies:
      no-case: 3.0.4
      tslib: 2.6.2
    dev: false

  /path-exists@4.0.0:
    resolution: {integrity: sha512-ak9Qy5Q7jYb2Wwcey5Fpvg2KoAc/ZIhLSLOSBmRmygPsGwkVVt0fZa0qrtMz+m6tJTAHfZQ8FnmB4MG4LWy7/w==}
    engines: {node: '>=8'}

  /path-is-absolute@1.0.1:
    resolution: {integrity: sha512-AVbw3UJ2e9bq64vSaS9Am0fje1Pa8pbGqTTsmXfaIiMpnr5DlDhfJOuLj9Sf95ZPVDAUerDfEk88MPmPe7UCQg==}
    engines: {node: '>=0.10.0'}

  /path-key@2.0.1:
    resolution: {integrity: sha512-fEHGKCSmUSDPv4uoj8AlD+joPlq3peND+HRYyxFz4KPw4z926S/b8rIuFs2FYJg3BwsxJf6A9/3eIdLaYC+9Dw==}
    engines: {node: '>=4'}
    dev: true

  /path-key@3.1.1:
    resolution: {integrity: sha512-ojmeN0qd+y0jszEtoY48r0Peq5dwMEkIlCOu6Q5f41lfkswXuKtYrhgoTpLnyIcHm24Uhqx+5Tqm2InSwLhE6Q==}
    engines: {node: '>=8'}

  /path-key@4.0.0:
    resolution: {integrity: sha512-haREypq7xkM7ErfgIyA0z+Bj4AGKlMSdlQE2jvJo6huWD1EdkKYV+G/T4nq0YEF2vgTT8kqMFKo1uHn950r4SQ==}
    engines: {node: '>=12'}

  /path-parse@1.0.7:
    resolution: {integrity: sha512-LDJzPVEEEPR+y48z93A0Ed0yXb8pAByGWo/k5YYdYgpY2/2EsOsksJrq7lOHxryrVOn1ejG6oAp8ahvOIQD8sw==}

  /path-scurry@1.10.1:
    resolution: {integrity: sha512-MkhCqzzBEpPvxxQ71Md0b1Kk51W01lrYvlMzSUaIzNsODdd7mqhiimSZlr+VegAz5Z6Vzt9Xg2ttE//XBhH3EQ==}
    engines: {node: '>=16 || 14 >=14.17'}
    dependencies:
      lru-cache: 10.0.1
      minipass: 7.0.3
    dev: false

  /path-type@3.0.0:
    resolution: {integrity: sha512-T2ZUsdZFHgA3u4e5PfPbjd7HDDpxPnQb5jN0SrDsjNSuVXHJqtwTnWqG0B1jZrgmJ/7lj1EmVIByWt1gxGkWvg==}
    engines: {node: '>=4'}
    dependencies:
      pify: 3.0.0
    dev: true

  /path-type@4.0.0:
    resolution: {integrity: sha512-gDKb8aZMDeD/tZWs9P6+q0J9Mwkdl6xMV8TjnGP3qJVJ06bdMgkbBlLU8IdfOsIsFz2BW1rNVT3XuNEl8zPAvw==}
    engines: {node: '>=8'}
    dev: false

  /periscopic@3.1.0:
    resolution: {integrity: sha512-vKiQ8RRtkl9P+r/+oefh25C3fhybptkHKCZSPlcXiJux2tJF55GnEj3BVn4A5gKfq9NWWXXrxkHBwVPUfH0opw==}
    dependencies:
      '@types/estree': 1.0.1
      estree-walker: 3.0.3
      is-reference: 3.0.1
    dev: false

  /picocolors@1.0.0:
    resolution: {integrity: sha512-1fygroTLlHu66zi26VoTDv8yRgm0Fccecssto+MhsZ0D/DGW2sm8E8AjW7NU5VVTRt5GxbeZ5qBuJr+HyLYkjQ==}
    dev: false

  /picomatch@2.3.1:
    resolution: {integrity: sha512-JU3teHTNjmE2VCGFzuY8EXzCDVwEqB2a8fsIvwaStHhAWJEeVd1o1QD80CU6+ZdEXXSLbSsuLwJjkCBWqRQUVA==}
    engines: {node: '>=8.6'}

  /pidtree@0.3.1:
    resolution: {integrity: sha512-qQbW94hLHEqCg7nhby4yRC7G2+jYHY4Rguc2bjw7Uug4GIJuu1tvf2uHaZv5Q8zdt+WKJ6qK1FOI6amaWUo5FA==}
    engines: {node: '>=0.10'}
    hasBin: true
    dev: true

  /pidtree@0.6.0:
    resolution: {integrity: sha512-eG2dWTVw5bzqGRztnHExczNxt5VGsE6OwTeCG3fdUf9KBsZzO3R5OIIIzWR+iZA0NtZ+RDVdaoE2dK1cn6jH4g==}
    engines: {node: '>=0.10'}
    hasBin: true
    dev: true

  /pidusage@2.0.21:
    resolution: {integrity: sha512-cv3xAQos+pugVX+BfXpHsbyz/dLzX+lr44zNMsYiGxUw+kV5sgQCIcLd1z+0vq+KyC7dJ+/ts2PsfgWfSC3WXA==}
    engines: {node: '>=8'}
    requiresBuild: true
    dependencies:
      safe-buffer: 5.2.1
    dev: false
    optional: true

  /pidusage@3.0.2:
    resolution: {integrity: sha512-g0VU+y08pKw5M8EZ2rIGiEBaB8wrQMjYGFfW2QVIfyT8V+fq8YFLkvlz4bz5ljvFDJYNFCWT3PWqcRr2FKO81w==}
    engines: {node: '>=10'}
    dependencies:
      safe-buffer: 5.2.1
    dev: false

  /pify@3.0.0:
    resolution: {integrity: sha512-C3FsVNH1udSEX48gGX1xfvwTWfsYWj5U+8/uK15BGzIGrKoUpghX8hWZwa/OFnakBiiVNmBvemTJR5mcy7iPcg==}
    engines: {node: '>=4'}
    dev: true

  /playwright-core@1.38.1:
    resolution: {integrity: sha512-tQqNFUKa3OfMf4b2jQ7aGLB8o9bS3bOY0yMEtldtC2+spf8QXG9zvXLTXUeRsoNuxEYMgLYR+NXfAa1rjKRcrg==}
    engines: {node: '>=16'}
    hasBin: true
    dev: true

  /playwright@1.38.1:
    resolution: {integrity: sha512-oRMSJmZrOu1FP5iu3UrCx8JEFRIMxLDM0c/3o4bpzU5Tz97BypefWf7TuTNPWeCe279TPal5RtPPZ+9lW/Qkow==}
    engines: {node: '>=16'}
    hasBin: true
    dependencies:
      playwright-core: 1.38.1
    optionalDependencies:
      fsevents: 2.3.2
    dev: true

  /plyr-react@5.3.0(plyr@3.7.8)(react@18.2.0):
    resolution: {integrity: sha512-m36/HrpHwg1N2rq3E31E8/kpAH55vk6qHUg17MG4uu9jbWYxnkN39lLmZQwxW7/qpDPfW5aGUJ6R3u23V0R3zA==}
    engines: {node: '>=16'}
    peerDependencies:
      plyr: ^3.7.7
      react: '>=16.8'
    peerDependenciesMeta:
      react:
        optional: true
    dependencies:
      plyr: 3.7.8
      react: 18.2.0
      react-aptor: 2.0.0(react@18.2.0)
    dev: false

  /plyr@3.7.8:
    resolution: {integrity: sha512-yG/EHDobwbB/uP+4Bm6eUpJ93f8xxHjjk2dYcD1Oqpe1EcuQl5tzzw9Oq+uVAzd2lkM11qZfydSiyIpiB8pgdA==}
    dependencies:
      core-js: 3.32.1
      custom-event-polyfill: 1.0.7
      loadjs: 4.2.0
      rangetouch: 2.0.1
      url-polyfill: 1.1.12
    dev: false

  /pm2-axon-rpc@0.7.1:
    resolution: {integrity: sha512-FbLvW60w+vEyvMjP/xom2UPhUN/2bVpdtLfKJeYM3gwzYhoTEEChCOICfFzxkxuoEleOlnpjie+n1nue91bDQw==}
    engines: {node: '>=5'}
    dependencies:
      debug: 4.3.4
    transitivePeerDependencies:
      - supports-color
    dev: false

  /pm2-axon@4.0.1:
    resolution: {integrity: sha512-kES/PeSLS8orT8dR5jMlNl+Yu4Ty3nbvZRmaAtROuVm9nYYGiaoXqqKQqQYzWQzMYWUKHMQTvBlirjE5GIIxqg==}
    engines: {node: '>=5'}
    dependencies:
      amp: 0.3.1
      amp-message: 0.1.2
      debug: 4.3.4
      escape-string-regexp: 4.0.0
    transitivePeerDependencies:
      - supports-color
    dev: false

  /pm2-deploy@1.0.2:
    resolution: {integrity: sha512-YJx6RXKrVrWaphEYf++EdOOx9EH18vM8RSZN/P1Y+NokTKqYAca/ejXwVLyiEpNju4HPZEk3Y2uZouwMqUlcgg==}
    engines: {node: '>=4.0.0'}
    dependencies:
      run-series: 1.1.9
      tv4: 1.3.0
    dev: false

  /pm2-multimeter@0.1.2:
    resolution: {integrity: sha512-S+wT6XfyKfd7SJIBqRgOctGxaBzUOmVQzTAS+cg04TsEUObJVreha7lvCfX8zzGVr871XwCSnHUU7DQQ5xEsfA==}
    dependencies:
      charm: 0.1.2
    dev: false

  /pm2-sysmonit@1.2.8:
    resolution: {integrity: sha512-ACOhlONEXdCTVwKieBIQLSi2tQZ8eKinhcr9JpZSUAL8Qy0ajIgRtsLxG/lwPOW3JEKqPyw/UaHmTWhUzpP4kA==}
    requiresBuild: true
    dependencies:
      async: 3.2.4
      debug: 4.3.4
      pidusage: 2.0.21
      systeminformation: 5.21.11
      tx2: 1.0.5
    transitivePeerDependencies:
      - supports-color
    dev: false
    optional: true

  /pm2@5.3.0:
    resolution: {integrity: sha512-xscmQiAAf6ArVmKhjKTeeN8+Td7ZKnuZFFPw1DGkdFPR/0Iyx+m+1+OpCdf9+HQopX3VPc9/wqPQHqVOfHum9w==}
    engines: {node: '>=10.0.0'}
    hasBin: true
    dependencies:
      '@pm2/agent': 2.0.3
      '@pm2/io': 5.0.2
      '@pm2/js-api': 0.6.7
      '@pm2/pm2-version-check': 1.0.4
      async: 3.2.4
      blessed: 0.1.81
      chalk: 3.0.0
      chokidar: 3.5.3
      cli-tableau: 2.0.1
      commander: 2.15.1
      croner: 4.1.97
      dayjs: 1.11.10
      debug: 4.3.4
      enquirer: 2.3.6
      eventemitter2: 5.0.1
      fclone: 1.0.11
      mkdirp: 1.0.4
      needle: 2.4.0
      pidusage: 3.0.2
      pm2-axon: 4.0.1
      pm2-axon-rpc: 0.7.1
      pm2-deploy: 1.0.2
      pm2-multimeter: 0.1.2
      promptly: 2.2.0
      semver: 7.5.4
      source-map-support: 0.5.21
      sprintf-js: 1.1.2
      vizion: 2.2.1
      yamljs: 0.3.0
    optionalDependencies:
      pm2-sysmonit: 1.2.8
    transitivePeerDependencies:
      - bufferutil
      - supports-color
      - utf-8-validate
    dev: false

  /portfinder@1.0.32:
    resolution: {integrity: sha512-on2ZJVVDXRADWE6jnQaX0ioEylzgBpQk8r55NE4wjXW1ZxO+BgDlY6DXwj20i0V8eB4SenDQ00WEaxfiIQPcxg==}
    engines: {node: '>= 0.12.0'}
    dependencies:
      async: 2.6.4
      debug: 3.2.7
      mkdirp: 0.5.6
    transitivePeerDependencies:
      - supports-color
    dev: false

  /postcss@8.4.31:
    resolution: {integrity: sha512-PS08Iboia9mts/2ygV3eLpY5ghnUcfLV/EXTOW1E2qYxJKGGBUtNjN76FYHnMs36RmARn41bC0AZmn+rR0OVpQ==}
    engines: {node: ^10 || ^12 || >=14}
    dependencies:
      nanoid: 3.3.6
      picocolors: 1.0.0
      source-map-js: 1.0.2
    dev: false

  /prebuild-install@7.1.1:
    resolution: {integrity: sha512-jAXscXWMcCK8GgCoHOfIr0ODh5ai8mj63L2nWrjuAgXE6tDyYGnx4/8o/rCgU+B4JSyZBKbeZqzhtwtC3ovxjw==}
    engines: {node: '>=10'}
    hasBin: true
    dependencies:
      detect-libc: 2.0.2
      expand-template: 2.0.3
      github-from-package: 0.0.0
      minimist: 1.2.8
      mkdirp-classic: 0.5.3
      napi-build-utils: 1.0.2
      node-abi: 3.47.0
      pump: 3.0.0
      rc: 1.2.8
      simple-get: 4.0.1
      tar-fs: 2.1.1
      tunnel-agent: 0.6.0
    dev: true

  /prelude-ls@1.2.1:
    resolution: {integrity: sha512-vkcDPrRZo1QZLbn5RLGPpg/WmIQ65qoWWhcGKf/b5eplkkarX0m9z8ppCat4mlOqUsWpyNuYgO3VRyrYHSzX5g==}
    engines: {node: '>= 0.8.0'}

  /prettier-linter-helpers@1.0.0:
    resolution: {integrity: sha512-GbK2cP9nraSSUF9N2XwUwqfzlAFlMNYYl+ShE/V+H8a9uNl/oUqB1w2EL54Jh0OlyRSd8RfWYJ3coVS4TROP2w==}
    engines: {node: '>=6.0.0'}
    dependencies:
      fast-diff: 1.3.0
    dev: false

  /prettier@2.8.0:
    resolution: {integrity: sha512-9Lmg8hTFZKG0Asr/kW9Bp8tJjRVluO8EJQVfY2T7FMw9T5jy4I/Uvx0Rca/XWf50QQ1/SS48+6IJWnrb+2yemA==}
    engines: {node: '>=10.13.0'}
    hasBin: true
    dev: false

  /prettier@3.0.3:
    resolution: {integrity: sha512-L/4pUDMxcNa8R/EthV08Zt42WBO4h1rarVtK0K+QJG0X187OLo7l699jWw0GKuwzkPQ//jMFA/8Xm6Fh3J/DAg==}
    engines: {node: '>=14'}
    hasBin: true
    dev: false

  /pretty-format@27.5.1:
    resolution: {integrity: sha512-Qb1gy5OrP5+zDf2Bvnzdl3jsTf1qXVMazbvCoKhtKqVs4/YK4ozX4gKQJJVyNe+cajNPn0KoC0MC3FUmaHWEmQ==}
    engines: {node: ^10.13.0 || ^12.13.0 || ^14.15.0 || >=15.0.0}
    dependencies:
      ansi-regex: 5.0.1
      ansi-styles: 5.2.0
      react-is: 17.0.2
    dev: false

  /promptly@2.2.0:
    resolution: {integrity: sha512-aC9j+BZsRSSzEsXBNBwDnAxujdx19HycZoKgRgzWnS8eOHg1asuf9heuLprfbe739zY3IdUQx+Egv6Jn135WHA==}
    dependencies:
      read: 1.0.7
    dev: false

  /prop-types@15.8.1:
    resolution: {integrity: sha512-oj87CgZICdulUohogVAR7AjlC0327U4el4L6eAvOqCeudMDVU0NThNaV+b9Df4dXgSP1gXMTnPdhfe/2qDH5cg==}
    dependencies:
      loose-envify: 1.4.0
      object-assign: 4.1.1
      react-is: 16.13.1
    dev: false

  /property-information@6.2.0:
    resolution: {integrity: sha512-kma4U7AFCTwpqq5twzC1YVIDXSqg6qQK6JN0smOw8fgRy1OkMi0CYSzFmsy6dnqSenamAtj0CyXMUJ1Mf6oROg==}
    dev: false

  /protobufjs@7.2.5:
    resolution: {integrity: sha512-gGXRSXvxQ7UiPgfw8gevrfRWcTlSbOFg+p/N+JVJEK5VhueL2miT6qTymqAmjr1Q5WbOCyJbyrk6JfWKwlFn6A==}
    engines: {node: '>=12.0.0'}
    requiresBuild: true
    dependencies:
      '@protobufjs/aspromise': 1.1.2
      '@protobufjs/base64': 1.1.2
      '@protobufjs/codegen': 2.0.4
      '@protobufjs/eventemitter': 1.1.0
      '@protobufjs/fetch': 1.1.0
      '@protobufjs/float': 1.0.2
      '@protobufjs/inquire': 1.1.0
      '@protobufjs/path': 1.1.2
      '@protobufjs/pool': 1.1.0
      '@protobufjs/utf8': 1.1.0
      '@types/node': 20.5.9
      long: 5.2.3
    dev: false

  /proxy-agent@6.3.1:
    resolution: {integrity: sha512-Rb5RVBy1iyqOtNl15Cw/llpeLH8bsb37gM1FUfKQ+Wck6xHlbAhWGUFiTRHtkjqGTA5pSHz6+0hrPW/oECihPQ==}
    engines: {node: '>= 14'}
    dependencies:
      agent-base: 7.1.0
      debug: 4.3.4
      http-proxy-agent: 7.0.0
      https-proxy-agent: 7.0.2
      lru-cache: 7.18.3
      pac-proxy-agent: 7.0.1
      proxy-from-env: 1.1.0
      socks-proxy-agent: 8.0.2
    transitivePeerDependencies:
      - supports-color
    dev: false

  /proxy-from-env@1.1.0:
    resolution: {integrity: sha512-D+zkORCbA9f1tdWRK0RaCR3GPv50cMxcrz4X8k5LTSUD1Dkw47mKJEZQNunItRTkWwgtaUSo1RVFRIG9ZXiFYg==}
    dev: false

  /pump@3.0.0:
    resolution: {integrity: sha512-LwZy+p3SFs1Pytd/jYct4wpv49HiYCqd9Rlc5ZVdk0V+8Yzv6jR5Blk3TRmPL1ft69TxP0IMZGJ+WPFU2BFhww==}
    dependencies:
      end-of-stream: 1.4.4
      once: 1.4.0
    dev: true

  /punycode@2.3.0:
    resolution: {integrity: sha512-rRV+zQD8tVFys26lAGR9WUuS4iUAngJScM+ZRSKtvl5tKeZ2t5bvdNFdNHBW9FWR4guGHlgmsZ1G7BSm2wTbuA==}
    engines: {node: '>=6'}

  /queue-microtask@1.2.3:
    resolution: {integrity: sha512-NuaNSa6flKT5JaSYQzJok04JzTL1CA6aGhv5rfLW3PgqA+M2ChpZQnAC8h8i4ZFkBS8X5RqkDBHA7r4hej3K9A==}

  /queue-tick@1.0.1:
    resolution: {integrity: sha512-kJt5qhMxoszgU/62PLP1CJytzd2NKetjSRnyuj31fDd3Rlcz3fzlFdFLD1SItunPwyqEOkca6GbV612BWfaBag==}
    dev: true

  /ramda@0.29.0:
    resolution: {integrity: sha512-BBea6L67bYLtdbOqfp8f58fPMqEwx0doL+pAi8TZyp2YWz8R9G8z9x75CZI8W+ftqhFHCpEX2cRnUUXK130iKA==}
    dev: false

  /rangetouch@2.0.1:
    resolution: {integrity: sha512-sln+pNSc8NGaHoLzwNBssFSf/rSYkqeBXzX1AtJlkJiUaVSJSbRAWJk+4omsXkN+EJalzkZhWQ3th1m0FpR5xA==}
    dev: false

  /rc@1.2.8:
    resolution: {integrity: sha512-y3bGgqKj3QBdxLbLkomlohkvsA8gdAiUQlSBJnBhfn+BPxg4bc62d8TcBW15wavDfgexCgccckhcZvywyQYPOw==}
    hasBin: true
    dependencies:
      deep-extend: 0.6.0
      ini: 1.3.8
      minimist: 1.2.8
      strip-json-comments: 2.0.1
    dev: true

  /react-aptor@2.0.0(react@18.2.0):
    resolution: {integrity: sha512-YnCayokuhAwmBBP4Oc0bbT2l6ApfsjbY3DEEVUddIKZEBlGl1npzjHHzWnSqWuboSbMZvRqUM01Io9yiIp1wcg==}
    engines: {node: '>=12.7.0'}
    peerDependencies:
      react: '>=16.8'
    peerDependenciesMeta:
      react:
        optional: true
    dependencies:
      react: 18.2.0
    dev: false

  /react-aria@3.27.0(react-dom@18.2.0)(react@18.2.0):
    resolution: {integrity: sha512-BMRZd0kHAW1I07AgEq/Pa6uLLdiSobSvuiL/q59axz8SWL7P9qNXSvQZV9ai1+5/LnVZWsV/5T6gP207BHETYw==}
    peerDependencies:
      react: ^16.8.0 || ^17.0.0-rc.1 || ^18.0.0
      react-dom: ^16.8.0 || ^17.0.0-rc.1 || ^18.0.0
    dependencies:
      '@react-aria/breadcrumbs': 3.5.4(react@18.2.0)
      '@react-aria/button': 3.8.1(react@18.2.0)
      '@react-aria/calendar': 3.4.1(react-dom@18.2.0)(react@18.2.0)
      '@react-aria/checkbox': 3.10.0(react@18.2.0)
      '@react-aria/combobox': 3.6.3(react-dom@18.2.0)(react@18.2.0)
      '@react-aria/datepicker': 3.6.0(react-dom@18.2.0)(react@18.2.0)
      '@react-aria/dialog': 3.5.4(react-dom@18.2.0)(react@18.2.0)
      '@react-aria/dnd': 3.4.0(react-dom@18.2.0)(react@18.2.0)
      '@react-aria/focus': 3.14.0(react@18.2.0)
      '@react-aria/gridlist': 3.5.1(react-dom@18.2.0)(react@18.2.0)
      '@react-aria/i18n': 3.8.1(react@18.2.0)
      '@react-aria/interactions': 3.17.0(react@18.2.0)
      '@react-aria/label': 3.6.1(react@18.2.0)
      '@react-aria/link': 3.5.3(react@18.2.0)
      '@react-aria/listbox': 3.10.1(react@18.2.0)
      '@react-aria/menu': 3.10.1(react-dom@18.2.0)(react@18.2.0)
      '@react-aria/meter': 3.4.4(react@18.2.0)
      '@react-aria/numberfield': 3.7.0(react-dom@18.2.0)(react@18.2.0)
      '@react-aria/overlays': 3.16.0(react-dom@18.2.0)(react@18.2.0)
      '@react-aria/progress': 3.4.4(react@18.2.0)
      '@react-aria/radio': 3.7.0(react@18.2.0)
      '@react-aria/searchfield': 3.5.4(react@18.2.0)
      '@react-aria/select': 3.12.0(react-dom@18.2.0)(react@18.2.0)
      '@react-aria/selection': 3.16.1(react@18.2.0)
      '@react-aria/separator': 3.3.4(react@18.2.0)
      '@react-aria/slider': 3.6.0(react@18.2.0)
      '@react-aria/ssr': 3.7.1(react@18.2.0)
      '@react-aria/switch': 3.5.3(react@18.2.0)
      '@react-aria/table': 3.11.0(react-dom@18.2.0)(react@18.2.0)
      '@react-aria/tabs': 3.6.2(react@18.2.0)
      '@react-aria/tag': 3.1.1(react-dom@18.2.0)(react@18.2.0)
      '@react-aria/textfield': 3.11.0(react@18.2.0)
      '@react-aria/tooltip': 3.6.1(react@18.2.0)
      '@react-aria/utils': 3.19.0(react@18.2.0)
      '@react-aria/visually-hidden': 3.8.3(react@18.2.0)
      '@react-types/shared': 3.19.0(react@18.2.0)
      react: 18.2.0
      react-dom: 18.2.0(react@18.2.0)
    dev: false

  /react-content-loader@6.2.1(react@18.2.0):
    resolution: {integrity: sha512-6ONbFX+Hi3SHuP66JB8CPvJn372pj+qwltJV0J8z/8MFrq98I1cbFdZuhDWeQXu3CFxiiDTXJn7DFxx2ZvrO7g==}
    engines: {node: '>=10'}
    peerDependencies:
      react: '>=16.0.0'
    dependencies:
      react: 18.2.0
    dev: false

  /react-dom@18.2.0(react@18.2.0):
    resolution: {integrity: sha512-6IMTriUmvsjHUjNtEDudZfuDQUoWXVxKHhlEGSk81n4YFS+r/Kl99wXiwlVXtPBtJenozv2P+hxDsw9eA7Xo6g==}
    peerDependencies:
      react: ^18.2.0
    dependencies:
      loose-envify: 1.4.0
      react: 18.2.0
      scheduler: 0.23.0
    dev: false

  /react-hook-form@7.46.1(react@18.2.0):
    resolution: {integrity: sha512-0GfI31LRTBd5tqbXMGXT1Rdsv3rnvy0FjEk8Gn9/4tp6+s77T7DPZuGEpBRXOauL+NhyGT5iaXzdIM2R6F/E+w==}
    engines: {node: '>=12.22.0'}
    peerDependencies:
      react: ^16.8.0 || ^17 || ^18
    dependencies:
      react: 18.2.0
    dev: false

  /react-hot-toast@2.4.1(csstype@3.1.2)(react-dom@18.2.0)(react@18.2.0):
    resolution: {integrity: sha512-j8z+cQbWIM5LY37pR6uZR6D4LfseplqnuAO4co4u8917hBUvXlEqyP1ZzqVLcqoyUesZZv/ImreoCeHVDpE5pQ==}
    engines: {node: '>=10'}
    peerDependencies:
      react: '>=16'
      react-dom: '>=16'
    dependencies:
      goober: 2.1.13(csstype@3.1.2)
      react: 18.2.0
      react-dom: 18.2.0(react@18.2.0)
    transitivePeerDependencies:
      - csstype
    dev: false

  /react-is@16.13.1:
    resolution: {integrity: sha512-24e6ynE2H+OKt4kqsOvNd8kBpV65zoxbA4BVsEOB3ARVWQki/DHzaUoC5KuON/BiccDaCCTZBuOcfZs70kR8bQ==}
    dev: false

  /react-is@17.0.2:
    resolution: {integrity: sha512-w2GsyukL62IJnlaff/nRegPQR94C/XXamvMWmSHRJ4y7Ts/4ocGRmTHvOs8PSE6pB3dWOrD/nueuU5sduBsQ4w==}
    dev: false

  /react-number-format@5.3.1(react-dom@18.2.0)(react@18.2.0):
    resolution: {integrity: sha512-qpYcQLauIeEhCZUZY9jXZnnroOtdy3jYaS1zQ3M1Sr6r/KMOBEIGNIb7eKT19g2N1wbYgFgvDzs19hw5TrB8XQ==}
    peerDependencies:
      react: ^0.14 || ^15.0.0 || ^16.0.0 || ^17.0.0 || ^18.0.0
      react-dom: ^0.14 || ^15.0.0 || ^16.0.0 || ^17.0.0 || ^18.0.0
    dependencies:
      prop-types: 15.8.1
      react: 18.2.0
      react-dom: 18.2.0(react@18.2.0)
    dev: false

  /react-remove-scroll-bar@2.3.4(@types/react@18.2.21)(react@18.2.0):
    resolution: {integrity: sha512-63C4YQBUt0m6ALadE9XV56hV8BgJWDmmTPY758iIJjfQKt2nYwoUrPk0LXRXcB/yIj82T1/Ixfdpdk68LwIB0A==}
    engines: {node: '>=10'}
    peerDependencies:
      '@types/react': ^16.8.0 || ^17.0.0 || ^18.0.0
      react: ^16.8.0 || ^17.0.0 || ^18.0.0
    peerDependenciesMeta:
      '@types/react':
        optional: true
    dependencies:
      '@types/react': 18.2.21
      react: 18.2.0
      react-style-singleton: 2.2.1(@types/react@18.2.21)(react@18.2.0)
      tslib: 2.6.2
    dev: false

  /react-remove-scroll@2.5.5(@types/react@18.2.21)(react@18.2.0):
    resolution: {integrity: sha512-ImKhrzJJsyXJfBZ4bzu8Bwpka14c/fQt0k+cyFp/PBhTfyDnU5hjOtM4AG/0AMyy8oKzOTR0lDgJIM7pYXI0kw==}
    engines: {node: '>=10'}
    peerDependencies:
      '@types/react': ^16.8.0 || ^17.0.0 || ^18.0.0
      react: ^16.8.0 || ^17.0.0 || ^18.0.0
    peerDependenciesMeta:
      '@types/react':
        optional: true
    dependencies:
      '@types/react': 18.2.21
      react: 18.2.0
      react-remove-scroll-bar: 2.3.4(@types/react@18.2.21)(react@18.2.0)
      react-style-singleton: 2.2.1(@types/react@18.2.21)(react@18.2.0)
      tslib: 2.6.2
      use-callback-ref: 1.3.0(@types/react@18.2.21)(react@18.2.0)
      use-sidecar: 1.1.2(@types/react@18.2.21)(react@18.2.0)
    dev: false

  /react-stately@3.25.0(react@18.2.0):
    resolution: {integrity: sha512-bgBKo3/3JESgXEVFZ7Tr9qvYgnnHQVhe5haRXudBxIbdhLaDgHLLjg2EKZ1FlrswhWZWReTb5Mf94FVLltHC/Q==}
    peerDependencies:
      react: ^16.8.0 || ^17.0.0-rc.1 || ^18.0.0
    dependencies:
      '@react-stately/calendar': 3.3.1(react@18.2.0)
      '@react-stately/checkbox': 3.4.4(react@18.2.0)
      '@react-stately/collections': 3.10.0(react@18.2.0)
      '@react-stately/combobox': 3.6.0(react@18.2.0)
      '@react-stately/data': 3.10.1(react@18.2.0)
      '@react-stately/datepicker': 3.6.0(react@18.2.0)
      '@react-stately/dnd': 3.2.3(react@18.2.0)
      '@react-stately/list': 3.9.1(react@18.2.0)
      '@react-stately/menu': 3.5.4(react@18.2.0)
      '@react-stately/numberfield': 3.6.0(react@18.2.0)
      '@react-stately/overlays': 3.6.1(react@18.2.0)
      '@react-stately/radio': 3.8.3(react@18.2.0)
      '@react-stately/searchfield': 3.4.4(react@18.2.0)
      '@react-stately/select': 3.5.3(react@18.2.0)
      '@react-stately/selection': 3.13.3(react@18.2.0)
      '@react-stately/slider': 3.4.1(react@18.2.0)
      '@react-stately/table': 3.11.0(react@18.2.0)
      '@react-stately/tabs': 3.5.1(react@18.2.0)
      '@react-stately/toggle': 3.6.1(react@18.2.0)
      '@react-stately/tooltip': 3.4.3(react@18.2.0)
      '@react-stately/tree': 3.7.1(react@18.2.0)
      '@react-types/shared': 3.19.0(react@18.2.0)
      react: 18.2.0
    dev: false

  /react-style-singleton@2.2.1(@types/react@18.2.21)(react@18.2.0):
    resolution: {integrity: sha512-ZWj0fHEMyWkHzKYUr2Bs/4zU6XLmq9HsgBURm7g5pAVfyn49DgUiNgY2d4lXRlYSiCif9YBGpQleewkcqddc7g==}
    engines: {node: '>=10'}
    peerDependencies:
      '@types/react': ^16.8.0 || ^17.0.0 || ^18.0.0
      react: ^16.8.0 || ^17.0.0 || ^18.0.0
    peerDependenciesMeta:
      '@types/react':
        optional: true
    dependencies:
      '@types/react': 18.2.21
      get-nonce: 1.0.1
      invariant: 2.2.4
      react: 18.2.0
      tslib: 2.6.2
    dev: false

  /react@18.2.0:
    resolution: {integrity: sha512-/3IjMdb2L9QbBdWiW5e3P2/npwMBaU9mHCSCUzNln0ZCYbcfTsGbTJrU/kGemdH2IWmB2ioZ+zkxtmq6g09fGQ==}
    engines: {node: '>=0.10.0'}
    dependencies:
      loose-envify: 1.4.0
    dev: false

  /read-pkg@3.0.0:
    resolution: {integrity: sha512-BLq/cCO9two+lBgiTYNqD6GdtK8s4NpaWrl6/rCO9w0TUS8oJl7cmToOZfRYllKTISY6nt1U7jQ53brmKqY6BA==}
    engines: {node: '>=4'}
    dependencies:
      load-json-file: 4.0.0
      normalize-package-data: 2.5.0
      path-type: 3.0.0
    dev: true

  /read@1.0.7:
    resolution: {integrity: sha512-rSOKNYUmaxy0om1BNjMN4ezNT6VKK+2xF4GBhc81mkH7L60i6dp8qPYrkndNLT3QPphoII3maL9PVC9XmhHwVQ==}
    engines: {node: '>=0.8'}
    dependencies:
      mute-stream: 0.0.8
    dev: false

  /readable-stream@3.6.2:
    resolution: {integrity: sha512-9u/sniCrY3D5WdsERHzHE4G2YCXqoG5FTHUiCC4SIbr6XcLZBY05ya9EKjYek9O5xOAwjGq+1JdGBAS7Q9ScoA==}
    engines: {node: '>= 6'}
    dependencies:
      inherits: 2.0.4
      string_decoder: 1.3.0
      util-deprecate: 1.0.2
    dev: true

  /readdirp@3.6.0:
    resolution: {integrity: sha512-hOS089on8RduqdbhvQ5Z37A0ESjsqz6qnRcffsMU3495FuTdqSm+7bhJ29JvIOsBDEEnan5DPu9t3To9VRlMzA==}
    engines: {node: '>=8.10.0'}
    dependencies:
      picomatch: 2.3.1
    dev: false

  /rechoir@0.6.2:
    resolution: {integrity: sha512-HFM8rkZ+i3zrV+4LQjwQ0W+ez98pApMGM3HUrN04j3CqzPOzl9nmP15Y8YXNm8QHGv/eacOVEjqhmWpkRV0NAw==}
    engines: {node: '>= 0.10'}
    dependencies:
      resolve: 1.22.4
    dev: false

  /reflect.getprototypeof@1.0.4:
    resolution: {integrity: sha512-ECkTw8TmJwW60lOTR+ZkODISW6RQ8+2CL3COqtiJKLd6MmB45hN51HprHFziKLGkAuTGQhBb91V8cy+KHlaCjw==}
    engines: {node: '>= 0.4'}
    dependencies:
      call-bind: 1.0.2
      define-properties: 1.2.0
      es-abstract: 1.22.1
      get-intrinsic: 1.2.1
      globalthis: 1.0.3
      which-builtin-type: 1.1.3
    dev: false

  /regenerator-runtime@0.14.0:
    resolution: {integrity: sha512-srw17NI0TUWHuGa5CFGGmhfNIeja30WMBfbslPNhf6JrqQlLN5gcrvig1oqPxiVaXb0oW0XRKtH6Nngs5lKCIA==}
    dev: false

  /regexp.prototype.flags@1.5.0:
    resolution: {integrity: sha512-0SutC3pNudRKgquxGoRGIz946MZVHqbNfPjBdxeOhBrdgDKlRoXmYLQN9xRbrR09ZXWeGAdPuif7egofn6v5LA==}
    engines: {node: '>= 0.4'}
    dependencies:
      call-bind: 1.0.2
      define-properties: 1.2.0
      functions-have-names: 1.2.3

  /rehype-pretty-code@0.10.0(shiki@0.14.4):
    resolution: {integrity: sha512-qCD071Y+vUxEy9yyrATPk2+W9q7qCbzZgtc9suZhu75bmRQvOlBhJt4d3WvqSMTamkKoFkvqtCjyAk+ggH+aXQ==}
    engines: {node: '>=16'}
    peerDependencies:
      shiki: 0.x
    dependencies:
      '@types/hast': 2.3.5
      hash-obj: 4.0.0
      parse-numeric-range: 1.3.0
      shiki: 0.14.4
    dev: false

  /rehype-stringify@9.0.4:
    resolution: {integrity: sha512-Uk5xu1YKdqobe5XpSskwPvo1XeHUUucWEQSl8hTrXt5selvca1e8K1EZ37E6YoZ4BT8BCqCdVfQW7OfHfthtVQ==}
    dependencies:
      '@types/hast': 2.3.5
      hast-util-to-html: 8.0.4
      unified: 10.1.2
    dev: false

  /remark-frontmatter@4.0.1:
    resolution: {integrity: sha512-38fJrB0KnmD3E33a5jZC/5+gGAC2WKNiPw1/fdXJvijBlhA7RCsvJklrYJakS0HedninvaCYW8lQGf9C918GfA==}
    dependencies:
      '@types/mdast': 3.0.12
      mdast-util-frontmatter: 1.0.1
      micromark-extension-frontmatter: 1.1.1
      unified: 10.1.2
    dev: false

  /remark-gfm@3.0.1:
    resolution: {integrity: sha512-lEFDoi2PICJyNrACFOfDD3JlLkuSbOa5Wd8EPt06HUdptv8Gn0bxYTdbU/XXQ3swAPkEaGxxPN9cbnMHvVu1Ig==}
    dependencies:
      '@types/mdast': 3.0.12
      mdast-util-gfm: 2.0.2
      micromark-extension-gfm: 2.0.3
      unified: 10.1.2
    transitivePeerDependencies:
      - supports-color
    dev: false

  /remark-mdx-frontmatter@1.1.1:
    resolution: {integrity: sha512-7teX9DW4tI2WZkXS4DBxneYSY7NHiXl4AKdWDO9LXVweULlCT8OPWsOjLEnMIXViN1j+QcY8mfbq3k0EK6x3uA==}
    engines: {node: '>=12.2.0'}
    dependencies:
      estree-util-is-identifier-name: 1.1.0
      estree-util-value-to-estree: 1.3.0
      js-yaml: 4.1.0
      toml: 3.0.0
    dev: false

  /remark-mdx@2.3.0:
    resolution: {integrity: sha512-g53hMkpM0I98MU266IzDFMrTD980gNF3BJnkyFcmN+dD873mQeD5rdMO3Y2X+x8umQfbSE0PcoEDl7ledSA+2g==}
    dependencies:
      mdast-util-mdx: 2.0.1
      micromark-extension-mdxjs: 1.0.1
    transitivePeerDependencies:
      - supports-color
    dev: false

  /remark-parse@10.0.2:
    resolution: {integrity: sha512-3ydxgHa/ZQzG8LvC7jTXccARYDcRld3VfcgIIFs7bI6vbRSxJJmzgLEIIoYKyrfhaY+ujuWaf/PJiMZXoiCXgw==}
    dependencies:
      '@types/mdast': 3.0.12
      mdast-util-from-markdown: 1.3.1
      unified: 10.1.2
    transitivePeerDependencies:
      - supports-color
    dev: false

  /remark-rehype@10.1.0:
    resolution: {integrity: sha512-EFmR5zppdBp0WQeDVZ/b66CWJipB2q2VLNFMabzDSGR66Z2fQii83G5gTBbgGEnEEA0QRussvrFHxk1HWGJskw==}
    dependencies:
      '@types/hast': 2.3.5
      '@types/mdast': 3.0.12
      mdast-util-to-hast: 12.3.0
      unified: 10.1.2
    dev: false

  /remark-slug@7.0.1:
    resolution: {integrity: sha512-NRvYePr69LdeCkEGwL4KYAmq7kdWG5rEavCXMzUR4qndLoXHJAOLSUmPY6Qm4NJfKix7/EmgObyVaYivONAFhg==}
    dependencies:
      '@types/hast': 2.3.5
      '@types/mdast': 3.0.12
      github-slugger: 1.5.0
      mdast-util-to-string: 3.2.0
      unified: 10.1.2
      unist-util-visit: 4.1.2
    dev: false

  /remark-stringify@10.0.3:
    resolution: {integrity: sha512-koyOzCMYoUHudypbj4XpnAKFbkddRMYZHwghnxd7ue5210WzGw6kOBwauJTRUMq16jsovXx8dYNvSSWP89kZ3A==}
    dependencies:
      '@types/mdast': 3.0.12
      mdast-util-to-markdown: 1.5.0
      unified: 10.1.2
    dev: false

  /remark@14.0.3:
    resolution: {integrity: sha512-bfmJW1dmR2LvaMJuAnE88pZP9DktIFYXazkTfOIKZzi3Knk9lT0roItIA24ydOucI3bV/g/tXBA6hzqq3FV9Ew==}
    dependencies:
      '@types/mdast': 3.0.12
      remark-parse: 10.0.2
      remark-stringify: 10.0.3
      unified: 10.1.2
    transitivePeerDependencies:
      - supports-color
    dev: false

  /repeat-string@1.6.1:
    resolution: {integrity: sha512-PV0dzCYDNfRi1jCDbJzpW7jNNDRuCOG/jI5ctQcGKt/clZD+YcPS3yIlWuTJMmESC8aevCFmWJy5wjAFgNqN6w==}
    engines: {node: '>=0.10'}
    dev: false

  /require-directory@2.1.1:
    resolution: {integrity: sha512-fGxEI7+wsG9xrvdjsrlmL22OMTTiHRwAMroiEeMgq8gzoLC/PQr7RsRDSTLUg/bZAZtF+TVIkHc6/4RIKrui+Q==}
    engines: {node: '>=0.10.0'}
    dev: false

  /require-in-the-middle@5.2.0:
    resolution: {integrity: sha512-efCx3b+0Z69/LGJmm9Yvi4cqEdxnoGnxYxGxBghkkTTFeXRtTCmmhO0AnAfHz59k957uTSuy8WaHqOs8wbYUWg==}
    engines: {node: '>=6'}
    dependencies:
      debug: 4.3.4
      module-details-from-path: 1.0.3
      resolve: 1.22.4
    transitivePeerDependencies:
      - supports-color
    dev: false

  /requireindex@1.2.0:
    resolution: {integrity: sha512-L9jEkOi3ASd9PYit2cwRfyppc9NoABujTP8/5gFcbERmo5jUoAKovIC3fsF17pkTnGsrByysqX+Kxd2OTNI1ww==}
    engines: {node: '>=0.10.5'}
    dev: false

  /resolve-from@4.0.0:
    resolution: {integrity: sha512-pb/MYmXstAkysRFx8piNI1tGFNQIFA3vkE3Gq4EuA1dF6gHp/+vgZqsCGJapvy8N3Q+4o7FwvquPJcnZ7RYy4g==}
    engines: {node: '>=4'}

  /resolve-pkg-maps@1.0.0:
    resolution: {integrity: sha512-seS2Tj26TBVOC2NIc2rOe2y2ZO7efxITtLZcGSOnHHNOQ7CkiUBfw0Iw2ck6xkIhPwLhKNLS8BO+hEpngQlqzw==}
    dev: false

  /resolve@1.22.4:
    resolution: {integrity: sha512-PXNdCiPqDqeUou+w1C2eTQbNfxKSuMxqTCuvlmmMsk1NWHL5fRrhY6Pl0qEYYc6+QqGClco1Qj8XnjPego4wfg==}
    hasBin: true
    dependencies:
      is-core-module: 2.13.0
      path-parse: 1.0.7
      supports-preserve-symlinks-flag: 1.0.0

  /resolve@2.0.0-next.4:
    resolution: {integrity: sha512-iMDbmAWtfU+MHpxt/I5iWI7cY6YVEZUQ3MBgPQ++XD1PELuJHIl82xBmObyP2KyQmkNB2dsqF7seoQQiAn5yDQ==}
    hasBin: true
    dependencies:
      is-core-module: 2.13.0
      path-parse: 1.0.7
      supports-preserve-symlinks-flag: 1.0.0
    dev: false

  /restore-cursor@4.0.0:
    resolution: {integrity: sha512-I9fPXU9geO9bHOt9pHHOhOkYerIMsmVaWB0rA2AI9ERh/+x/i7MV5HKBNrg+ljO5eoPVgCcnFuRjJ9uH6I/3eg==}
    engines: {node: ^12.20.0 || ^14.13.1 || >=16.0.0}
    dependencies:
      onetime: 5.1.2
      signal-exit: 3.0.7
    dev: true

  /reusify@1.0.4:
    resolution: {integrity: sha512-U9nH88a3fc/ekCF1l0/UP1IosiuIjyTh7hBvXVMHYgVcfGvt897Xguj2UOLDeI5BG2m7/uwyaLVT6fbtCwTyzw==}
    engines: {iojs: '>=1.0.0', node: '>=0.10.0'}

  /rfdc@1.3.0:
    resolution: {integrity: sha512-V2hovdzFbOi77/WajaSMXk2OLm+xNIeQdMMuB7icj7bk6zi2F8GGAxigcnDFpJHbNyNcgyJDiP+8nOrY5cZGrA==}
    dev: true

  /rimraf@3.0.2:
    resolution: {integrity: sha512-JZkJMZkAGFFPP2YqXZXPbMlMBgsxzE8ILs4lMIX/2o0L9UBw9O/Y3o6wFw/i9YLapcUJWwqbi3kdxIPdC62TIA==}
    hasBin: true
    dependencies:
      glob: 7.2.3

  /run-applescript@5.0.0:
    resolution: {integrity: sha512-XcT5rBksx1QdIhlFOCtgZkB99ZEouFZ1E2Kc2LHqNW13U3/74YGdkQRmThTwxy4QIyookibDKYZOPqX//6BlAg==}
    engines: {node: '>=12'}
    dependencies:
      execa: 5.1.1
    dev: false

  /run-con@1.3.2:
    resolution: {integrity: sha512-CcfE+mYiTcKEzg0IqS08+efdnH0oJ3zV0wSUFBNrMHMuxCtXvBCLzCJHatwuXDcu/RlhjTziTo/a1ruQik6/Yg==}
    hasBin: true
    dependencies:
      deep-extend: 0.6.0
      ini: 4.1.1
      minimist: 1.2.8
      strip-json-comments: 3.1.1
    dev: false

  /run-parallel@1.2.0:
    resolution: {integrity: sha512-5l4VyZR86LZ/lDxZTR6jqL8AFE2S0IFLMP26AbjsLVADxHdhB/c0GUsH+y39UfCi3dzz8OlQuPmnaJOMoDHQBA==}
    dependencies:
      queue-microtask: 1.2.3

  /run-series@1.1.9:
    resolution: {integrity: sha512-Arc4hUN896vjkqCYrUXquBFtRZdv1PfLbTYP71efP6butxyQ0kWpiNJyAgsxscmQg1cqvHY32/UCBzXedTpU2g==}
    dev: false

  /sade@1.8.1:
    resolution: {integrity: sha512-xal3CZX1Xlo/k4ApwCFrHVACi9fBqJ7V+mwhBsuf/1IOKbBy098Fex+Wa/5QMubw09pSZ/u8EY8PWgevJsXp1A==}
    engines: {node: '>=6'}
    dependencies:
      mri: 1.2.0
    dev: false

  /safe-array-concat@1.0.0:
    resolution: {integrity: sha512-9dVEFruWIsnie89yym+xWTAYASdpw3CJV7Li/6zBewGf9z2i1j31rP6jnY0pHEO4QZh6N0K11bFjWmdR8UGdPQ==}
    engines: {node: '>=0.4'}
    dependencies:
      call-bind: 1.0.2
      get-intrinsic: 1.2.1
      has-symbols: 1.0.3
      isarray: 2.0.5

  /safe-buffer@5.2.1:
    resolution: {integrity: sha512-rp3So07KcdmmKbGvgaNxQSJr7bGVSVk5S9Eq1F+ppbRo70+YeaDxkw5Dd8NPN+GD6bjnYm2VuPuCXmpuYvmCXQ==}

  /safe-regex-test@1.0.0:
    resolution: {integrity: sha512-JBUUzyOgEwXQY1NuPtvcj/qcBDbDmEvWufhlnXZIm75DEHp+afM1r1ujJpJsV/gSM4t59tpDyPi1sd6ZaPFfsA==}
    dependencies:
      call-bind: 1.0.2
      get-intrinsic: 1.2.1
      is-regex: 1.1.4

  /safer-buffer@2.1.2:
    resolution: {integrity: sha512-YZo3K82SD7Riyi0E1EQPojLz7kpepnSQI9IyPbHHg1XXXevb5dJI7tpyN2ADxGcQbHG7vcyRHk0cbwqcQriUtg==}
    dev: false

  /sax@1.3.0:
    resolution: {integrity: sha512-0s+oAmw9zLl1V1cS9BtZN7JAd0cW5e0QH4W3LWEK6a4LaLEA2OTpGYWDY+6XasBLtz6wkm3u1xRw95mRuJ59WA==}
    dev: false

  /scheduler@0.23.0:
    resolution: {integrity: sha512-CtuThmgHNg7zIZWAXi3AsyIzA3n4xx7aNyjwC2VJldO2LMVDhFK+63xGqq6CsJH4rTAt6/M+N4GhZiDYPx9eUw==}
    dependencies:
      loose-envify: 1.4.0
    dev: false

  /search-insights@2.8.1:
    resolution: {integrity: sha512-gxfqTdzjOxl/i5LtTvSFdolgnm3pUQD5Ae3V8N6tFQ2bsYeo4C3CmrQAsMt212ZV78P22XBUH/nM9IhcAI946Q==}
    dev: false

  /section-matter@1.0.0:
    resolution: {integrity: sha512-vfD3pmTzGpufjScBh50YHKzEu2lxBWhVEHsNGoEXmCmn2hKGfeNLYMzCJpe8cD7gqX7TJluOVpBkAequ6dgMmA==}
    engines: {node: '>=4'}
    dependencies:
      extend-shallow: 2.0.1
      kind-of: 6.0.3
    dev: false

  /semver@7.5.4:
    resolution: {integrity: sha512-1bCSESV6Pv+i21Hvpxp3Dx+pSD8lIPt8uVjRrxAUt/nbswYc+tK6Y2btiULjd4+fnq15PX+nqQDC7Oft7WkwcA==}
    engines: {node: '>=10'}
    hasBin: true
    dependencies:
      lru-cache: 6.0.0

  /sharp@0.32.5:
    resolution: {integrity: sha512-0dap3iysgDkNaPOaOL4X/0akdu0ma62GcdC2NBQ+93eqpePdDdr2/LM0sFdDSMmN7yS+odyZtPsb7tx/cYBKnQ==}
    engines: {node: '>=14.15.0'}
    requiresBuild: true
    dependencies:
      color: 4.2.3
      detect-libc: 2.0.2
      node-addon-api: 6.1.0
      prebuild-install: 7.1.1
      semver: 7.5.4
      simple-get: 4.0.1
      tar-fs: 3.0.4
      tunnel-agent: 0.6.0
    dev: true

  /shebang-command@1.2.0:
    resolution: {integrity: sha512-EV3L1+UQWGor21OmnvojK36mhg+TyIKDh3iFBKBohr5xeXIhNBcx8oWdgkTEEQ+BEFFYdLRuqMfd5L84N1V5Vg==}
    engines: {node: '>=0.10.0'}
    dependencies:
      shebang-regex: 1.0.0
    dev: true

  /shebang-command@2.0.0:
    resolution: {integrity: sha512-kHxr2zZpYtdmrN1qDjrrX/Z1rR1kG8Dx+gkpK1G4eXmvXswmcE1hTWBWYUzlraYw1/yZp6YuDY77YtvbN0dmDA==}
    engines: {node: '>=8'}
    dependencies:
      shebang-regex: 3.0.0

  /shebang-regex@1.0.0:
    resolution: {integrity: sha512-wpoSFAxys6b2a2wHZ1XpDSgD7N9iVjg29Ph9uV/uaP9Ex/KXlkTZTeddxDPSYQpgvzKLGJke2UU0AzoGCjNIvQ==}
    engines: {node: '>=0.10.0'}
    dev: true

  /shebang-regex@3.0.0:
    resolution: {integrity: sha512-7++dFhtcx3353uBaq8DDR4NuxBetBzC7ZQOhmTQInHEd6bSrXdiEyzCvG07Z44UYdLShWUyXt5M/yhz8ekcb1A==}
    engines: {node: '>=8'}

  /shell-quote@1.8.1:
    resolution: {integrity: sha512-6j1W9l1iAs/4xYBI1SYOVZyFcCis9b4KCLQ8fgAGG07QvzaRLVVRQvAy85yNmmZSjYjg4MWh4gNvlPujU/5LpA==}
    dev: true

  /shelljs@0.8.5:
    resolution: {integrity: sha512-TiwcRcrkhHvbrZbnRcFYMLl30Dfov3HKqzp5tO5b4pt6G/SezKcYhmDg15zXVBswHmctSAQKznqNW2LO5tTDow==}
    engines: {node: '>=4'}
    hasBin: true
    dependencies:
      glob: 7.2.3
      interpret: 1.4.0
      rechoir: 0.6.2
    dev: false

  /shiki@0.14.4:
    resolution: {integrity: sha512-IXCRip2IQzKwxArNNq1S+On4KPML3Yyn8Zzs/xRgcgOWIr8ntIK3IKzjFPfjy/7kt9ZMjc+FItfqHRBg8b6tNQ==}
    dependencies:
      ansi-sequence-parser: 1.1.1
      jsonc-parser: 3.2.0
      vscode-oniguruma: 1.7.0
      vscode-textmate: 8.0.0
    dev: false

  /shimmer@1.2.1:
    resolution: {integrity: sha512-sQTKC1Re/rM6XyFM6fIAGHRPVGvyXfgzIDvzoq608vM+jeyVD0Tu1E6Np0Kc2zAIFWIj963V2800iF/9LPieQw==}
    dev: false

  /side-channel@1.0.4:
    resolution: {integrity: sha512-q5XPytqFEIKHkGdiMIrY10mvLRvnQh42/+GoBlFW3b2LXLE2xxJpZFdm94we0BaoV3RwJyGqg5wS7epxTv0Zvw==}
    dependencies:
      call-bind: 1.0.2
      get-intrinsic: 1.2.1
      object-inspect: 1.12.3

  /signal-exit@3.0.7:
    resolution: {integrity: sha512-wnD2ZE+l+SPC/uoS0vXeE9L1+0wuaMqKlfz9AMUo38JsyLSBWSFcHR1Rri62LZc12vLr1gb3jl7iwQhgwpAbGQ==}

  /signal-exit@4.1.0:
    resolution: {integrity: sha512-bzyZ1e88w9O1iNJbKnOlvYTrWPDl46O1bG0D3XInv+9tkPrxrN8jUUTiFlDkkmKWgn1M6CfIA13SuGqOa9Korw==}
    engines: {node: '>=14'}
    dev: false

  /simple-concat@1.0.1:
    resolution: {integrity: sha512-cSFtAPtRhljv69IK0hTVZQ+OfE9nePi/rtJmw5UjHeVyVroEqJXP1sFztKUy1qU+xvz3u/sfYJLa947b7nAN2Q==}
    dev: true

  /simple-get@4.0.1:
    resolution: {integrity: sha512-brv7p5WgH0jmQJr1ZDDfKDOSeWWg+OVypG99A/5vYGPqJ6pxiaHLy8nxtFjBA7oMa01ebA9gfh1uMCFqOuXxvA==}
    dependencies:
      decompress-response: 6.0.0
      once: 1.4.0
      simple-concat: 1.0.1
    dev: true

  /simple-swizzle@0.2.2:
    resolution: {integrity: sha512-JA//kQgZtbuY83m+xT+tXJkmJncGMTFT+C+g2h2R9uxkYIrE2yy9sgmcLhCnw57/WSD+Eh3J97FPEDFnbXnDUg==}
    dependencies:
      is-arrayish: 0.3.2
    dev: true

  /slash@3.0.0:
    resolution: {integrity: sha512-g9Q1haeby36OSStwb4ntCGGGaKsaVSjQ68fBxoQcutl5fS1vuY18H3wSt3jFyFtrkx+Kz0V1G85A4MyAdDMi2Q==}
    engines: {node: '>=8'}
    dev: false

  /slash@4.0.0:
    resolution: {integrity: sha512-3dOsAHXXUkQTpOYcoAxLIorMTp4gIQr5IW3iVb7A7lFIp0VHhnynm9izx6TssdrIcVIESAlVjtnO2K8bg+Coew==}
    engines: {node: '>=12'}
    dev: false

  /slice-ansi@5.0.0:
    resolution: {integrity: sha512-FC+lgizVPfie0kkhqUScwRu1O/lF6NOgJmlCgK+/LYxDCTk8sGelYaHDhFcDN+Sn3Cv+3VSa4Byeo+IMCzpMgQ==}
    engines: {node: '>=12'}
    dependencies:
      ansi-styles: 6.2.1
      is-fullwidth-code-point: 4.0.0
    dev: true

  /smart-buffer@4.2.0:
    resolution: {integrity: sha512-94hK0Hh8rPqQl2xXc3HsaBoOXKV20MToPkcXvwbISWLEs+64sBq5kFgn2kJDHb1Pry9yrP0dxrCI9RRci7RXKg==}
    engines: {node: '>= 6.0.0', npm: '>= 3.0.0'}
    dev: false

  /socks-proxy-agent@8.0.2:
    resolution: {integrity: sha512-8zuqoLv1aP/66PHF5TqwJ7Czm3Yv32urJQHrVyhD7mmA6d61Zv8cIXQYPTWwmg6qlupnPvs/QKDmfa4P/qct2g==}
    engines: {node: '>= 14'}
    dependencies:
      agent-base: 7.1.0
      debug: 4.3.4
      socks: 2.7.1
    transitivePeerDependencies:
      - supports-color
    dev: false

  /socks@2.7.1:
    resolution: {integrity: sha512-7maUZy1N7uo6+WVEX6psASxtNlKaNVMlGQKkG/63nEDdLOWNbiUMoLK7X4uYoLhQstau72mLgfEWcXcwsaHbYQ==}
    engines: {node: '>= 10.13.0', npm: '>= 3.0.0'}
    dependencies:
      ip: 2.0.0
      smart-buffer: 4.2.0
    dev: false

  /sort-keys@5.0.0:
    resolution: {integrity: sha512-Pdz01AvCAottHTPQGzndktFNdbRA75BgOfeT1hH+AMnJFv8lynkPi42rfeEhpx1saTEI3YNMWxfqu0sFD1G8pw==}
    engines: {node: '>=12'}
    dependencies:
      is-plain-obj: 4.1.0
    dev: false

  /source-map-js@1.0.2:
    resolution: {integrity: sha512-R0XvVJ9WusLiqTCEiGCmICCMplcCkIwwR11mOSD9CR5u+IXYdiseeEuXCVAjS54zqwkLcPNnmU4OeJ6tUrWhDw==}
    engines: {node: '>=0.10.0'}
    dev: false

  /source-map-support@0.5.21:
    resolution: {integrity: sha512-uBHU3L3czsIyYXKX88fdrGovxdSCoTGDRZ6SYXtSRxLZUzHg5P/66Ht6uoUlHu9EZod+inXhKo3qQgwXUT/y1w==}
    dependencies:
      buffer-from: 1.1.2
      source-map: 0.6.1
    dev: false

  /source-map@0.6.1:
    resolution: {integrity: sha512-UjgapumWlbMhkBgzT7Ykc5YXUT46F0iKu8SGXq0bcwP5dz/h0Plj6enJqjz1Zbq2l5WaqYnrVbwWOWMyF3F47g==}
    engines: {node: '>=0.10.0'}
    dev: false

  /source-map@0.7.4:
    resolution: {integrity: sha512-l3BikUxvPOcn5E74dZiq5BGsTb5yEwhaTSzccU6t4sDOH8NWJCstKO5QT2CvtFoK6F0saL7p9xHAqHOlCPJygA==}
    engines: {node: '>= 8'}
    dev: false

  /space-separated-tokens@2.0.2:
    resolution: {integrity: sha512-PEGlAwrG8yXGXRjW32fGbg66JAlOAwbObuqVoJpv/mRgoWDQfgH1wDPvtzWyUSNAXBGSk8h755YDbbcEy3SH2Q==}
    dev: false

  /spdx-correct@3.2.0:
    resolution: {integrity: sha512-kN9dJbvnySHULIluDHy32WHRUu3Og7B9sbY7tsFLctQkIqnMh3hErYgdMjTYuqmcXX+lK5T1lnUt3G7zNswmZA==}
    dependencies:
      spdx-expression-parse: 3.0.1
      spdx-license-ids: 3.0.13
    dev: true

  /spdx-exceptions@2.3.0:
    resolution: {integrity: sha512-/tTrYOC7PPI1nUAgx34hUpqXuyJG+DTHJTnIULG4rDygi4xu/tfgmq1e1cIRwRzwZgo4NLySi+ricLkZkw4i5A==}
    dev: true

  /spdx-expression-parse@3.0.1:
    resolution: {integrity: sha512-cbqHunsQWnJNE6KhVSMsMeH5H/L9EpymbzqTQ3uLwNCLZ1Q481oWaofqH7nO6V07xlXwY6PhQdQ2IedWx/ZK4Q==}
    dependencies:
      spdx-exceptions: 2.3.0
      spdx-license-ids: 3.0.13
    dev: true

  /spdx-license-ids@3.0.13:
    resolution: {integrity: sha512-XkD+zwiqXHikFZm4AX/7JSCXA98U5Db4AFd5XUg/+9UNtnH75+Z9KxtpYiJZx36mUDVOwH83pl7yvCer6ewM3w==}
    dev: true

  /sprintf-js@1.0.3:
    resolution: {integrity: sha512-D9cPgkvLlV3t3IzL0D0YLvGA9Ahk4PcvVwUbN0dSGr1aP0Nrt4AEnTUbuGvquEC0mA64Gqt1fzirlRs5ibXx8g==}
    dev: false

  /sprintf-js@1.1.2:
    resolution: {integrity: sha512-VE0SOVEHCk7Qc8ulkWw3ntAzXuqf7S2lvwQaDLRnUeIEaKNQJzV6BwmLKhOqT61aGhfUMrXeaBk+oDGCzvhcug==}
    dev: false

  /stop-iteration-iterator@1.0.0:
    resolution: {integrity: sha512-iCGQj+0l0HOdZ2AEeBADlsRC+vsnDsZsbdSiH1yNSjcfKM7fdpCMfqAL/dwF5BLiw/XhRft/Wax6zQbhq2BcjQ==}
    engines: {node: '>= 0.4'}
    dependencies:
      internal-slot: 1.0.5
    dev: false

  /streamsearch@1.1.0:
    resolution: {integrity: sha512-Mcc5wHehp9aXz1ax6bZUyY5afg9u2rv5cqQI3mRrYkGC8rW2hM02jWuwjtL++LS5qinSyhj2QfLyNsuc+VsExg==}
    engines: {node: '>=10.0.0'}
    dev: false

  /streamx@2.15.1:
    resolution: {integrity: sha512-fQMzy2O/Q47rgwErk/eGeLu/roaFWV0jVsogDmrszM9uIw8L5OA+t+V93MgYlufNptfjmYR1tOMWhei/Eh7TQA==}
    dependencies:
      fast-fifo: 1.3.2
      queue-tick: 1.0.1
    dev: true

  /string-argv@0.3.2:
    resolution: {integrity: sha512-aqD2Q0144Z+/RqG52NeHEkZauTAUWJO8c6yTftGJKO3Tja5tUgIfmIl6kExvhtxSDP7fXB6DvzkfMpCd/F3G+Q==}
    engines: {node: '>=0.6.19'}
    dev: true

  /string-width@4.2.3:
    resolution: {integrity: sha512-wKyQRQpjJ0sIp62ErSZdGsjMJWsap5oRNihHhu6G7JVO/9jIB6UyevL+tXuOqrng8j/cxKTWyWUwvSTriiZz/g==}
    engines: {node: '>=8'}
    dependencies:
      emoji-regex: 8.0.0
      is-fullwidth-code-point: 3.0.0
      strip-ansi: 6.0.1
    dev: false

  /string-width@5.1.2:
    resolution: {integrity: sha512-HnLOCR3vjcY8beoNLtcjZ5/nxn2afmME6lhrDrebokqMap+XbeW8n9TXpPDOqdGK5qcI3oT0GKTW6wC7EMiVqA==}
    engines: {node: '>=12'}
    dependencies:
      eastasianwidth: 0.2.0
      emoji-regex: 9.2.2
      strip-ansi: 7.1.0

  /string.prototype.matchall@4.0.9:
    resolution: {integrity: sha512-6i5hL3MqG/K2G43mWXWgP+qizFW/QH/7kCNN13JrJS5q48FN5IKksLDscexKP3dnmB6cdm9jlNgAsWNLpSykmA==}
    dependencies:
      call-bind: 1.0.2
      define-properties: 1.2.0
      es-abstract: 1.22.1
      get-intrinsic: 1.2.1
      has-symbols: 1.0.3
      internal-slot: 1.0.5
      regexp.prototype.flags: 1.5.0
      side-channel: 1.0.4
    dev: false

  /string.prototype.padend@3.1.4:
    resolution: {integrity: sha512-67otBXoksdjsnXXRUq+KMVTdlVRZ2af422Y0aTyTjVaoQkGr3mxl2Bc5emi7dOQ3OGVVQQskmLEWwFXwommpNw==}
    engines: {node: '>= 0.4'}
    dependencies:
      call-bind: 1.0.2
      define-properties: 1.2.0
      es-abstract: 1.22.1
    dev: true

  /string.prototype.trim@1.2.7:
    resolution: {integrity: sha512-p6TmeT1T3411M8Cgg9wBTMRtY2q9+PNy9EV1i2lIXUN/btt763oIfxwN3RR8VU6wHX8j/1CFy0L+YuThm6bgOg==}
    engines: {node: '>= 0.4'}
    dependencies:
      call-bind: 1.0.2
      define-properties: 1.2.0
      es-abstract: 1.22.1

  /string.prototype.trimend@1.0.6:
    resolution: {integrity: sha512-JySq+4mrPf9EsDBEDYMOb/lM7XQLulwg5R/m1r0PXEFqrV0qHvl58sdTilSXtKOflCsK2E8jxf+GKC0T07RWwQ==}
    dependencies:
      call-bind: 1.0.2
      define-properties: 1.2.0
      es-abstract: 1.22.1

  /string.prototype.trimstart@1.0.6:
    resolution: {integrity: sha512-omqjMDaY92pbn5HOX7f9IccLA+U1tA9GvtU4JrodiXFfYB7jPzzHpRzpglLAjtUV6bB557zwClJezTqnAiYnQA==}
    dependencies:
      call-bind: 1.0.2
      define-properties: 1.2.0
      es-abstract: 1.22.1

  /string_decoder@1.3.0:
    resolution: {integrity: sha512-hkRX8U1WjJFd8LsDJ2yQ/wWWxaopEsABU1XfkM8A+j0+85JAGppt16cr1Whg6KIbb4okU6Mql6BOj+uup/wKeA==}
    dependencies:
      safe-buffer: 5.2.1
    dev: true

  /stringify-entities@4.0.3:
    resolution: {integrity: sha512-BP9nNHMhhfcMbiuQKCqMjhDP5yBCAxsPu4pHFFzJ6Alo9dZgY4VLDPutXqIjpRiMoKdp7Av85Gr73Q5uH9k7+g==}
    dependencies:
      character-entities-html4: 2.1.0
      character-entities-legacy: 3.0.0
    dev: false

  /strip-ansi@6.0.1:
    resolution: {integrity: sha512-Y38VPSHcqkFrCpFnQ9vuSXmquuv5oXOKpGeT6aGrr3o3Gc9AlVa6JBfUSOCnbxGGZF+/0ooI7KrPuUSztUdU5A==}
    engines: {node: '>=8'}
    dependencies:
      ansi-regex: 5.0.1

  /strip-ansi@7.1.0:
    resolution: {integrity: sha512-iq6eVVI64nQQTRYq2KtEg2d2uU7LElhTJwsH4YzIHZshxlgZms/wIc4VoDQTlG/IvVIrBKG06CrZnp0qv7hkcQ==}
    engines: {node: '>=12'}
    dependencies:
      ansi-regex: 6.0.1

  /strip-bom-string@1.0.0:
    resolution: {integrity: sha512-uCC2VHvQRYu+lMh4My/sFNmF2klFymLX1wHJeXnbEJERpV/ZsVuonzerjfrGpIGF7LBVa1O7i9kjiWvJiFck8g==}
    engines: {node: '>=0.10.0'}
    dev: false

  /strip-bom@3.0.0:
    resolution: {integrity: sha512-vavAMRXOgBVNF6nyEEmL3DBK19iRpDcoIwW+swQ+CbGiu7lju6t+JklA1MHweoWtadgt4ISVUsXLyDq34ddcwA==}
    engines: {node: '>=4'}

  /strip-final-newline@2.0.0:
    resolution: {integrity: sha512-BrpvfNAE3dcvq7ll3xVumzjKjZQ5tI1sEUIKr3Uoks0XUl45St3FlatVqef9prk4jRDzhW6WZg+3bk93y6pLjA==}
    engines: {node: '>=6'}
    dev: false

  /strip-final-newline@3.0.0:
    resolution: {integrity: sha512-dOESqjYr96iWYylGObzd39EuNTa5VJxyvVAEm5Jnh7KGo75V43Hk1odPQkNDyXNmUR6k+gEiDVXnjB8HJ3crXw==}
    engines: {node: '>=12'}

  /strip-indent@4.0.0:
    resolution: {integrity: sha512-mnVSV2l+Zv6BLpSD/8V87CW/y9EmmbYzGCIavsnsI6/nwn26DwffM/yztm30Z/I2DY9wdS3vXVCMnHDgZaVNoA==}
    engines: {node: '>=12'}
    dependencies:
      min-indent: 1.0.1
    dev: false

  /strip-json-comments@2.0.1:
    resolution: {integrity: sha512-4gB8na07fecVVkOI6Rs4e7T6NOTki5EmL7TUduTs6bu3EdnSycntVJ4re8kgZA+wx9IueI2Y11bfbgwtzuE0KQ==}
    engines: {node: '>=0.10.0'}
    dev: true

  /strip-json-comments@3.1.1:
    resolution: {integrity: sha512-6fPc+R4ihwqP6N/aIv2f1gMH8lOVtWQHoqC4yK6oSDVVocumAsfCqjkXnqiYMhmMwS/mEHLp7Vehlt3ql6lEig==}
    engines: {node: '>=8'}

  /style-to-object@0.4.2:
    resolution: {integrity: sha512-1JGpfPB3lo42ZX8cuPrheZbfQ6kqPPnPHlKMyeRYtfKD+0jG+QsXgXN57O/dvJlzlB2elI6dGmrPnl5VPQFPaA==}
    dependencies:
      inline-style-parser: 0.1.1
    dev: false

  /styled-jsx@5.1.1(react@18.2.0):
    resolution: {integrity: sha512-pW7uC1l4mBZ8ugbiZrcIsiIvVx1UmTfw7UkC3Um2tmfUq9Bhk8IiyEIPl6F8agHgjzku6j0xQEZbfA5uSgSaCw==}
    engines: {node: '>= 12.0.0'}
    peerDependencies:
      '@babel/core': '*'
      babel-plugin-macros: '*'
      react: '>= 16.8.0 || 17.x.x || ^18.0.0-0'
    peerDependenciesMeta:
      '@babel/core':
        optional: true
      babel-plugin-macros:
        optional: true
    dependencies:
      client-only: 0.0.1
      react: 18.2.0
    dev: false

  /supports-color@5.5.0:
    resolution: {integrity: sha512-QjVjwdXIt408MIiAqCX4oUKsgU2EqAGzs2Ppkm4aQYbjm+ZEWEcW4SfFNTr4uMNZma0ey4f5lgLrkB0aX0QMow==}
    engines: {node: '>=4'}
    dependencies:
      has-flag: 3.0.0

  /supports-color@7.2.0:
    resolution: {integrity: sha512-qpCAvRl9stuOHveKsn7HncJRvv501qIacKzQlO/+Lwxc9+0q2wLyv4Dfvt80/DPn2pqOBsJdDiogXGR9+OvwRw==}
    engines: {node: '>=8'}
    dependencies:
      has-flag: 4.0.0

  /supports-preserve-symlinks-flag@1.0.0:
    resolution: {integrity: sha512-ot0WnXS9fgdkgIcePe6RHNk1WA8+muPa6cSjeR3V8K27q9BB1rTE3R1p7Hv0z1ZyAc8s6Vvv8DIyWf681MAt0w==}
    engines: {node: '>= 0.4'}

  /svgo@3.0.2:
    resolution: {integrity: sha512-Z706C1U2pb1+JGP48fbazf3KxHrWOsLme6Rv7imFBn5EnuanDW1GPaA/P1/dvObE670JDePC3mnj0k0B7P0jjQ==}
    engines: {node: '>=14.0.0'}
    hasBin: true
    dependencies:
      '@trysound/sax': 0.2.0
      commander: 7.2.0
      css-select: 5.1.0
      css-tree: 2.3.1
      csso: 5.0.5
      picocolors: 1.0.0
    dev: false

  /swr@2.2.2(react@18.2.0):
    resolution: {integrity: sha512-CbR41AoMD4TQBQw9ic3GTXspgfM9Y8Mdhb5Ob4uIKXhWqnRLItwA5fpGvB7SmSw3+zEjb0PdhiEumtUvYoQ+bQ==}
    peerDependencies:
      react: ^16.11.0 || ^17.0.0 || ^18.0.0
    dependencies:
      client-only: 0.0.1
      react: 18.2.0
      use-sync-external-store: 1.2.0(react@18.2.0)
    dev: false

  /synckit@0.8.5:
    resolution: {integrity: sha512-L1dapNV6vu2s/4Sputv8xGsCdAVlb5nRDMFU/E27D44l5U6cw1g0dGd45uLc+OXjNMmF4ntiMdCimzcjFKQI8Q==}
    engines: {node: ^14.18.0 || >=16.0.0}
    dependencies:
      '@pkgr/utils': 2.4.2
      tslib: 2.6.2
    dev: false

  /systeminformation@5.21.11:
    resolution: {integrity: sha512-dIJEGoP5W7k4JJGje/b+inJrOL5hV9LPsUi5ndBvJydI80CVEcu2DZYgt6prdRErDi2SA4SqYd/WMR4b+u34mA==}
    engines: {node: '>=8.0.0'}
    os: [darwin, linux, win32, freebsd, openbsd, netbsd, sunos, android]
    hasBin: true
    requiresBuild: true
    dev: false
    optional: true

  /tai64@1.0.0:
    resolution: {integrity: sha512-bfidqCho3mtZsqNFyVXc4obhDmRIUbQp2godk137z/z47BJ+oKYIVHgJrdYOAciRJ6+P2iDjDtcm/DgQ7I11fQ==}
    dependencies:
      '@types/long': 4.0.0
      '@types/node': 10.12.18
      long: 4.0.0
    dev: false

  /tapable@2.2.1:
    resolution: {integrity: sha512-GNzQvQTOIP6RyTfE2Qxb8ZVlNmw0n88vp1szwWRimP02mnTsx3Wtn5qRdqY9w2XduFNUgvOwhNnQsjwCp+kqaQ==}
    engines: {node: '>=6'}
    dev: false

  /tar-fs@2.1.1:
    resolution: {integrity: sha512-V0r2Y9scmbDRLCNex/+hYzvp/zyYjvFbHPNgVTKfQvVrb6guiE/fxP+XblDNR011utopbkex2nM4dHNV6GDsng==}
    dependencies:
      chownr: 1.1.4
      mkdirp-classic: 0.5.3
      pump: 3.0.0
      tar-stream: 2.2.0
    dev: true

  /tar-fs@3.0.4:
    resolution: {integrity: sha512-5AFQU8b9qLfZCX9zp2duONhPmZv0hGYiBPJsyUdqMjzq/mqVpy/rEUSeHk1+YitmxugaptgBh5oDGU3VsAJq4w==}
    dependencies:
      mkdirp-classic: 0.5.3
      pump: 3.0.0
      tar-stream: 3.1.6
    dev: true

  /tar-stream@2.2.0:
    resolution: {integrity: sha512-ujeqbceABgwMZxEJnk2HDY2DlnUZ+9oEcb1KzTVfYHio0UE6dG71n60d8D2I4qNvleWrrXpmjpt7vZeF1LnMZQ==}
    engines: {node: '>=6'}
    dependencies:
      bl: 4.1.0
      end-of-stream: 1.4.4
      fs-constants: 1.0.0
      inherits: 2.0.4
      readable-stream: 3.6.2
    dev: true

  /tar-stream@3.1.6:
    resolution: {integrity: sha512-B/UyjYwPpMBv+PaFSWAmtYjwdrlEaZQEhMIBFNC5oEG8lpiW8XjcSdmEaClj28ArfKScKHs2nshz3k2le6crsg==}
    dependencies:
      b4a: 1.6.4
      fast-fifo: 1.3.2
      streamx: 2.15.1
    dev: true

  /text-table@0.2.0:
    resolution: {integrity: sha512-N+8UisAXDGk8PFXP4HAzVR9nbfmVJ3zYLAWiTIoqC5v5isinhr+r5uaO8+7r3BMfuNIufIsA7RdpVgacC2cSpw==}

  /titleize@3.0.0:
    resolution: {integrity: sha512-KxVu8EYHDPBdUYdKZdKtU2aj2XfEx9AfjXxE/Aj0vT06w2icA09Vus1rh6eSu1y01akYg6BjIK/hxyLJINoMLQ==}
    engines: {node: '>=12'}
    dev: false

  /to-regex-range@5.0.1:
    resolution: {integrity: sha512-65P7iz6X5yEr1cwcgvQxbbIw7Uk3gOy5dIdtZ4rDveLqhrdJP+Li/Hx6tyK0NEb+2GCyneCMJiGqrADCSNk8sQ==}
    engines: {node: '>=8.0'}
    dependencies:
      is-number: 7.0.0

  /toggle-selection@1.0.6:
    resolution: {integrity: sha512-BiZS+C1OS8g/q2RRbJmy59xpyghNBqrr6k5L/uKBGRsTfxmu3ffiRnd8mlGPUVayg8pvfi5urfnu8TU7DVOkLQ==}
    dev: false

  /toml@3.0.0:
    resolution: {integrity: sha512-y/mWCZinnvxjTKYhJ+pYxwD0mRLVvOtdS2Awbgxln6iEnt4rk0yBxeSBHkGJcPucRiG0e55mwWp+g/05rsrd6w==}
    dev: false

  /tr46@0.0.3:
    resolution: {integrity: sha512-N3WMsuqV66lT30CrXNbEjx4GEwlow3v6rr4mCcv6prnfwhS01rkgyFdjPNBYd9br7LpXV1+Emh01fHnq2Gdgrw==}
    dev: false

  /tree-kill@1.2.2:
    resolution: {integrity: sha512-L0Orpi8qGpRG//Nd+H90vFB+3iHnue1zSSGmNOOCh1GLJ7rUKVwV2HvijphGQS2UmhUZewS9VgvxYIdgr+fG1A==}
    hasBin: true
    dev: false

  /trim-lines@3.0.1:
    resolution: {integrity: sha512-kRj8B+YHZCc9kQYdWfJB2/oUl9rA99qbowYYBtr4ui4mZyAQ2JpvVBd/6U2YloATfqBhBTSMhTpgBHtU0Mf3Rg==}
    dev: false

  /trough@2.1.0:
    resolution: {integrity: sha512-AqTiAOLcj85xS7vQ8QkAV41hPDIJ71XJB4RCUrzo/1GM2CQwhkJGaf9Hgr7BOugMRpgGUrqRg/DrBDl4H40+8g==}
    dev: false

  /ts-api-utils@1.0.2(typescript@5.2.2):
    resolution: {integrity: sha512-Cbu4nIqnEdd+THNEsBdkolnOXhg0I8XteoHaEKgvsxpsbWda4IsUut2c187HxywQCvveojow0Dgw/amxtSKVkQ==}
    engines: {node: '>=16.13.0'}
    peerDependencies:
      typescript: '>=4.2.0'
    dependencies:
      typescript: 5.2.2
    dev: false

  /ts-pattern@4.3.0:
    resolution: {integrity: sha512-pefrkcd4lmIVR0LA49Imjf9DYLK8vtWhqBPA3Ya1ir8xCW0O2yjL9dsCVvI7pCodLC5q7smNpEtDR2yVulQxOg==}
    dev: false

  /tsconfig-paths@3.14.2:
    resolution: {integrity: sha512-o/9iXgCYc5L/JxCHPe3Hvh8Q/2xm5Z+p18PESBU6Ff33695QnCHBEjcytY2q19ua7Mbl/DavtBOLq+oG0RCL+g==}
    dependencies:
      '@types/json5': 0.0.29
      json5: 1.0.2
      minimist: 1.2.8
      strip-bom: 3.0.0
    dev: false

  /tslib@1.14.1:
    resolution: {integrity: sha512-Xni35NKzjgMrwevysHTCArtLDpPvye8zV/0E4EyYn43P7/7qvQwPh9BGkHewbMulVntbigmcT7rdX3BNo9wRJg==}
    dev: false

  /tslib@1.9.3:
    resolution: {integrity: sha512-4krF8scpejhaOgqzBEcGM7yDIEfi0/8+8zDRZhNZZ2kjmHJ4hv3zCbQWxoJGz1iw5U0Jl0nma13xzHXcncMavQ==}
    dev: false

  /tslib@2.6.2:
    resolution: {integrity: sha512-AEYxH93jGFPn/a2iVAwW87VuUIkR1FVUKB77NwMF7nBTDkDrrT/Hpt/IrCJ0QXhW27jTBDcf5ZY7w6RiqTMw2Q==}
    dev: false

  /tsutils@3.21.0(typescript@5.2.2):
    resolution: {integrity: sha512-mHKK3iUXL+3UF6xL5k0PEhKRUBKPBCv/+RkEOpjRWxxx27KKRBmmA60A9pgOUvMi8GKhRMPEmjBRPzs2W7O1OA==}
    engines: {node: '>= 6'}
    peerDependencies:
      typescript: '>=2.8.0 || >= 3.2.0-dev || >= 3.3.0-dev || >= 3.4.0-dev || >= 3.5.0-dev || >= 3.6.0-dev || >= 3.6.0-beta || >= 3.7.0-dev || >= 3.7.0-beta'
    dependencies:
      tslib: 1.14.1
      typescript: 5.2.2
    dev: false

  /tunnel-agent@0.6.0:
    resolution: {integrity: sha512-McnNiV1l8RYeY8tBgEpuodCC1mLUdbSN+CYBL7kJsJNInOP8UjDDEwdk6Mw60vdLLrr5NHKZhMAOSrR2NZuQ+w==}
    dependencies:
      safe-buffer: 5.2.1
    dev: true

  /tunnel@0.0.6:
    resolution: {integrity: sha512-1h/Lnq9yajKY2PEbBadPXj3VxsDDu844OnaAo52UVmIzIvwwtBPIuNvkjuzBlTWpfJyUbG3ez0KSBibQkj4ojg==}
    engines: {node: '>=0.6.11 <=0.7.0 || >=0.7.3'}
    dev: false

  /tv4@1.3.0:
    resolution: {integrity: sha512-afizzfpJgvPr+eDkREK4MxJ/+r8nEEHcmitwgnPUqpaP+FpwQyadnxNoSACbgc/b1LsZYtODGoPiFxQrgJgjvw==}
    engines: {node: '>= 0.8.0'}
    dev: false

  /tx2@1.0.5:
    resolution: {integrity: sha512-sJ24w0y03Md/bxzK4FU8J8JveYYUbSs2FViLJ2D/8bytSiyPRbuE3DyL/9UKYXTZlV3yXq0L8GLlhobTnekCVg==}
    requiresBuild: true
    dependencies:
      json-stringify-safe: 5.0.1
    dev: false
    optional: true

  /typanion@3.14.0:
    resolution: {integrity: sha512-ZW/lVMRabETuYCd9O9ZvMhAh8GslSqaUjxmK/JLPCh6l73CvLBiuXswj/+7LdnWOgYsQ130FqLzFz5aGT4I3Ug==}
    dev: false

  /type-check@0.4.0:
    resolution: {integrity: sha512-XleUoc9uwGXqjWwXaUTZAmzMcFZ5858QA2vvx1Ur5xIcixXIP+8LnFDgRplU30us6teqdlskFfu+ae4K79Ooew==}
    engines: {node: '>= 0.8.0'}
    dependencies:
      prelude-ls: 1.2.1

  /type-fest@0.20.2:
    resolution: {integrity: sha512-Ne+eE4r0/iWnpAxD852z3A+N0Bt5RN//NjJwRd2VFHEmrywxf5vsZlh4R6lixl6B+wz/8d+maTSAkN1FIkI3LQ==}
    engines: {node: '>=10'}

  /type-fest@1.4.0:
    resolution: {integrity: sha512-yGSza74xk0UG8k+pLh5oeoYirvIiWo5t0/o3zHHAO2tRDiZcxWP7fywNlXhqb6/r6sWvwi+RsyQMWhVLe4BVuA==}
    engines: {node: '>=10'}

  /type-fest@3.13.1:
    resolution: {integrity: sha512-tLq3bSNx+xSpwvAJnzrK0Ep5CLNWjvFTOp71URMaAEWBfRb9nnJiBoUe0tF8bI4ZFO3omgBR6NvnbzVUT3Ly4g==}
    engines: {node: '>=14.16'}
    dev: false

  /typed-array-buffer@1.0.0:
    resolution: {integrity: sha512-Y8KTSIglk9OZEr8zywiIHG/kmQ7KWyjseXs1CbSo8vC42w7hg2HgYTxSWwP0+is7bWDc1H+Fo026CpHFwm8tkw==}
    engines: {node: '>= 0.4'}
    dependencies:
      call-bind: 1.0.2
      get-intrinsic: 1.2.1
      is-typed-array: 1.1.12

  /typed-array-byte-length@1.0.0:
    resolution: {integrity: sha512-Or/+kvLxNpeQ9DtSydonMxCx+9ZXOswtwJn17SNLvhptaXYDJvkFFP5zbfU/uLmvnBJlI4yrnXRxpdWH/M5tNA==}
    engines: {node: '>= 0.4'}
    dependencies:
      call-bind: 1.0.2
      for-each: 0.3.3
      has-proto: 1.0.1
      is-typed-array: 1.1.12

  /typed-array-byte-offset@1.0.0:
    resolution: {integrity: sha512-RD97prjEt9EL8YgAgpOkf3O4IF9lhJFr9g0htQkm0rchFp/Vx7LW5Q8fSXXub7BXAODyUQohRMyOc3faCPd0hg==}
    engines: {node: '>= 0.4'}
    dependencies:
      available-typed-arrays: 1.0.5
      call-bind: 1.0.2
      for-each: 0.3.3
      has-proto: 1.0.1
      is-typed-array: 1.1.12

  /typed-array-length@1.0.4:
    resolution: {integrity: sha512-KjZypGq+I/H7HI5HlOoGHkWUUGq+Q0TPhQurLbyrVrvnKTBgzLhIJ7j6J/XTQOi0d1RjyZ0wdas8bKs2p0x3Ng==}
    dependencies:
      call-bind: 1.0.2
      for-each: 0.3.3
      is-typed-array: 1.1.12

  /typescript@5.2.2:
    resolution: {integrity: sha512-mI4WrpHsbCIcwT9cF4FZvr80QUeKvsUsUvKDoR+X/7XHQH98xYD8YHZg7ANtz2GtZt/CBq2QJ0thkGJMHfqc1w==}
    engines: {node: '>=14.17'}
    hasBin: true

  /uc.micro@1.0.6:
    resolution: {integrity: sha512-8Y75pvTYkLJW2hWQHXxoqRgV7qb9B+9vFEtidML+7koHUFapnVJAZ6cKs+Qjz5Aw3aZWHMC6u0wJE3At+nSGwA==}
    dev: false

  /uglify-js@3.17.4:
    resolution: {integrity: sha512-T9q82TJI9e/C1TAxYvfb16xO120tMVFZrGA3f9/P4424DNu6ypK103y0GPFVa17yotwSyZW5iYXgjYHkGrJW/g==}
    engines: {node: '>=0.8.0'}
    hasBin: true
    requiresBuild: true
    dev: false
    optional: true

  /unbox-primitive@1.0.2:
    resolution: {integrity: sha512-61pPlCD9h51VoreyJ0BReideM3MDKMKnh6+V9L08331ipq6Q8OFXZYiqP6n/tbHx4s5I9uRhcye6BrbkizkBDw==}
    dependencies:
      call-bind: 1.0.2
      has-bigints: 1.0.2
      has-symbols: 1.0.3
      which-boxed-primitive: 1.0.2

  /unified@10.1.2:
    resolution: {integrity: sha512-pUSWAi/RAnVy1Pif2kAoeWNBa3JVrx0MId2LASj8G+7AiHWoKZNTomq6LG326T68U7/e263X6fTdcXIy7XnF7Q==}
    dependencies:
      '@types/unist': 2.0.8
      bail: 2.0.2
      extend: 3.0.2
      is-buffer: 2.0.5
      is-plain-obj: 4.1.0
      trough: 2.1.0
      vfile: 5.3.7
    dev: false

  /unist-util-find-after@4.0.1:
    resolution: {integrity: sha512-QO/PuPMm2ERxC6vFXEPtmAutOopy5PknD+Oq64gGwxKtk4xwo9Z97t9Av1obPmGU0IyTa6EKYUfTrK2QJS3Ozw==}
    dependencies:
      '@types/unist': 2.0.8
      unist-util-is: 5.2.1
    dev: false

  /unist-util-generated@2.0.1:
    resolution: {integrity: sha512-qF72kLmPxAw0oN2fwpWIqbXAVyEqUzDHMsbtPvOudIlUzXYFIeQIuxXQCRCFh22B7cixvU0MG7m3MW8FTq/S+A==}
    dev: false

  /unist-util-is@5.2.1:
    resolution: {integrity: sha512-u9njyyfEh43npf1M+yGKDGVPbY/JWEemg5nH05ncKPfi+kBbKBJoTdsogMu33uhytuLlv9y0O7GH7fEdwLdLQw==}
    dependencies:
      '@types/unist': 2.0.8
    dev: false

  /unist-util-is@6.0.0:
    resolution: {integrity: sha512-2qCTHimwdxLfz+YzdGfkqNlH0tLi9xjTnHddPmJwtIG9MGsdbutfTc4P+haPD7l7Cjxf/WZj+we5qfVPvvxfYw==}
    dependencies:
      '@types/unist': 3.0.0
    dev: false

  /unist-util-position-from-estree@1.1.2:
    resolution: {integrity: sha512-poZa0eXpS+/XpoQwGwl79UUdea4ol2ZuCYguVaJS4qzIOMDzbqz8a3erUCOmubSZkaOuGamb3tX790iwOIROww==}
    dependencies:
      '@types/unist': 2.0.8
    dev: false

  /unist-util-position@4.0.4:
    resolution: {integrity: sha512-kUBE91efOWfIVBo8xzh/uZQ7p9ffYRtUbMRZBNFYwf0RK8koUMx6dGUfwylLOKmaT2cs4wSW96QoYUSXAyEtpg==}
    dependencies:
      '@types/unist': 2.0.8
    dev: false

  /unist-util-remove-position@4.0.2:
    resolution: {integrity: sha512-TkBb0HABNmxzAcfLf4qsIbFbaPDvMO6wa3b3j4VcEzFVaw1LBKwnW4/sRJ/atSLSzoIg41JWEdnE7N6DIhGDGQ==}
    dependencies:
      '@types/unist': 2.0.8
      unist-util-visit: 4.1.2
    dev: false

  /unist-util-stringify-position@3.0.3:
    resolution: {integrity: sha512-k5GzIBZ/QatR8N5X2y+drfpWG8IDBzdnVj6OInRNWm1oXrzydiaAT2OQiA8DPRRZyAKb9b6I2a6PxYklZD0gKg==}
    dependencies:
      '@types/unist': 2.0.8
    dev: false

  /unist-util-stringify-position@4.0.0:
    resolution: {integrity: sha512-0ASV06AAoKCDkS2+xw5RXJywruurpbC4JZSm7nr7MOt1ojAzvyyaO+UxZf18j8FCF6kmzCZKcAgN/yu2gm2XgQ==}
    dependencies:
      '@types/unist': 3.0.0
    dev: false

  /unist-util-visit-parents@5.1.3:
    resolution: {integrity: sha512-x6+y8g7wWMyQhL1iZfhIPhDAs7Xwbn9nRosDXl7qoPTSCy0yNxnKc+hWokFifWQIDGi154rdUqKvbCa4+1kLhg==}
    dependencies:
      '@types/unist': 2.0.8
      unist-util-is: 5.2.1
    dev: false

  /unist-util-visit-parents@6.0.1:
    resolution: {integrity: sha512-L/PqWzfTP9lzzEa6CKs0k2nARxTdZduw3zyh8d2NVBnsyvHjSX4TWse388YrrQKbvI8w20fGjGlhgT96WwKykw==}
    dependencies:
      '@types/unist': 3.0.0
      unist-util-is: 6.0.0
    dev: false

  /unist-util-visit@4.1.2:
    resolution: {integrity: sha512-MSd8OUGISqHdVvfY9TPhyK2VdUrPgxkUtWSuMHF6XAAFuL4LokseigBnZtPnJMu+FbynTkFNnFlyjxpVKujMRg==}
    dependencies:
      '@types/unist': 2.0.8
      unist-util-is: 5.2.1
      unist-util-visit-parents: 5.1.3
    dev: false

  /unist-util-visit@5.0.0:
    resolution: {integrity: sha512-MR04uvD+07cwl/yhVuVWAtw+3GOR/knlL55Nd/wAdblk27GCVt3lqpTivy/tkJcZoNPzTwS1Y+KMojlLDhoTzg==}
    dependencies:
      '@types/unist': 3.0.0
      unist-util-is: 6.0.0
      unist-util-visit-parents: 6.0.1
    dev: false

  /universal-user-agent@6.0.0:
    resolution: {integrity: sha512-isyNax3wXoKaulPDZWHQqbmIx1k2tb9fb3GGDBRxCscfYV2Ch7WxPArBsFEG8s/safwXTT7H4QGhaIkTp9447w==}
    dev: false

  /universalify@0.1.2:
    resolution: {integrity: sha512-rBJeI5CXAlmy1pV+617WB9J63U6XcazHHF2f2dbJix4XzpUF0RS3Zbj0FGIOCAva5P/d/GBOYaACQ1w+0azUkg==}
    engines: {node: '>= 4.0.0'}
    dev: false

  /untildify@4.0.0:
    resolution: {integrity: sha512-KK8xQ1mkzZeg9inewmFVDNkg3l5LUhoq9kN6iWYB/CC9YMG8HA+c1Q8HwDe6dEX7kErrEVNVBO3fWsVq5iDgtw==}
    engines: {node: '>=8'}
    dev: false

  /updates@15.0.2:
    resolution: {integrity: sha512-bdVZgJ2lr4Ke3pWyq7bT9ynJ5L4J69xERSvMMlt96nWlzVhB5kG8tYzicqI3I5Bpyj7cAv9MLBxDWaj/mB+nfg==}
    engines: {node: '>=18'}
    hasBin: true
    dev: false

  /uri-js@4.4.1:
    resolution: {integrity: sha512-7rKUyy33Q1yc98pQ1DAmLtwX109F7TIfWlW1Ydo8Wl1ii1SeHieeh0HHfPeL2fMXK6z0s8ecKs9frCuLJvndBg==}
    dependencies:
      punycode: 2.3.0

  /url-polyfill@1.1.12:
    resolution: {integrity: sha512-mYFmBHCapZjtcNHW0MDq9967t+z4Dmg5CJ0KqysK3+ZbyoNOWQHksGCTWwDhxGXllkWlOc10Xfko6v4a3ucM6A==}
    dev: false

  /use-callback-ref@1.3.0(@types/react@18.2.21)(react@18.2.0):
    resolution: {integrity: sha512-3FT9PRuRdbB9HfXhEq35u4oZkvpJ5kuYbpqhCfmiZyReuRgpnhDlbr2ZEnnuS0RrJAPn6l23xjFg9kpDM+Ms7w==}
    engines: {node: '>=10'}
    peerDependencies:
      '@types/react': ^16.8.0 || ^17.0.0 || ^18.0.0
      react: ^16.8.0 || ^17.0.0 || ^18.0.0
    peerDependenciesMeta:
      '@types/react':
        optional: true
    dependencies:
      '@types/react': 18.2.21
      react: 18.2.0
      tslib: 2.6.2
    dev: false

  /use-isomorphic-layout-effect@1.1.2(@types/react@18.2.21)(react@18.2.0):
    resolution: {integrity: sha512-49L8yCO3iGT/ZF9QttjwLF/ZD9Iwto5LnH5LmEdk/6cFmXddqi2ulF0edxTwjj+7mqvpVVGQWvbXZdn32wRSHA==}
    peerDependencies:
      '@types/react': '*'
      react: ^16.8.0 || ^17.0.0 || ^18.0.0
    peerDependenciesMeta:
      '@types/react':
        optional: true
    dependencies:
      '@types/react': 18.2.21
      react: 18.2.0
    dev: false

  /use-sidecar@1.1.2(@types/react@18.2.21)(react@18.2.0):
    resolution: {integrity: sha512-epTbsLuzZ7lPClpz2TyryBfztm7m+28DlEv2ZCQ3MDr5ssiwyOwGH/e5F9CkfWjJ1t4clvI58yF822/GUkjjhw==}
    engines: {node: '>=10'}
    peerDependencies:
      '@types/react': ^16.9.0 || ^17.0.0 || ^18.0.0
      react: ^16.8.0 || ^17.0.0 || ^18.0.0
    peerDependenciesMeta:
      '@types/react':
        optional: true
    dependencies:
      '@types/react': 18.2.21
      detect-node-es: 1.1.0
      react: 18.2.0
      tslib: 2.6.2
    dev: false

  /use-sync-external-store@1.2.0(react@18.2.0):
    resolution: {integrity: sha512-eEgnFxGQ1Ife9bzYs6VLi8/4X6CObHMw9Qr9tPY43iKwsPw8xE8+EFsf/2cFZ5S3esXgpWgtSCtLNS41F+sKPA==}
    peerDependencies:
      react: ^16.8.0 || ^17.0.0 || ^18.0.0
    dependencies:
      react: 18.2.0
    dev: false

  /util-deprecate@1.0.2:
    resolution: {integrity: sha512-EPD5q1uXyFxJpCrLnCc1nHnq3gOa6DZBocAIiI2TaSCA7VCJ1UJDMagCzIkXNsUYfD1daK//LTEQ8xiIbrHtcw==}
    dev: true

  /uuid@3.4.0:
    resolution: {integrity: sha512-HjSDRw6gZE5JMggctHBcjVak08+KEVhSIiDzFnT9S9aegmp85S/bReBVTb4QTFaRNptJ9kuYaNhnbNEOkbKb/A==}
    deprecated: Please upgrade  to version 7 or higher.  Older versions may use Math.random() in certain circumstances, which is known to be problematic.  See https://v8.dev/blog/math-random for details.
    hasBin: true
    dev: false

  /uuid@8.3.2:
    resolution: {integrity: sha512-+NYs2QeMWy+GWFOEm9xnn6HCDp0l7QBD7ml8zLUmJ+93Q5NF0NocErnwkTkXVFNiX3/fpC6afS8Dhb/gz7R7eg==}
    hasBin: true
    dev: false

  /uuid@9.0.0:
    resolution: {integrity: sha512-MXcSTerfPa4uqyzStbRoTgt5XIe3x5+42+q1sDuy3R5MDk66URdLMOZe5aPX/SQd+kuYAh0FdP/pO28IkQyTeg==}
    hasBin: true
    dev: false

  /uvu@0.5.6:
    resolution: {integrity: sha512-+g8ENReyr8YsOc6fv/NVJs2vFdHBnBNdfE49rshrTzDWOlUx4Gq7KOS2GD8eqhy2j+Ejq29+SbKH8yjkAqXqoA==}
    engines: {node: '>=8'}
    hasBin: true
    dependencies:
      dequal: 2.0.3
      diff: 5.1.0
      kleur: 4.1.5
      sade: 1.8.1
    dev: false

  /validate-npm-package-license@3.0.4:
    resolution: {integrity: sha512-DpKm2Ui/xN7/HQKCtpZxoRWBhZ9Z0kqtygG8XCgNQ8ZlDnxuQmWhj566j8fN4Cu3/JmbhsDo7fcAJq4s9h27Ew==}
    dependencies:
      spdx-correct: 3.2.0
      spdx-expression-parse: 3.0.1
    dev: true

  /vfile-location@4.1.0:
    resolution: {integrity: sha512-YF23YMyASIIJXpktBa4vIGLJ5Gs88UB/XePgqPmTa7cDA+JeO3yclbpheQYCHjVHBn/yePzrXuygIL+xbvRYHw==}
    dependencies:
      '@types/unist': 2.0.8
      vfile: 5.3.7
    dev: false

  /vfile-message@3.1.4:
    resolution: {integrity: sha512-fa0Z6P8HUrQN4BZaX05SIVXic+7kE3b05PWAtPuYP9QLHsLKYR7/AlLW3NtOrpXRLeawpDLMsVkmk5DG0NXgWw==}
    dependencies:
      '@types/unist': 2.0.8
      unist-util-stringify-position: 3.0.3
    dev: false

  /vfile-message@4.0.2:
    resolution: {integrity: sha512-jRDZ1IMLttGj41KcZvlrYAaI3CfqpLpfpf+Mfig13viT6NKvRzWZ+lXz0Y5D60w6uJIBAOGq9mSHf0gktF0duw==}
    dependencies:
      '@types/unist': 3.0.0
      unist-util-stringify-position: 4.0.0
    dev: false

  /vfile@5.3.7:
    resolution: {integrity: sha512-r7qlzkgErKjobAmyNIkkSpizsFPYiUPuJb5pNW1RB4JcYVZhs4lIbVqk8XPk033CV/1z8ss5pkax8SuhGpcG8g==}
    dependencies:
      '@types/unist': 2.0.8
      is-buffer: 2.0.5
      unist-util-stringify-position: 3.0.3
      vfile-message: 3.1.4
    dev: false

  /vfile@6.0.1:
    resolution: {integrity: sha512-1bYqc7pt6NIADBJ98UiG0Bn/CHIVOoZ/IyEkqIruLg0mE1BKzkOXY2D6CSqQIcKqgadppE5lrxgWXJmXd7zZJw==}
    dependencies:
      '@types/unist': 3.0.0
      unist-util-stringify-position: 4.0.0
      vfile-message: 4.0.2
    dev: false

  /vizion@2.2.1:
    resolution: {integrity: sha512-sfAcO2yeSU0CSPFI/DmZp3FsFE9T+8913nv1xWBOyzODv13fwkn6Vl7HqxGpkr9F608M+8SuFId3s+BlZqfXww==}
    engines: {node: '>=4.0'}
    dependencies:
      async: 2.6.4
      git-node-fs: 1.0.0(js-git@0.7.8)
      ini: 1.3.8
      js-git: 0.7.8
    dev: false

  /vscode-oniguruma@1.7.0:
    resolution: {integrity: sha512-L9WMGRfrjOhgHSdOYgCt/yRMsXzLDJSL7BPrOZt73gU0iWO4mpqzqQzOz5srxqTvMBaR0XZTSrVWo4j55Rc6cA==}
    dev: false

  /vscode-textmate@8.0.0:
    resolution: {integrity: sha512-AFbieoL7a5LMqcnOF04ji+rpXadgOXnZsxQr//r83kLPr7biP7am3g9zbaZIaBGwBRWeSvoMD4mgPdX3e4NWBg==}
    dev: false

  /watchpack@2.4.0:
    resolution: {integrity: sha512-Lcvm7MGST/4fup+ifyKi2hjyIAwcdI4HRgtvTpIUxBRhB+RFtUh8XtDOxUfctVCnhVi+QQj49i91OyvzkJl6cg==}
    engines: {node: '>=10.13.0'}
    dependencies:
      glob-to-regexp: 0.4.1
      graceful-fs: 4.2.11
    dev: false

  /web-namespaces@2.0.1:
    resolution: {integrity: sha512-bKr1DkiNa2krS7qxNtdrtHAmzuYGFQLiQ13TsorsdT6ULTkPLKuu5+GsFpDlg6JFjUTwX2DyhMPG2be8uPrqsQ==}
    dev: false

  /web-streams-polyfill@3.2.1:
    resolution: {integrity: sha512-e0MO3wdXWKrLbL0DgGnUV7WHVuw9OUvL4hjgnPkIeEvESk74gAITi5G606JtZPp39cd8HA9VQzCIvA49LpPN5Q==}
    engines: {node: '>= 8'}
    dev: false

  /webidl-conversions@3.0.1:
    resolution: {integrity: sha512-2JAn3z8AR6rjK8Sm8orRC0h/bcl/DqL7tRPdGZ4I1CjdF+EaMLmYxBHyXuKL849eucPFhvBoxMsflfOb8kxaeQ==}
    dev: false

  /whatwg-url@5.0.0:
    resolution: {integrity: sha512-saE57nupxk6v3HY35+jzBwYa0rKSy0XR8JSxZPwgLr7ys0IBzhGviA1/TUGJLmSVqs8pb9AnvICXEuOHLprYTw==}
    dependencies:
      tr46: 0.0.3
      webidl-conversions: 3.0.1
    dev: false

  /which-boxed-primitive@1.0.2:
    resolution: {integrity: sha512-bwZdv0AKLpplFY2KZRX6TvyuN7ojjr7lwkg6ml0roIy9YeuSr7JS372qlNW18UQYzgYK9ziGcerWqZOmEn9VNg==}
    dependencies:
      is-bigint: 1.0.4
      is-boolean-object: 1.1.2
      is-number-object: 1.0.7
      is-string: 1.0.7
      is-symbol: 1.0.4

  /which-builtin-type@1.1.3:
    resolution: {integrity: sha512-YmjsSMDBYsM1CaFiayOVT06+KJeXf0o5M/CAd4o1lTadFAtacTUM49zoYxr/oroopFDfhvN6iEcBxUyc3gvKmw==}
    engines: {node: '>= 0.4'}
    dependencies:
      function.prototype.name: 1.1.6
      has-tostringtag: 1.0.0
      is-async-function: 2.0.0
      is-date-object: 1.0.5
      is-finalizationregistry: 1.0.2
      is-generator-function: 1.0.10
      is-regex: 1.1.4
      is-weakref: 1.0.2
      isarray: 2.0.5
      which-boxed-primitive: 1.0.2
      which-collection: 1.0.1
      which-typed-array: 1.1.11
    dev: false

  /which-collection@1.0.1:
    resolution: {integrity: sha512-W8xeTUwaln8i3K/cY1nGXzdnVZlidBcagyNFtBdD5kxnb4TvGKR7FfSIS3mYpwWS1QUCutfKz8IY8RjftB0+1A==}
    dependencies:
      is-map: 2.0.2
      is-set: 2.0.2
      is-weakmap: 2.0.1
      is-weakset: 2.0.2
    dev: false

  /which-typed-array@1.1.11:
    resolution: {integrity: sha512-qe9UWWpkeG5yzZ0tNYxDmd7vo58HDBc39mZ0xWWpolAGADdFOzkfamWLDxkOWcvHQKVmdTyQdLD4NOfjLWTKew==}
    engines: {node: '>= 0.4'}
    dependencies:
      available-typed-arrays: 1.0.5
      call-bind: 1.0.2
      for-each: 0.3.3
      gopd: 1.0.1
      has-tostringtag: 1.0.0

  /which@1.3.1:
    resolution: {integrity: sha512-HxJdYWq1MTIQbJ3nw0cqssHoTNU267KlrDuGZ1WYlxDStUtKUhOaJmh112/TZmHxxUfuJqPXSOm7tDyas0OSIQ==}
    hasBin: true
    dependencies:
      isexe: 2.0.0
    dev: true

  /which@2.0.2:
    resolution: {integrity: sha512-BLI3Tl1TW3Pvl70l3yq3Y64i+awpwXqsGBYWkkqMtnbXgrMD+yj7rhW0kuEDxzJaYXGjEW5ogapKNMEKNMjibA==}
    engines: {node: '>= 8'}
    hasBin: true
    dependencies:
      isexe: 2.0.0

  /wordwrap@1.0.0:
    resolution: {integrity: sha512-gvVzJFlPycKc5dZN4yPkP8w7Dc37BtP1yczEneOb4uq34pXZcvrtRTmWV8W+Ume+XCxKgbjM+nevkyFPMybd4Q==}
    dev: false

  /wrap-ansi@7.0.0:
    resolution: {integrity: sha512-YVGIj2kamLSTxw6NsZjoBxfSwsn0ycdesmc4p+Q21c5zPuZ1pl+NfxVdxPtdHvmNVOQ6XSYG4AUtyt/Fi7D16Q==}
    engines: {node: '>=10'}
    dependencies:
      ansi-styles: 4.3.0
      string-width: 4.2.3
      strip-ansi: 6.0.1
    dev: false

  /wrap-ansi@8.1.0:
    resolution: {integrity: sha512-si7QWI6zUMq56bESFvagtmzMdGOtoxfR+Sez11Mobfc7tm+VkUckk9bW2UeffTGVUbOksxmSw0AA2gs8g71NCQ==}
    engines: {node: '>=12'}
    dependencies:
      ansi-styles: 6.2.1
      string-width: 5.1.2
      strip-ansi: 7.1.0

  /wrappy@1.0.2:
    resolution: {integrity: sha512-l4Sp/DRseor9wL6EvV2+TuQn63dMkPjZ/sp9XkghTEbV9KlPS1xUsZ3u7/IQO4wxtcFB4bgpQPRcR3QCvezPcQ==}

  /ws@7.4.6:
    resolution: {integrity: sha512-YmhHDO4MzaDLB+M9ym/mDA5z0naX8j7SIlT8f8z+I0VtzsRbekxEutHSme7NPS2qE8StCYQNUnfWdXta/Yu85A==}
    engines: {node: '>=8.3.0'}
    peerDependencies:
      bufferutil: ^4.0.1
      utf-8-validate: ^5.0.2
    peerDependenciesMeta:
      bufferutil:
        optional: true
      utf-8-validate:
        optional: true
    dev: false

  /ws@7.5.9:
    resolution: {integrity: sha512-F+P9Jil7UiSKSkppIiD94dN07AwvFixvLIj1Og1Rl9GGMuNipJnV9JzjD6XuqmAeiswGvUmNLjr5cFuXwNS77Q==}
    engines: {node: '>=8.3.0'}
    peerDependencies:
      bufferutil: ^4.0.1
      utf-8-validate: ^5.0.2
    peerDependenciesMeta:
      bufferutil:
        optional: true
      utf-8-validate:
        optional: true
    dev: false

  /xstate@4.38.2:
    resolution: {integrity: sha512-Fba/DwEPDLneHT3tbJ9F3zafbQXszOlyCJyQqqdzmtlY/cwE2th462KK48yaANf98jHlP6lJvxfNtN0LFKXPQg==}
    dev: false

  /y18n@5.0.8:
    resolution: {integrity: sha512-0pfFzegeDWJHJIAmTLRP2DwHjdF5s7jo9tuztdQxAhINCdvS+3nGINqPd00AphqJR/0LhANUS6/+7SCb98YOfA==}
    engines: {node: '>=10'}
    dev: false

  /yallist@4.0.0:
    resolution: {integrity: sha512-3wdGidZyq5PB084XLES5TpOSRA3wjXAlIWMhum2kRcv/41Sn2emQ0dycQW4uZXLejwKvg6EsvbdlVL+FYEct7A==}

  /yaml@2.3.1:
    resolution: {integrity: sha512-2eHWfjaoXgTBC2jNM1LRef62VQa0umtvRiDSk6HSzW7RvS5YtkabJrwYLLEKWBc8a5U2PTSCs+dJjUTJdlHsWQ==}
    engines: {node: '>= 14'}
    dev: true

  /yaml@2.3.2:
    resolution: {integrity: sha512-N/lyzTPaJasoDmfV7YTrYCI0G/3ivm/9wdG0aHuheKowWQwGTsK0Eoiw6utmzAnI6pkJa0DUVygvp3spqqEKXg==}
    engines: {node: '>= 14'}
    dev: false

  /yamljs@0.3.0:
    resolution: {integrity: sha512-C/FsVVhht4iPQYXOInoxUM/1ELSf9EsgKH34FofQOp6hwCPrW4vG4w5++TED3xRUo8gD7l0P1J1dLlDYzODsTQ==}
    hasBin: true
    dependencies:
      argparse: 1.0.10
      glob: 7.2.3
    dev: false

  /yargs-parser@21.1.1:
    resolution: {integrity: sha512-tVpsJW7DdjecAiFpbIB1e3qxIQsE6NoPc5/eTdrbbIC4h0LVsWhnoa3g+m2HclBIujHzsxZ4VJVA+GUuc2/LBw==}
    engines: {node: '>=12'}
    dev: false

  /yargs@17.7.2:
    resolution: {integrity: sha512-7dSzzRQ++CKnNI/krKnYRV7JKKPUXMEh61soaHKg9mrWEhzFWhFnxPxGl+69cD1Ou63C13NUPCnmIcrvqCuM6w==}
    engines: {node: '>=12'}
    dependencies:
      cliui: 8.0.1
      escalade: 3.1.1
      get-caller-file: 2.0.5
      require-directory: 2.1.1
      string-width: 4.2.3
      y18n: 5.0.8
      yargs-parser: 21.1.1
    dev: false

  /yocto-queue@0.1.0:
    resolution: {integrity: sha512-rVksvsnNCdJ/ohGc6xgPwyN8eheCxsiLM8mxuE/t/mOVqJewPuO1miLpTHQiRgTKCLexL4MeAFVagts7HmNZ2Q==}
    engines: {node: '>=10'}

  /zod@3.22.4:
    resolution: {integrity: sha512-iC+8Io04lddc+mVqQ9AZ7OQ2MrUKGN+oIQyq1vemgt46jwCwLfhq7/pwnBnNXXXZb8VTVLKwp9EDkx+ryxIWmg==}
    dev: false

  /zustand@4.4.1(@types/react@18.2.21)(react@18.2.0):
    resolution: {integrity: sha512-QCPfstAS4EBiTQzlaGP1gmorkh/UL1Leaj2tdj+zZCZ/9bm0WS7sI2wnfD5lpOszFqWJ1DcPnGoY8RDL61uokw==}
    engines: {node: '>=12.7.0'}
    peerDependencies:
      '@types/react': '>=16.8'
      immer: '>=9.0'
      react: '>=16.8'
    peerDependenciesMeta:
      '@types/react':
        optional: true
      immer:
        optional: true
      react:
        optional: true
    dependencies:
      '@types/react': 18.2.21
      react: 18.2.0
      use-sync-external-store: 1.2.0(react@18.2.0)
    dev: false

  /zwitch@2.0.4:
    resolution: {integrity: sha512-bXE4cR/kVZhKZX/RjPEflHaKVhUVl85noU3v6b8apfQEc1x4A+zBxjZ4lN8LqGd6WZ3dl98pY4o717VFmoPp+A==}
    dev: false<|MERGE_RESOLUTION|>--- conflicted
+++ resolved
@@ -8730,10 +8730,6 @@
       react-dom: 18.2.0(react@18.2.0)
       styled-jsx: 5.1.1(react@18.2.0)
       watchpack: 2.4.0
-<<<<<<< HEAD
-      zod: 3.22.4
-=======
->>>>>>> 81178911
     optionalDependencies:
       '@next/swc-darwin-arm64': 13.5.6
       '@next/swc-darwin-x64': 13.5.6
