--- conflicted
+++ resolved
@@ -24,11 +24,7 @@
     version: 0.16.1
   '@fuel-ui/react':
     specifier: ^0.16.1
-<<<<<<< HEAD
-    version: 0.16.1(@babel/core@7.22.11)(@types/node@20.4.5)(@types/react-dom@18.2.7)(@types/react@18.2.16)(csstype@3.1.2)(esbuild@0.19.0)(typescript@5.1.6)
-=======
     version: 0.16.1(@babel/core@7.22.11)(@types/node@20.4.5)(@types/react-dom@18.2.7)(@types/react@18.2.16)(csstype@3.1.2)(esbuild@0.19.2)(typescript@5.1.6)
->>>>>>> d9240180
   '@fuel-wallet/sdk':
     specifier: ^0.12.2
     version: 0.12.2(dexie@3.2.4)(fuels@0.49.1)
@@ -410,17 +406,6 @@
     dependencies:
       '@jridgewell/gen-mapping': 0.3.3
       '@jridgewell/trace-mapping': 0.3.19
-<<<<<<< HEAD
-    dev: false
-
-  /@babel/code-frame@7.22.13:
-    resolution: {integrity: sha512-XktuhWlJ5g+3TJXc5upd9Ks1HutSArik6jf2eAjYFyIOf4ej3RN+184cZbzDvbPnuTJIUhPKKJE3cIsYTiAT3w==}
-    engines: {node: '>=6.9.0'}
-    dependencies:
-      '@babel/highlight': 7.22.13
-      chalk: 2.4.2
-=======
->>>>>>> d9240180
     dev: false
 
   /@babel/code-frame@7.22.13:
@@ -566,7 +551,6 @@
 
   /@babel/highlight@7.22.13:
     resolution: {integrity: sha512-C/BaXcnnvBCmHTpz/VGZ8jgtE2aYlW4hxDhseJAWZb7gqGM/qtCK6iZUb0TyKFf7BOUsBH7Q7fkRsDRhg1XklQ==}
-<<<<<<< HEAD
     engines: {node: '>=6.9.0'}
     dependencies:
       '@babel/helper-validator-identifier': 7.22.5
@@ -574,10 +558,8 @@
       js-tokens: 4.0.0
     dev: false
 
-  /@babel/highlight@7.22.5:
-    resolution: {integrity: sha512-BSKlD1hgnedS5XRnGOljZawtag7H1yPfQp0tdNJCHoH6AZ+Pcm9VvkrK59/Yy593Ypg0zMxH2BxD1VPYUQ7UIw==}
-=======
->>>>>>> d9240180
+  /@babel/highlight@7.22.13:
+    resolution: {integrity: sha512-C/BaXcnnvBCmHTpz/VGZ8jgtE2aYlW4hxDhseJAWZb7gqGM/qtCK6iZUb0TyKFf7BOUsBH7Q7fkRsDRhg1XklQ==}
     engines: {node: '>=6.9.0'}
     dependencies:
       '@babel/helper-validator-identifier': 7.22.5
@@ -1781,11 +1763,7 @@
       eslint-config-airbnb-typescript: 17.1.0(@typescript-eslint/eslint-plugin@5.62.0)(@typescript-eslint/parser@5.62.0)(eslint-plugin-import@2.27.5)(eslint@8.45.0)
       eslint-config-prettier: 8.8.0(eslint@8.45.0)
       eslint-plugin-eslint-comments: 3.2.0(eslint@8.45.0)
-<<<<<<< HEAD
-      eslint-plugin-import: 2.27.5(@typescript-eslint/parser@5.61.0)(eslint-import-resolver-typescript@3.5.5)(eslint@8.45.0)
-=======
       eslint-plugin-import: 2.27.5(@typescript-eslint/parser@5.62.0)(eslint-import-resolver-typescript@3.6.0)(eslint@8.45.0)
->>>>>>> d9240180
       eslint-plugin-jest-dom: 5.0.1(@testing-library/dom@9.3.1)(eslint@8.45.0)
       eslint-plugin-jsx-a11y: 6.7.1(eslint@8.45.0)
       eslint-plugin-prettier: 4.2.1(eslint-config-prettier@8.8.0)(eslint@8.45.0)(prettier@2.8.8)
@@ -1822,20 +1800,12 @@
       lodash: 4.17.21
     dev: false
 
-<<<<<<< HEAD
-  /@fuel-ui/react@0.16.1(@babel/core@7.22.11)(@types/node@20.4.5)(@types/react-dom@18.2.7)(@types/react@18.2.16)(csstype@3.1.2)(esbuild@0.19.0)(typescript@5.1.6):
-=======
   /@fuel-ui/react@0.16.1(@babel/core@7.22.11)(@types/node@20.4.5)(@types/react-dom@18.2.7)(@types/react@18.2.16)(csstype@3.1.2)(esbuild@0.19.2)(typescript@5.1.6):
->>>>>>> d9240180
     resolution: {integrity: sha512-0OZa/6mZ5l2MhI88wJHU4IBqOGFkhXEUJf4+qKvCbSe4zQ8D+/0mOu856Ddq32KPrjae7THMR8aS2Z7+MYjcKg==}
     dependencies:
       '@fuel-ts/math': 0.42.0
       '@fuel-ui/css': 0.16.1
-<<<<<<< HEAD
-      '@fuel-ui/test-utils': 0.16.1(@babel/core@7.22.11)(@types/node@20.4.5)(esbuild@0.19.0)(react@18.2.0)(typescript@5.1.6)
-=======
       '@fuel-ui/test-utils': 0.16.1(@babel/core@7.22.11)(@types/node@20.4.5)(esbuild@0.19.2)(react@18.2.0)(typescript@5.1.6)
->>>>>>> d9240180
       '@radix-ui/react-accordion': 1.1.2(@types/react-dom@18.2.7)(@types/react@18.2.16)(react-dom@18.2.0)(react@18.2.0)
       '@radix-ui/react-alert-dialog': 1.0.4(@types/react-dom@18.2.7)(@types/react@18.2.16)(react-dom@18.2.0)(react@18.2.0)
       '@radix-ui/react-aspect-ratio': 1.0.3(@types/react-dom@18.2.7)(@types/react@18.2.16)(react-dom@18.2.0)(react@18.2.0)
@@ -1888,11 +1858,7 @@
       - utf-8-validate
     dev: false
 
-<<<<<<< HEAD
-  /@fuel-ui/test-utils@0.16.1(@babel/core@7.22.11)(@types/node@20.4.5)(esbuild@0.19.0)(react@18.2.0)(typescript@5.1.6):
-=======
   /@fuel-ui/test-utils@0.16.1(@babel/core@7.22.11)(@types/node@20.4.5)(esbuild@0.19.2)(react@18.2.0)(typescript@5.1.6):
->>>>>>> d9240180
     resolution: {integrity: sha512-osQgH9aKK/BwBvPQ4yYmqR0YIdI5RbJ4e4ZcfODFIijWv08Jc1u/RSaDqpyhNzCkwI7163GSH3JQyBgcuqjoXw==}
     peerDependencies:
       react: '>=18.2.0'
@@ -1911,11 +1877,7 @@
       react: 18.2.0
       react-dom: 18.2.0(react@18.2.0)
       resize-observer-polyfill: 1.5.1
-<<<<<<< HEAD
-      ts-jest: 29.1.1(@babel/core@7.22.11)(esbuild@0.19.0)(jest@29.6.4)(typescript@5.1.6)
-=======
       ts-jest: 29.1.1(@babel/core@7.22.11)(esbuild@0.19.2)(jest@29.6.4)(typescript@5.1.6)
->>>>>>> d9240180
     transitivePeerDependencies:
       - '@babel/core'
       - '@jest/types'
@@ -4863,8 +4825,6 @@
 
   /@tabler/icons@2.32.0:
     resolution: {integrity: sha512-w1oNvrnqFipoBEy2/0X4/IHo2aLsijuz4QRi/HizxqiaoMfmWG5X2DpEYTw9WnGvFmixpu/rtQsQAr7Wr0Mc2w==}
-<<<<<<< HEAD
-=======
     dev: false
 
   /@tanstack/query-core@4.33.0:
@@ -4887,7 +4847,6 @@
       react: 18.2.0
       react-dom: 18.2.0(react@18.2.0)
       use-sync-external-store: 1.2.0(react@18.2.0)
->>>>>>> d9240180
     dev: false
 
   /@testing-library/dom@9.3.1:
@@ -4908,11 +4867,7 @@
     engines: {node: '>=8', npm: '>=6', yarn: '>=1'}
     dependencies:
       '@adobe/css-tools': 4.3.1
-<<<<<<< HEAD
-      '@babel/runtime': 7.22.6
-=======
       '@babel/runtime': 7.22.11
->>>>>>> d9240180
       '@types/testing-library__jest-dom': 5.14.9
       aria-query: 5.3.0
       chalk: 3.0.0
@@ -4998,19 +4953,7 @@
     resolution: {integrity: sha512-SeMXBSfcAGX9ezTz7Pro7n/AiNdIH3cetkdbM+Kfg3zD24jmbnm0IAEIxzx8ccqrnJenLCfD7fR+4WIYAbeQHw==}
     dependencies:
       '@types/filesystem': 0.0.32
-<<<<<<< HEAD
-      '@types/har-format': 1.2.11
-    dev: true
-
-  /@types/chrome@0.0.243:
-    resolution: {integrity: sha512-4PHv0kxxxpZFHWPBiJJ9TWH8kbx0567j1b2djnhpJjpiSGNI7UKkz7dSEECBtQ0B3N5nQTMwSB/5IopkWGAbEA==}
-    dependencies:
-      '@types/filesystem': 0.0.32
-      '@types/har-format': 1.2.11
-    dev: false
-=======
       '@types/har-format': 1.2.12
->>>>>>> d9240180
 
   /@types/cookie@0.3.3:
     resolution: {integrity: sha512-LKVP3cgXBT9RYj+t+9FDKwS5tdI+rPBXaNSkma7hvqy35lc7mAokC2zsqWJH0LaqIt3B962nuYI77hsJoT1gow==}
@@ -5897,11 +5840,7 @@
     hasBin: true
     dependencies:
       caniuse-lite: 1.0.30001525
-<<<<<<< HEAD
-      electron-to-chromium: 1.4.506
-=======
       electron-to-chromium: 1.4.508
->>>>>>> d9240180
       node-releases: 2.0.13
       update-browserslist-db: 1.0.11(browserslist@4.21.10)
     dev: false
@@ -5970,12 +5909,8 @@
     engines: {node: '>=10'}
     dev: false
 
-  /caniuse-lite@1.0.30001525:
-    resolution: {integrity: sha512-/3z+wB4icFt3r0USMwxujAqRvaD/B7rvGTsKhbhSQErVrJvkZCLhgNLJxU8MevahQVH6hCU9FsHdNUFbiwmE7Q==}
-    dev: false
-
-  /caniuse-lite@1.0.30001525:
-    resolution: {integrity: sha512-/3z+wB4icFt3r0USMwxujAqRvaD/B7rvGTsKhbhSQErVrJvkZCLhgNLJxU8MevahQVH6hCU9FsHdNUFbiwmE7Q==}
+  /caniuse-lite@1.0.30001512:
+    resolution: {integrity: sha512-2S9nK0G/mE+jasCUsMPlARhRCts1ebcp2Ji8Y8PWi4NDE1iRdLCnEPHkEfeBrGC45L4isBx5ur3IQ6yTE2mRZw==}
     dev: false
 
   /ccount@2.0.1:
@@ -6590,13 +6525,8 @@
   /eastasianwidth@0.2.0:
     resolution: {integrity: sha512-I88TYZWc9XiYHRQ4/3c5rjjfgkjhLyW2luGIheGERbNQ6OY7yTybanSpDXZa8y7VUP9YmDcYa+eyq4ca7iLqWA==}
 
-<<<<<<< HEAD
-  /electron-to-chromium@1.4.506:
-    resolution: {integrity: sha512-xxGct4GPAKSRlrLBtJxJFYy74W11zX6PO9GyHgl/U+2s3Dp0ZEwAklDfNHXOWcvH7zWMpsmgbR0ggEuaYAVvHA==}
-=======
   /electron-to-chromium@1.4.508:
     resolution: {integrity: sha512-FFa8QKjQK/A5QuFr2167myhMesGrhlOBD+3cYNxO9/S4XzHEXesyTD/1/xF644gC8buFPz3ca6G1LOQD0tZrrg==}
->>>>>>> d9240180
     dev: false
 
   /elliptic@6.5.4:
@@ -7604,7 +7534,7 @@
     dependencies:
       react: 18.2.0
       react-dom: 18.2.0(react@18.2.0)
-      tslib: 2.6.0
+      tslib: 2.6.2
     optionalDependencies:
       '@emotion/is-prop-valid': 0.8.8
     dev: false
@@ -8809,11 +8739,7 @@
     resolution: {integrity: sha512-FtzaEEHzjDpQp51HX4UMkPZjy46ati4T5pEMyM6Ik48ztu4T9LQplZ6OsimHx7EuM9dfEh5HJa6D3trEftu3dA==}
     engines: {node: ^14.15.0 || ^16.10.0 || >=18.0.0}
     dependencies:
-<<<<<<< HEAD
-      '@babel/code-frame': 7.22.5
-=======
       '@babel/code-frame': 7.22.13
->>>>>>> d9240180
       '@jest/types': 29.6.3
       '@types/stack-utils': 2.0.1
       chalk: 4.1.2
@@ -8870,11 +8796,7 @@
       jest-pnp-resolver: 1.2.3(jest-resolve@29.6.4)
       jest-util: 29.6.3
       jest-validate: 29.6.3
-<<<<<<< HEAD
-      resolve: 1.22.2
-=======
       resolve: 1.22.4
->>>>>>> d9240180
       resolve.exports: 2.0.2
       slash: 3.0.0
     dev: false
@@ -10097,11 +10019,7 @@
     dependencies:
       '@contentlayer/core': 0.3.4(esbuild@0.19.2)
       '@contentlayer/utils': 0.3.4
-<<<<<<< HEAD
-      contentlayer: 0.3.4(esbuild@0.19.0)
-=======
       contentlayer: 0.3.4(esbuild@0.19.2)
->>>>>>> d9240180
       next: 13.4.12(@babel/core@7.22.11)(@opentelemetry/api@1.4.1)(react-dom@18.2.0)(react@18.2.0)
       react: 18.2.0
       react-dom: 18.2.0(react@18.2.0)
@@ -11915,11 +11833,7 @@
     resolution: {integrity: sha512-Z86EW+fFFh/IFB1fqQ3/+7Zpf9t2ebOAxNI/V6Wo7r5gqiqtxmgTlQ1qbqQcjLKYeSHPTsEmvlJUDg/EuL0uHQ==}
     dev: false
 
-<<<<<<< HEAD
-  /ts-jest@29.1.1(@babel/core@7.22.11)(esbuild@0.19.0)(jest@29.6.4)(typescript@5.1.6):
-=======
   /ts-jest@29.1.1(@babel/core@7.22.11)(esbuild@0.19.2)(jest@29.6.4)(typescript@5.1.6):
->>>>>>> d9240180
     resolution: {integrity: sha512-D6xjnnbP17cC85nliwGiL+tpoKN0StpgE0TeOjXQTU6MVCfsB4v7aW05CgQ/1OywGb0x/oy9hHFnN+sczTiRaA==}
     engines: {node: ^14.15.0 || ^16.10.0 || >=18.0.0}
     hasBin: true
@@ -12575,13 +12489,10 @@
     resolution: {integrity: sha512-m46AKbrzKVzOzs/DZgVnG5H55N1sv1M8qZU3A8RIKbs3mrACDNeIOeilDymVb2HdmP8uwshOCF4uJ8uM9rCqJw==}
     dev: false
 
-<<<<<<< HEAD
-=======
   /zod@3.22.2:
     resolution: {integrity: sha512-wvWkphh5WQsJbVk1tbx1l1Ly4yg+XecD+Mq280uBGt9wa5BKSWf4Mhp6GmrkPixhMxmabYY7RbzlwVP32pbGCg==}
     dev: false
 
->>>>>>> d9240180
   /zustand@4.4.1(@types/react@18.2.16)(react@18.2.0):
     resolution: {integrity: sha512-QCPfstAS4EBiTQzlaGP1gmorkh/UL1Leaj2tdj+zZCZ/9bm0WS7sI2wnfD5lpOszFqWJ1DcPnGoY8RDL61uokw==}
     engines: {node: '>=12.7.0'}
