lockfileVersion: '6.0'

settings:
  autoInstallPeers: true
  excludeLinksFromLockfile: false

overrides:
  semver@<7.5.2: '>=7.5.2'
  word-wrap: npm:@aashutoshrathi/word-wrap
  '@adobe/css-tools@<4.3.1': '>=4.3.1'
  graphql@>=16.3.0 <16.8.1: '>=16.8.1'
  postcss@<8.4.31: '>=8.4.31'
  zod@<=3.22.2: '>=3.22.3'

dependencies:
  '@actions/exec':
    specifier: ^1.1.1
    version: 1.1.1
  '@actions/github':
    specifier: ^5.1.1
    version: 5.1.1
  '@docsearch/css':
    specifier: ^3.5.2
    version: 3.5.2
  '@docsearch/react':
    specifier: 3.5.2
    version: 3.5.2(@algolia/client-search@4.19.1)(@types/react@18.2.21)(react-dom@18.2.0)(react@18.2.0)(search-insights@2.8.1)
  '@fuel-ui/css':
    specifier: 0.21.0-pr-305-04b8434
    version: 0.21.0-pr-305-04b8434
  '@fuel-ui/icons':
    specifier: 0.21.0-pr-305-04b8434
    version: 0.21.0-pr-305-04b8434
  '@fuel-ui/react':
    specifier: 0.21.0-pr-305-04b8434
    version: 0.21.0-pr-305-04b8434(@types/react-dom@18.2.7)(@types/react@18.2.21)(csstype@3.1.2)
  '@fuel-wallet/sdk':
    specifier: ^0.13.0
    version: 0.13.0(dexie@3.2.4)(fuels@0.57.0)
  '@fuels/eslint-plugin':
    specifier: ^0.0.8
    version: 0.0.8(eslint@8.48.0)(typescript@5.2.2)
  '@fuels/prettier-config':
    specifier: ^0.0.8
    version: 0.0.8(prettier@2.8.0)
  '@fuels/ts-config':
    specifier: ^0.0.8
    version: 0.0.8(typescript@5.2.2)
  '@mdx-js/mdx':
    specifier: ^2.3.0
    version: 2.3.0
  '@mdx-js/react':
    specifier: ^2.3.0
    version: 2.3.0(react@18.2.0)
  '@tanstack/react-query':
    specifier: ^4.33.0
    version: 4.33.0(react-dom@18.2.0)(react@18.2.0)
  '@vercel/analytics':
    specifier: ^1.0.2
    version: 1.0.2
  acorn:
    specifier: ^8.10.0
    version: 8.10.0
  acorn-loose:
    specifier: ^8.3.0
    version: 8.3.0
  acorn-walk:
    specifier: ^8.2.0
    version: 8.2.0
  adm-zip:
    specifier: ^0.5.10
    version: 0.5.10
  airtable:
    specifier: ^0.12.2
    version: 0.12.2
  contentlayer:
    specifier: ^0.3.4
    version: 0.3.4(esbuild@0.19.2)
  cookie:
    specifier: ^0.5.0
    version: 0.5.0
  dotenv:
    specifier: ^16.3.1
    version: 16.3.1
  framer-motion:
    specifier: ^10.16.4
    version: 10.16.4(react-dom@18.2.0)(react@18.2.0)
  fuels:
    specifier: 0.57.0
    version: 0.57.0
  globby:
    specifier: ^13.2.2
    version: 13.2.2
  gray-matter:
    specifier: ^4.0.3
    version: 4.0.3
  hast-util-from-text:
    specifier: ^2.0.1
    version: 2.0.1
  hast-util-heading-rank:
    specifier: ^2.1.1
    version: 2.1.1
  hast-util-to-string:
    specifier: ^2.0.0
    version: 2.0.0
  hast-util-to-text:
    specifier: ^3.1.2
    version: 3.1.2
  hastscript:
    specifier: ^7.2.0
    version: 7.2.0
  next:
    specifier: 13.4.19
    version: 13.4.19(@opentelemetry/api@1.4.1)(react-dom@18.2.0)(react@18.2.0)
  next-contentlayer:
    specifier: ^0.3.4
    version: 0.3.4(contentlayer@0.3.4)(esbuild@0.19.2)(next@13.4.19)(react-dom@18.2.0)(react@18.2.0)
  node-html-markdown:
    specifier: ^1.3.0
    version: 1.3.0
  plyr-react:
    specifier: ^5.3.0
    version: 5.3.0(plyr@3.7.8)(react@18.2.0)
  pm2:
    specifier: ^5.3.0
    version: 5.3.0
  prettier:
    specifier: 2.8.0
    version: 2.8.0
  react:
    specifier: ^18.2.0
    version: 18.2.0
  react-aria:
    specifier: ^3.27.0
    version: 3.27.0(react-dom@18.2.0)(react@18.2.0)
  react-dom:
    specifier: ^18.2.0
    version: 18.2.0(react@18.2.0)
  react-hook-form:
    specifier: ^7.46.1
    version: 7.46.1(react@18.2.0)
  rehype-pretty-code:
    specifier: ^0.10.0
    version: 0.10.0(shiki@0.14.4)
  remark:
    specifier: ^14.0.3
    version: 14.0.3
  remark-frontmatter:
    specifier: ^4.0.1
    version: 4.0.1
  remark-gfm:
    specifier: ^3.0.1
    version: 3.0.1
  remark-mdx:
    specifier: ^2.3.0
    version: 2.3.0
  remark-parse:
    specifier: ^10.0.2
    version: 10.0.2
  remark-slug:
    specifier: ^7.0.1
    version: 7.0.1
  shiki:
    specifier: ^0.14.4
    version: 0.14.4
  strip-indent:
    specifier: ^4.0.0
    version: 4.0.0
  swr:
    specifier: ^2.2.2
    version: 2.2.2(react@18.2.0)
  toml:
    specifier: ^3.0.0
    version: 3.0.0
  unified:
    specifier: ^10.1.2
    version: 10.1.2
  unist-util-visit:
    specifier: ^5.0.0
    version: 5.0.0
  updates:
    specifier: ^15.0.2
    version: 15.0.2
  vfile:
    specifier: ^6.0.1
    version: 6.0.1

devDependencies:
  '@next/eslint-plugin-next':
    specifier: ^13.4.12
    version: 13.4.19
  '@playwright/test':
    specifier: ^1.36.2
    version: 1.38.0
  '@types/chrome':
    specifier: ^0.0.245
    version: 0.0.245
  '@types/cookie':
    specifier: ^0.5.2
    version: 0.5.2
  '@types/node':
    specifier: ^20.5.9
    version: 20.5.9
  '@types/react':
    specifier: ^18.2.21
    version: 18.2.21
  '@types/react-dom':
    specifier: ^18.2.7
    version: 18.2.7
  '@types/react-syntax-highlighter':
    specifier: ^15.5.7
    version: 15.5.7
  eslint:
    specifier: ^8.48.0
    version: 8.48.0
  husky:
    specifier: ^8.0.3
    version: 8.0.3
  lint-staged:
    specifier: ^14.0.1
    version: 14.0.1
  npm-run-all:
    specifier: ^4.1.5
    version: 4.1.5
  sharp:
    specifier: ^0.32.5
    version: 0.32.5
  typescript:
    specifier: ^5.2.2
    version: 5.2.2

packages:

  /@aashutoshrathi/word-wrap@1.2.6:
    resolution: {integrity: sha512-1Yjs2SvM8TflER/OD3cOjhWWOZb58A2t7wpE2S9XfBYTiIl+XFhQG2bjy4Pu1I+EAlCNUzRDYDdFwFYUKvXcIA==}
    engines: {node: '>=0.10.0'}

  /@actions/exec@1.1.1:
    resolution: {integrity: sha512-+sCcHHbVdk93a0XT19ECtO/gIXoxvdsgQLzb2fE2/5sIZmWQuluYyjPQtrtTHdU1YzTZ7bAPN4sITq2xi1679w==}
    dependencies:
      '@actions/io': 1.1.3
    dev: false

  /@actions/github@5.1.1:
    resolution: {integrity: sha512-Nk59rMDoJaV+mHCOJPXuvB1zIbomlKS0dmSIqPGxd0enAXBnOfn4VWF+CGtRCwXZG9Epa54tZA7VIRlJDS8A6g==}
    dependencies:
      '@actions/http-client': 2.1.1
      '@octokit/core': 3.6.0
      '@octokit/plugin-paginate-rest': 2.21.3(@octokit/core@3.6.0)
      '@octokit/plugin-rest-endpoint-methods': 5.16.2(@octokit/core@3.6.0)
    transitivePeerDependencies:
      - encoding
    dev: false

  /@actions/http-client@2.1.1:
    resolution: {integrity: sha512-qhrkRMB40bbbLo7gF+0vu+X+UawOvQQqNAA/5Unx774RS8poaOhThDOG6BGmxvAnxhQnDp2BG/ZUm65xZILTpw==}
    dependencies:
      tunnel: 0.0.6
    dev: false

  /@actions/io@1.1.3:
    resolution: {integrity: sha512-wi9JjgKLYS7U/z8PPbco+PvTb/nRWjeoFlJ1Qer83k/3C5PHQi28hiVdeE2kHXmIL99mQFawx8qt/JPjZilJ8Q==}
    dev: false

  /@algolia/autocomplete-core@1.9.3(@algolia/client-search@4.19.1)(algoliasearch@4.19.1)(search-insights@2.8.1):
    resolution: {integrity: sha512-009HdfugtGCdC4JdXUbVJClA0q0zh24yyePn+KUGk3rP7j8FEe/m5Yo/z65gn6nP/cM39PxpzqKrL7A6fP6PPw==}
    dependencies:
      '@algolia/autocomplete-plugin-algolia-insights': 1.9.3(@algolia/client-search@4.19.1)(algoliasearch@4.19.1)(search-insights@2.8.1)
      '@algolia/autocomplete-shared': 1.9.3(@algolia/client-search@4.19.1)(algoliasearch@4.19.1)
    transitivePeerDependencies:
      - '@algolia/client-search'
      - algoliasearch
      - search-insights
    dev: false

  /@algolia/autocomplete-plugin-algolia-insights@1.9.3(@algolia/client-search@4.19.1)(algoliasearch@4.19.1)(search-insights@2.8.1):
    resolution: {integrity: sha512-a/yTUkcO/Vyy+JffmAnTWbr4/90cLzw+CC3bRbhnULr/EM0fGNvM13oQQ14f2moLMcVDyAx/leczLlAOovhSZg==}
    peerDependencies:
      search-insights: '>= 1 < 3'
    dependencies:
      '@algolia/autocomplete-shared': 1.9.3(@algolia/client-search@4.19.1)(algoliasearch@4.19.1)
      search-insights: 2.8.1
    transitivePeerDependencies:
      - '@algolia/client-search'
      - algoliasearch
    dev: false

  /@algolia/autocomplete-preset-algolia@1.9.3(@algolia/client-search@4.19.1)(algoliasearch@4.19.1):
    resolution: {integrity: sha512-d4qlt6YmrLMYy95n5TB52wtNDr6EgAIPH81dvvvW8UmuWRgxEtY0NJiPwl/h95JtG2vmRM804M0DSwMCNZlzRA==}
    peerDependencies:
      '@algolia/client-search': '>= 4.9.1 < 6'
      algoliasearch: '>= 4.9.1 < 6'
    dependencies:
      '@algolia/autocomplete-shared': 1.9.3(@algolia/client-search@4.19.1)(algoliasearch@4.19.1)
      '@algolia/client-search': 4.19.1
      algoliasearch: 4.19.1
    dev: false

  /@algolia/autocomplete-shared@1.9.3(@algolia/client-search@4.19.1)(algoliasearch@4.19.1):
    resolution: {integrity: sha512-Wnm9E4Ye6Rl6sTTqjoymD+l8DjSTHsHboVRYrKgEt8Q7UHm9nYbqhN/i0fhUYA3OAEH7WA8x3jfpnmJm3rKvaQ==}
    peerDependencies:
      '@algolia/client-search': '>= 4.9.1 < 6'
      algoliasearch: '>= 4.9.1 < 6'
    dependencies:
      '@algolia/client-search': 4.19.1
      algoliasearch: 4.19.1
    dev: false

  /@algolia/cache-browser-local-storage@4.19.1:
    resolution: {integrity: sha512-FYAZWcGsFTTaSAwj9Std8UML3Bu8dyWDncM7Ls8g+58UOe4XYdlgzXWbrIgjaguP63pCCbMoExKr61B+ztK3tw==}
    dependencies:
      '@algolia/cache-common': 4.19.1
    dev: false

  /@algolia/cache-common@4.19.1:
    resolution: {integrity: sha512-XGghi3l0qA38HiqdoUY+wvGyBsGvKZ6U3vTiMBT4hArhP3fOGLXpIINgMiiGjTe4FVlTa5a/7Zf2bwlIHfRqqg==}
    dev: false

  /@algolia/cache-in-memory@4.19.1:
    resolution: {integrity: sha512-+PDWL+XALGvIginigzu8oU6eWw+o76Z8zHbBovWYcrtWOEtinbl7a7UTt3x3lthv+wNuFr/YD1Gf+B+A9V8n5w==}
    dependencies:
      '@algolia/cache-common': 4.19.1
    dev: false

  /@algolia/client-account@4.19.1:
    resolution: {integrity: sha512-Oy0ritA2k7AMxQ2JwNpfaEcgXEDgeyKu0V7E7xt/ZJRdXfEpZcwp9TOg4TJHC7Ia62gIeT2Y/ynzsxccPw92GA==}
    dependencies:
      '@algolia/client-common': 4.19.1
      '@algolia/client-search': 4.19.1
      '@algolia/transporter': 4.19.1
    dev: false

  /@algolia/client-analytics@4.19.1:
    resolution: {integrity: sha512-5QCq2zmgdZLIQhHqwl55ZvKVpLM3DNWjFI4T+bHr3rGu23ew2bLO4YtyxaZeChmDb85jUdPDouDlCumGfk6wOg==}
    dependencies:
      '@algolia/client-common': 4.19.1
      '@algolia/client-search': 4.19.1
      '@algolia/requester-common': 4.19.1
      '@algolia/transporter': 4.19.1
    dev: false

  /@algolia/client-common@4.19.1:
    resolution: {integrity: sha512-3kAIVqTcPrjfS389KQvKzliC559x+BDRxtWamVJt8IVp7LGnjq+aVAXg4Xogkur1MUrScTZ59/AaUd5EdpyXgA==}
    dependencies:
      '@algolia/requester-common': 4.19.1
      '@algolia/transporter': 4.19.1
    dev: false

  /@algolia/client-personalization@4.19.1:
    resolution: {integrity: sha512-8CWz4/H5FA+krm9HMw2HUQenizC/DxUtsI5oYC0Jxxyce1vsr8cb1aEiSJArQT6IzMynrERif1RVWLac1m36xw==}
    dependencies:
      '@algolia/client-common': 4.19.1
      '@algolia/requester-common': 4.19.1
      '@algolia/transporter': 4.19.1
    dev: false

  /@algolia/client-search@4.19.1:
    resolution: {integrity: sha512-mBecfMFS4N+yK/p0ZbK53vrZbL6OtWMk8YmnOv1i0LXx4pelY8TFhqKoTit3NPVPwoSNN0vdSN9dTu1xr1XOVw==}
    dependencies:
      '@algolia/client-common': 4.19.1
      '@algolia/requester-common': 4.19.1
      '@algolia/transporter': 4.19.1
    dev: false

  /@algolia/logger-common@4.19.1:
    resolution: {integrity: sha512-i6pLPZW/+/YXKis8gpmSiNk1lOmYCmRI6+x6d2Qk1OdfvX051nRVdalRbEcVTpSQX6FQAoyeaui0cUfLYW5Elw==}
    dev: false

  /@algolia/logger-console@4.19.1:
    resolution: {integrity: sha512-jj72k9GKb9W0c7TyC3cuZtTr0CngLBLmc8trzZlXdfvQiigpUdvTi1KoWIb2ZMcRBG7Tl8hSb81zEY3zI2RlXg==}
    dependencies:
      '@algolia/logger-common': 4.19.1
    dev: false

  /@algolia/requester-browser-xhr@4.19.1:
    resolution: {integrity: sha512-09K/+t7lptsweRTueHnSnmPqIxbHMowejAkn9XIcJMLdseS3zl8ObnS5GWea86mu3vy4+8H+ZBKkUN82Zsq/zg==}
    dependencies:
      '@algolia/requester-common': 4.19.1
    dev: false

  /@algolia/requester-common@4.19.1:
    resolution: {integrity: sha512-BisRkcWVxrDzF1YPhAckmi2CFYK+jdMT60q10d7z3PX+w6fPPukxHRnZwooiTUrzFe50UBmLItGizWHP5bDzVQ==}
    dev: false

  /@algolia/requester-node-http@4.19.1:
    resolution: {integrity: sha512-6DK52DHviBHTG2BK/Vv2GIlEw7i+vxm7ypZW0Z7vybGCNDeWzADx+/TmxjkES2h15+FZOqVf/Ja677gePsVItA==}
    dependencies:
      '@algolia/requester-common': 4.19.1
    dev: false

  /@algolia/transporter@4.19.1:
    resolution: {integrity: sha512-nkpvPWbpuzxo1flEYqNIbGz7xhfhGOKGAZS7tzC+TELgEmi7z99qRyTfNSUlW7LZmB3ACdnqAo+9A9KFBENviQ==}
    dependencies:
      '@algolia/cache-common': 4.19.1
      '@algolia/logger-common': 4.19.1
      '@algolia/requester-common': 4.19.1
    dev: false

  /@babel/code-frame@7.22.13:
    resolution: {integrity: sha512-XktuhWlJ5g+3TJXc5upd9Ks1HutSArik6jf2eAjYFyIOf4ej3RN+184cZbzDvbPnuTJIUhPKKJE3cIsYTiAT3w==}
    engines: {node: '>=6.9.0'}
    dependencies:
      '@babel/highlight': 7.22.13
      chalk: 2.4.2
    dev: false

  /@babel/helper-validator-identifier@7.22.15:
    resolution: {integrity: sha512-4E/F9IIEi8WR94324mbDUMo074YTheJmd7eZF5vITTeYchqAi6sYXRLHUVsmkdmY4QjfKTcB2jB7dVP3NaBElQ==}
    engines: {node: '>=6.9.0'}
    dev: false

  /@babel/highlight@7.22.13:
    resolution: {integrity: sha512-C/BaXcnnvBCmHTpz/VGZ8jgtE2aYlW4hxDhseJAWZb7gqGM/qtCK6iZUb0TyKFf7BOUsBH7Q7fkRsDRhg1XklQ==}
    engines: {node: '>=6.9.0'}
    dependencies:
      '@babel/helper-validator-identifier': 7.22.15
      chalk: 2.4.2
      js-tokens: 4.0.0
    dev: false

  /@babel/runtime@7.22.11:
    resolution: {integrity: sha512-ee7jVNlWN09+KftVOu9n7S8gQzD/Z6hN/I8VBRXW4P1+Xe7kJGXMwu8vds4aGIMHZnNbdpSWCfZZtinytpcAvA==}
    engines: {node: '>=6.9.0'}
    dependencies:
      regenerator-runtime: 0.14.0
    dev: false

  /@contentlayer/cli@0.3.4(esbuild@0.19.2):
    resolution: {integrity: sha512-vNDwgLuhYNu+m70NZ3XK9kexKNguuxPXg7Yvzj3B34cEilQjjzSrcTY/i+AIQm9V7uT5GGshx9ukzPf+SmoszQ==}
    dependencies:
      '@contentlayer/core': 0.3.4(esbuild@0.19.2)
      '@contentlayer/utils': 0.3.4
      clipanion: 3.2.1(typanion@3.14.0)
      typanion: 3.14.0
    transitivePeerDependencies:
      - '@effect-ts/otel-node'
      - esbuild
      - markdown-wasm
      - supports-color
    dev: false

  /@contentlayer/client@0.3.4(esbuild@0.19.2):
    resolution: {integrity: sha512-QSlLyc3y4PtdC5lFw0L4wTZUH8BQnv2nk37hNCsPAqGf+dRO7TLAzdc+2/mVIRgK+vSH+pSOzjLsQpFxxXRTZA==}
    dependencies:
      '@contentlayer/core': 0.3.4(esbuild@0.19.2)
    transitivePeerDependencies:
      - '@effect-ts/otel-node'
      - esbuild
      - markdown-wasm
      - supports-color
    dev: false

  /@contentlayer/core@0.3.4(esbuild@0.19.2):
    resolution: {integrity: sha512-o68oBLwfYZ+2vtgfk1lgHxOl3LoxvRNiUfeQ8IWFWy/L4wnIkKIqLZX01zlRE5IzYM+ZMMN5V0cKQlO7DsyR9g==}
    peerDependencies:
      esbuild: 0.17.x || 0.18.x
      markdown-wasm: 1.x
    peerDependenciesMeta:
      esbuild:
        optional: true
      markdown-wasm:
        optional: true
    dependencies:
      '@contentlayer/utils': 0.3.4
      camel-case: 4.1.2
      comment-json: 4.2.3
      esbuild: 0.19.2
      gray-matter: 4.0.3
      mdx-bundler: 9.2.1(esbuild@0.19.2)
      rehype-stringify: 9.0.4
      remark-frontmatter: 4.0.1
      remark-parse: 10.0.2
      remark-rehype: 10.1.0
      source-map-support: 0.5.21
      type-fest: 3.13.1
      unified: 10.1.2
    transitivePeerDependencies:
      - '@effect-ts/otel-node'
      - supports-color
    dev: false

  /@contentlayer/source-files@0.3.4(esbuild@0.19.2):
    resolution: {integrity: sha512-4njyn0OFPu7WY4tAjMxiJgWOKeiHuBOGdQ36EYE03iij/pPPRbiWbL+cmLccYXUFEW58mDwpqROZZm6pnxjRDQ==}
    dependencies:
      '@contentlayer/core': 0.3.4(esbuild@0.19.2)
      '@contentlayer/utils': 0.3.4
      chokidar: 3.5.3
      fast-glob: 3.3.1
      gray-matter: 4.0.3
      imagescript: 1.2.16
      micromatch: 4.0.5
      ts-pattern: 4.3.0
      unified: 10.1.2
      yaml: 2.3.2
      zod: 3.22.3
    transitivePeerDependencies:
      - '@effect-ts/otel-node'
      - esbuild
      - markdown-wasm
      - supports-color
    dev: false

  /@contentlayer/source-remote-files@0.3.4(esbuild@0.19.2):
    resolution: {integrity: sha512-cyiv4sNUySZvR0uAKlM+kSAELzNd2h2QT1R2e41dRKbwOUVxeLfmGiLugr0aVac6Q3xYcD99dbHyR1xWPV+w9w==}
    dependencies:
      '@contentlayer/core': 0.3.4(esbuild@0.19.2)
      '@contentlayer/source-files': 0.3.4(esbuild@0.19.2)
      '@contentlayer/utils': 0.3.4
    transitivePeerDependencies:
      - '@effect-ts/otel-node'
      - esbuild
      - markdown-wasm
      - supports-color
    dev: false

  /@contentlayer/utils@0.3.4:
    resolution: {integrity: sha512-ZWWOhbUWYQ2QHoLIlcUnEo7X4ZbwcyFPuzVQWWMkK43BxCveyQtZwBIzfyx54sqVzi0GUmKP8bHzsLQT0QxaLQ==}
    peerDependencies:
      '@effect-ts/otel-node': '*'
    peerDependenciesMeta:
      '@effect-ts/core':
        optional: true
      '@effect-ts/otel':
        optional: true
      '@effect-ts/otel-node':
        optional: true
    dependencies:
      '@effect-ts/core': 0.60.5
      '@effect-ts/otel': 0.15.1(@effect-ts/core@0.60.5)(@opentelemetry/api@1.4.1)(@opentelemetry/core@1.15.2)(@opentelemetry/sdk-trace-base@1.15.2)
      '@effect-ts/otel-exporter-trace-otlp-grpc': 0.15.1(@effect-ts/core@0.60.5)(@opentelemetry/api@1.4.1)(@opentelemetry/core@1.15.2)(@opentelemetry/exporter-trace-otlp-grpc@0.39.1)(@opentelemetry/sdk-trace-base@1.15.2)
      '@effect-ts/otel-sdk-trace-node': 0.15.1(@effect-ts/core@0.60.5)(@opentelemetry/api@1.4.1)(@opentelemetry/core@1.15.2)(@opentelemetry/sdk-trace-base@1.15.2)(@opentelemetry/sdk-trace-node@1.15.2)
      '@js-temporal/polyfill': 0.4.4
      '@opentelemetry/api': 1.4.1
      '@opentelemetry/core': 1.15.2(@opentelemetry/api@1.4.1)
      '@opentelemetry/exporter-trace-otlp-grpc': 0.39.1(@opentelemetry/api@1.4.1)
      '@opentelemetry/resources': 1.15.2(@opentelemetry/api@1.4.1)
      '@opentelemetry/sdk-trace-base': 1.15.2(@opentelemetry/api@1.4.1)
      '@opentelemetry/sdk-trace-node': 1.15.2(@opentelemetry/api@1.4.1)
      '@opentelemetry/semantic-conventions': 1.15.2
      chokidar: 3.5.3
      hash-wasm: 4.9.0
      inflection: 2.0.1
      memfs: 3.5.3
      oo-ascii-tree: 1.88.0
      ts-pattern: 4.3.0
      type-fest: 3.13.1
    dev: false

  /@docsearch/css@3.5.2:
    resolution: {integrity: sha512-SPiDHaWKQZpwR2siD0KQUwlStvIAnEyK6tAE2h2Wuoq8ue9skzhlyVQ1ddzOxX6khULnAALDiR/isSF3bnuciA==}
    dev: false

  /@docsearch/react@3.5.2(@algolia/client-search@4.19.1)(@types/react@18.2.21)(react-dom@18.2.0)(react@18.2.0)(search-insights@2.8.1):
    resolution: {integrity: sha512-9Ahcrs5z2jq/DcAvYtvlqEBHImbm4YJI8M9y0x6Tqg598P40HTEkX7hsMcIuThI+hTFxRGZ9hll0Wygm2yEjng==}
    peerDependencies:
      '@types/react': '>= 16.8.0 < 19.0.0'
      react: '>= 16.8.0 < 19.0.0'
      react-dom: '>= 16.8.0 < 19.0.0'
      search-insights: '>= 1 < 3'
    peerDependenciesMeta:
      '@types/react':
        optional: true
      react:
        optional: true
      react-dom:
        optional: true
      search-insights:
        optional: true
    dependencies:
      '@algolia/autocomplete-core': 1.9.3(@algolia/client-search@4.19.1)(algoliasearch@4.19.1)(search-insights@2.8.1)
      '@algolia/autocomplete-preset-algolia': 1.9.3(@algolia/client-search@4.19.1)(algoliasearch@4.19.1)
      '@docsearch/css': 3.5.2
      '@types/react': 18.2.21
      algoliasearch: 4.19.1
      react: 18.2.0
      react-dom: 18.2.0(react@18.2.0)
      search-insights: 2.8.1
    transitivePeerDependencies:
      - '@algolia/client-search'
    dev: false

  /@effect-ts/core@0.60.5:
    resolution: {integrity: sha512-qi1WrtJA90XLMnj2hnUszW9Sx4dXP03ZJtCc5DiUBIOhF4Vw7plfb65/bdBySPoC9s7zy995TdUX1XBSxUkl5w==}
    dependencies:
      '@effect-ts/system': 0.57.5
    dev: false

  /@effect-ts/otel-exporter-trace-otlp-grpc@0.15.1(@effect-ts/core@0.60.5)(@opentelemetry/api@1.4.1)(@opentelemetry/core@1.15.2)(@opentelemetry/exporter-trace-otlp-grpc@0.39.1)(@opentelemetry/sdk-trace-base@1.15.2):
    resolution: {integrity: sha512-47gAg0O2pW5Jlo86jfzjdkwL5a7Bzb+Kj5WTmdu4CxYRfWn9ytKjuuYIfsNDW8neuhdKzn+P5wCddgEh0glYyQ==}
    peerDependencies:
      '@effect-ts/core': ^0.60.2
      '@opentelemetry/api': ^1.4.0
      '@opentelemetry/core': ^1.13.0
      '@opentelemetry/exporter-trace-otlp-grpc': ^0.39.0
      '@opentelemetry/sdk-trace-base': ^1.13.0
    dependencies:
      '@effect-ts/core': 0.60.5
      '@effect-ts/otel': 0.15.1(@effect-ts/core@0.60.5)(@opentelemetry/api@1.4.1)(@opentelemetry/core@1.15.2)(@opentelemetry/sdk-trace-base@1.15.2)
      '@opentelemetry/api': 1.4.1
      '@opentelemetry/core': 1.15.2(@opentelemetry/api@1.4.1)
      '@opentelemetry/exporter-trace-otlp-grpc': 0.39.1(@opentelemetry/api@1.4.1)
      '@opentelemetry/sdk-trace-base': 1.15.2(@opentelemetry/api@1.4.1)
    dev: false

  /@effect-ts/otel-sdk-trace-node@0.15.1(@effect-ts/core@0.60.5)(@opentelemetry/api@1.4.1)(@opentelemetry/core@1.15.2)(@opentelemetry/sdk-trace-base@1.15.2)(@opentelemetry/sdk-trace-node@1.15.2):
    resolution: {integrity: sha512-a2sF0ylmn8xOJs8fNeT/spJ1gUcsksAJCALxo9WOfuTCMtTwMVtVhCKEPEeQoL7wFqU+JgPkVdP91+FJ/Rkeow==}
    peerDependencies:
      '@effect-ts/core': ^0.60.2
      '@opentelemetry/api': ^1.4.0
      '@opentelemetry/core': ^1.13.0
      '@opentelemetry/sdk-trace-base': ^1.13.0
      '@opentelemetry/sdk-trace-node': ^1.13.0
    dependencies:
      '@effect-ts/core': 0.60.5
      '@effect-ts/otel': 0.15.1(@effect-ts/core@0.60.5)(@opentelemetry/api@1.4.1)(@opentelemetry/core@1.15.2)(@opentelemetry/sdk-trace-base@1.15.2)
      '@opentelemetry/api': 1.4.1
      '@opentelemetry/core': 1.15.2(@opentelemetry/api@1.4.1)
      '@opentelemetry/sdk-trace-base': 1.15.2(@opentelemetry/api@1.4.1)
      '@opentelemetry/sdk-trace-node': 1.15.2(@opentelemetry/api@1.4.1)
    dev: false

  /@effect-ts/otel@0.15.1(@effect-ts/core@0.60.5)(@opentelemetry/api@1.4.1)(@opentelemetry/core@1.15.2)(@opentelemetry/sdk-trace-base@1.15.2):
    resolution: {integrity: sha512-AmZJHl7t0+Peh7Yb2+hqn6r9+rd9/UfeA4AMV9h0YGTdOyouyFfD3wzWlxnAUzAQ4Lrod4kC7Noruret4EpqpA==}
    peerDependencies:
      '@effect-ts/core': ^0.60.2
      '@opentelemetry/api': ^1.4.0
      '@opentelemetry/core': ^1.13.0
      '@opentelemetry/sdk-trace-base': ^1.13.0
    dependencies:
      '@effect-ts/core': 0.60.5
      '@opentelemetry/api': 1.4.1
      '@opentelemetry/core': 1.15.2(@opentelemetry/api@1.4.1)
      '@opentelemetry/sdk-trace-base': 1.15.2(@opentelemetry/api@1.4.1)
    dev: false

  /@effect-ts/system@0.57.5:
    resolution: {integrity: sha512-/crHGujo0xnuHIYNc1VgP0HGJGFSoSqq88JFXe6FmFyXPpWt8Xu39LyLg7rchsxfXFeEdA9CrIZvLV5eswXV5g==}
    dev: false

  /@emotion/is-prop-valid@0.8.8:
    resolution: {integrity: sha512-u5WtneEAr5IDG2Wv65yhunPSMLIpuKsbuOktRojfrEiEvRyC85LgPMZI63cr7NUqT8ZIGdSVg8ZKGxIug4lXcA==}
    requiresBuild: true
    dependencies:
      '@emotion/memoize': 0.7.4
    dev: false
    optional: true

  /@emotion/memoize@0.7.4:
    resolution: {integrity: sha512-Ja/Vfqe3HpuzRsG1oBtWTHk2PGZ7GR+2Vz5iYGelAw8dx32K0y7PjVuxK6z1nMpZOqAFsRUPCkK1YjJ56qJlgw==}
    requiresBuild: true
    dev: false
    optional: true

  /@esbuild-plugins/node-resolve@0.1.4(esbuild@0.19.2):
    resolution: {integrity: sha512-haFQ0qhxEpqtWWY0kx1Y5oE3sMyO1PcoSiWEPrAw6tm/ZOOLXjSs6Q+v1v9eyuVF0nNt50YEvrcrvENmyoMv5g==}
    peerDependencies:
      esbuild: '*'
    dependencies:
      '@types/resolve': 1.20.2
      debug: 4.3.4
      esbuild: 0.19.2
      escape-string-regexp: 4.0.0
      resolve: 1.22.4
    transitivePeerDependencies:
      - supports-color
    dev: false

  /@esbuild/android-arm64@0.19.2:
    resolution: {integrity: sha512-lsB65vAbe90I/Qe10OjkmrdxSX4UJDjosDgb8sZUKcg3oefEuW2OT2Vozz8ef7wrJbMcmhvCC+hciF8jY/uAkw==}
    engines: {node: '>=12'}
    cpu: [arm64]
    os: [android]
    requiresBuild: true
    dev: false
    optional: true

  /@esbuild/android-arm@0.19.2:
    resolution: {integrity: sha512-tM8yLeYVe7pRyAu9VMi/Q7aunpLwD139EY1S99xbQkT4/q2qa6eA4ige/WJQYdJ8GBL1K33pPFhPfPdJ/WzT8Q==}
    engines: {node: '>=12'}
    cpu: [arm]
    os: [android]
    requiresBuild: true
    dev: false
    optional: true

  /@esbuild/android-x64@0.19.2:
    resolution: {integrity: sha512-qK/TpmHt2M/Hg82WXHRc/W/2SGo/l1thtDHZWqFq7oi24AjZ4O/CpPSu6ZuYKFkEgmZlFoa7CooAyYmuvnaG8w==}
    engines: {node: '>=12'}
    cpu: [x64]
    os: [android]
    requiresBuild: true
    dev: false
    optional: true

  /@esbuild/darwin-arm64@0.19.2:
    resolution: {integrity: sha512-Ora8JokrvrzEPEpZO18ZYXkH4asCdc1DLdcVy8TGf5eWtPO1Ie4WroEJzwI52ZGtpODy3+m0a2yEX9l+KUn0tA==}
    engines: {node: '>=12'}
    cpu: [arm64]
    os: [darwin]
    requiresBuild: true
    dev: false
    optional: true

  /@esbuild/darwin-x64@0.19.2:
    resolution: {integrity: sha512-tP+B5UuIbbFMj2hQaUr6EALlHOIOmlLM2FK7jeFBobPy2ERdohI4Ka6ZFjZ1ZYsrHE/hZimGuU90jusRE0pwDw==}
    engines: {node: '>=12'}
    cpu: [x64]
    os: [darwin]
    requiresBuild: true
    dev: false
    optional: true

  /@esbuild/freebsd-arm64@0.19.2:
    resolution: {integrity: sha512-YbPY2kc0acfzL1VPVK6EnAlig4f+l8xmq36OZkU0jzBVHcOTyQDhnKQaLzZudNJQyymd9OqQezeaBgkTGdTGeQ==}
    engines: {node: '>=12'}
    cpu: [arm64]
    os: [freebsd]
    requiresBuild: true
    dev: false
    optional: true

  /@esbuild/freebsd-x64@0.19.2:
    resolution: {integrity: sha512-nSO5uZT2clM6hosjWHAsS15hLrwCvIWx+b2e3lZ3MwbYSaXwvfO528OF+dLjas1g3bZonciivI8qKR/Hm7IWGw==}
    engines: {node: '>=12'}
    cpu: [x64]
    os: [freebsd]
    requiresBuild: true
    dev: false
    optional: true

  /@esbuild/linux-arm64@0.19.2:
    resolution: {integrity: sha512-ig2P7GeG//zWlU0AggA3pV1h5gdix0MA3wgB+NsnBXViwiGgY77fuN9Wr5uoCrs2YzaYfogXgsWZbm+HGr09xg==}
    engines: {node: '>=12'}
    cpu: [arm64]
    os: [linux]
    requiresBuild: true
    dev: false
    optional: true

  /@esbuild/linux-arm@0.19.2:
    resolution: {integrity: sha512-Odalh8hICg7SOD7XCj0YLpYCEc+6mkoq63UnExDCiRA2wXEmGlK5JVrW50vZR9Qz4qkvqnHcpH+OFEggO3PgTg==}
    engines: {node: '>=12'}
    cpu: [arm]
    os: [linux]
    requiresBuild: true
    dev: false
    optional: true

  /@esbuild/linux-ia32@0.19.2:
    resolution: {integrity: sha512-mLfp0ziRPOLSTek0Gd9T5B8AtzKAkoZE70fneiiyPlSnUKKI4lp+mGEnQXcQEHLJAcIYDPSyBvsUbKUG2ri/XQ==}
    engines: {node: '>=12'}
    cpu: [ia32]
    os: [linux]
    requiresBuild: true
    dev: false
    optional: true

  /@esbuild/linux-loong64@0.19.2:
    resolution: {integrity: sha512-hn28+JNDTxxCpnYjdDYVMNTR3SKavyLlCHHkufHV91fkewpIyQchS1d8wSbmXhs1fiYDpNww8KTFlJ1dHsxeSw==}
    engines: {node: '>=12'}
    cpu: [loong64]
    os: [linux]
    requiresBuild: true
    dev: false
    optional: true

  /@esbuild/linux-mips64el@0.19.2:
    resolution: {integrity: sha512-KbXaC0Sejt7vD2fEgPoIKb6nxkfYW9OmFUK9XQE4//PvGIxNIfPk1NmlHmMg6f25x57rpmEFrn1OotASYIAaTg==}
    engines: {node: '>=12'}
    cpu: [mips64el]
    os: [linux]
    requiresBuild: true
    dev: false
    optional: true

  /@esbuild/linux-ppc64@0.19.2:
    resolution: {integrity: sha512-dJ0kE8KTqbiHtA3Fc/zn7lCd7pqVr4JcT0JqOnbj4LLzYnp+7h8Qi4yjfq42ZlHfhOCM42rBh0EwHYLL6LEzcw==}
    engines: {node: '>=12'}
    cpu: [ppc64]
    os: [linux]
    requiresBuild: true
    dev: false
    optional: true

  /@esbuild/linux-riscv64@0.19.2:
    resolution: {integrity: sha512-7Z/jKNFufZ/bbu4INqqCN6DDlrmOTmdw6D0gH+6Y7auok2r02Ur661qPuXidPOJ+FSgbEeQnnAGgsVynfLuOEw==}
    engines: {node: '>=12'}
    cpu: [riscv64]
    os: [linux]
    requiresBuild: true
    dev: false
    optional: true

  /@esbuild/linux-s390x@0.19.2:
    resolution: {integrity: sha512-U+RinR6aXXABFCcAY4gSlv4CL1oOVvSSCdseQmGO66H+XyuQGZIUdhG56SZaDJQcLmrSfRmx5XZOWyCJPRqS7g==}
    engines: {node: '>=12'}
    cpu: [s390x]
    os: [linux]
    requiresBuild: true
    dev: false
    optional: true

  /@esbuild/linux-x64@0.19.2:
    resolution: {integrity: sha512-oxzHTEv6VPm3XXNaHPyUTTte+3wGv7qVQtqaZCrgstI16gCuhNOtBXLEBkBREP57YTd68P0VgDgG73jSD8bwXQ==}
    engines: {node: '>=12'}
    cpu: [x64]
    os: [linux]
    requiresBuild: true
    dev: false
    optional: true

  /@esbuild/netbsd-x64@0.19.2:
    resolution: {integrity: sha512-WNa5zZk1XpTTwMDompZmvQLHszDDDN7lYjEHCUmAGB83Bgs20EMs7ICD+oKeT6xt4phV4NDdSi/8OfjPbSbZfQ==}
    engines: {node: '>=12'}
    cpu: [x64]
    os: [netbsd]
    requiresBuild: true
    dev: false
    optional: true

  /@esbuild/openbsd-x64@0.19.2:
    resolution: {integrity: sha512-S6kI1aT3S++Dedb7vxIuUOb3oAxqxk2Rh5rOXOTYnzN8JzW1VzBd+IqPiSpgitu45042SYD3HCoEyhLKQcDFDw==}
    engines: {node: '>=12'}
    cpu: [x64]
    os: [openbsd]
    requiresBuild: true
    dev: false
    optional: true

  /@esbuild/sunos-x64@0.19.2:
    resolution: {integrity: sha512-VXSSMsmb+Z8LbsQGcBMiM+fYObDNRm8p7tkUDMPG/g4fhFX5DEFmjxIEa3N8Zr96SjsJ1woAhF0DUnS3MF3ARw==}
    engines: {node: '>=12'}
    cpu: [x64]
    os: [sunos]
    requiresBuild: true
    dev: false
    optional: true

  /@esbuild/win32-arm64@0.19.2:
    resolution: {integrity: sha512-5NayUlSAyb5PQYFAU9x3bHdsqB88RC3aM9lKDAz4X1mo/EchMIT1Q+pSeBXNgkfNmRecLXA0O8xP+x8V+g/LKg==}
    engines: {node: '>=12'}
    cpu: [arm64]
    os: [win32]
    requiresBuild: true
    dev: false
    optional: true

  /@esbuild/win32-ia32@0.19.2:
    resolution: {integrity: sha512-47gL/ek1v36iN0wL9L4Q2MFdujR0poLZMJwhO2/N3gA89jgHp4MR8DKCmwYtGNksbfJb9JoTtbkoe6sDhg2QTA==}
    engines: {node: '>=12'}
    cpu: [ia32]
    os: [win32]
    requiresBuild: true
    dev: false
    optional: true

  /@esbuild/win32-x64@0.19.2:
    resolution: {integrity: sha512-tcuhV7ncXBqbt/Ybf0IyrMcwVOAPDckMK9rXNHtF17UTK18OKLpg08glminN06pt2WCoALhXdLfSPbVvK/6fxw==}
    engines: {node: '>=12'}
    cpu: [x64]
    os: [win32]
    requiresBuild: true
    dev: false
    optional: true

  /@eslint-community/eslint-utils@4.4.0(eslint@8.48.0):
    resolution: {integrity: sha512-1/sA4dwrzBAyeUoQ6oxahHKmrZvsnLCg4RfxW3ZFGGmQkSNQPFNLV9CUEFQP1x9EYXHTo5p6xdhZM1Ne9p/AfA==}
    engines: {node: ^12.22.0 || ^14.17.0 || >=16.0.0}
    peerDependencies:
      eslint: ^6.0.0 || ^7.0.0 || >=8.0.0
    dependencies:
      eslint: 8.48.0
      eslint-visitor-keys: 3.4.3

  /@eslint-community/regexpp@4.8.0:
    resolution: {integrity: sha512-JylOEEzDiOryeUnFbQz+oViCXS0KsvR1mvHkoMiu5+UiBvy+RYX7tzlIIIEstF/gVa2tj9AQXk3dgnxv6KxhFg==}
    engines: {node: ^12.0.0 || ^14.0.0 || >=16.0.0}

  /@eslint/eslintrc@2.1.2:
    resolution: {integrity: sha512-+wvgpDsrB1YqAMdEUCcnTlpfVBH7Vqn6A/NT3D8WVXFIaKMlErPIZT3oCIAVCOtarRpMtelZLqJeU3t7WY6X6g==}
    engines: {node: ^12.22.0 || ^14.17.0 || >=16.0.0}
    dependencies:
      ajv: 6.12.6
      debug: 4.3.4
      espree: 9.6.1
      globals: 13.21.0
      ignore: 5.2.4
      import-fresh: 3.3.0
      js-yaml: 4.1.0
      minimatch: 3.1.2
      strip-json-comments: 3.1.1
    transitivePeerDependencies:
      - supports-color

  /@eslint/js@8.48.0:
    resolution: {integrity: sha512-ZSjtmelB7IJfWD2Fvb7+Z+ChTIKWq6kjda95fLcQKNS5aheVHn4IkfgRQE3sIIzTcSLwLcLZUD9UBt+V7+h+Pw==}
    engines: {node: ^12.22.0 || ^14.17.0 || >=16.0.0}

  /@ethersproject/abi@5.7.0:
    resolution: {integrity: sha512-351ktp42TiRcYB3H1OP8yajPeAQstMW/yCFokj/AthP9bLHzQFPlOrxOcwYEDkUAICmOHljvN4K39OMTMUa9RA==}
    dependencies:
      '@ethersproject/address': 5.7.0
      '@ethersproject/bignumber': 5.7.0
      '@ethersproject/bytes': 5.7.0
      '@ethersproject/constants': 5.7.0
      '@ethersproject/hash': 5.7.0
      '@ethersproject/keccak256': 5.7.0
      '@ethersproject/logger': 5.7.0
      '@ethersproject/properties': 5.7.0
      '@ethersproject/strings': 5.7.0
    dev: false

  /@ethersproject/abstract-provider@5.7.0:
    resolution: {integrity: sha512-R41c9UkchKCpAqStMYUpdunjo3pkEvZC3FAwZn5S5MGbXoMQOHIdHItezTETxAO5bevtMApSyEhn9+CHcDsWBw==}
    dependencies:
      '@ethersproject/bignumber': 5.7.0
      '@ethersproject/bytes': 5.7.0
      '@ethersproject/logger': 5.7.0
      '@ethersproject/networks': 5.7.1
      '@ethersproject/properties': 5.7.0
      '@ethersproject/transactions': 5.7.0
      '@ethersproject/web': 5.7.1
    dev: false

  /@ethersproject/abstract-signer@5.7.0:
    resolution: {integrity: sha512-a16V8bq1/Cz+TGCkE2OPMTOUDLS3grCpdjoJCYNnVBbdYEMSgKrU0+B90s8b6H+ByYTBZN7a3g76jdIJi7UfKQ==}
    dependencies:
      '@ethersproject/abstract-provider': 5.7.0
      '@ethersproject/bignumber': 5.7.0
      '@ethersproject/bytes': 5.7.0
      '@ethersproject/logger': 5.7.0
      '@ethersproject/properties': 5.7.0
    dev: false

  /@ethersproject/address@5.7.0:
    resolution: {integrity: sha512-9wYhYt7aghVGo758POM5nqcOMaE168Q6aRLJZwUmiqSrAungkG74gSSeKEIR7ukixesdRZGPgVqme6vmxs1fkA==}
    dependencies:
      '@ethersproject/bignumber': 5.7.0
      '@ethersproject/bytes': 5.7.0
      '@ethersproject/keccak256': 5.7.0
      '@ethersproject/logger': 5.7.0
      '@ethersproject/rlp': 5.7.0
    dev: false

  /@ethersproject/base64@5.7.0:
    resolution: {integrity: sha512-Dr8tcHt2mEbsZr/mwTPIQAf3Ai0Bks/7gTw9dSqk1mQvhW3XvRlmDJr/4n+wg1JmCl16NZue17CDh8xb/vZ0sQ==}
    dependencies:
      '@ethersproject/bytes': 5.7.0
    dev: false

  /@ethersproject/basex@5.7.0:
    resolution: {integrity: sha512-ywlh43GwZLv2Voc2gQVTKBoVQ1mti3d8HK5aMxsfu/nRDnMmNqaSJ3r3n85HBByT8OpoY96SXM1FogC533T4zw==}
    dependencies:
      '@ethersproject/bytes': 5.7.0
      '@ethersproject/properties': 5.7.0
    dev: false

  /@ethersproject/bignumber@5.7.0:
    resolution: {integrity: sha512-n1CAdIHRWjSucQO3MC1zPSVgV/6dy/fjL9pMrPP9peL+QxEg9wOsVqwD4+818B6LUEtaXzVHQiuivzRoxPxUGw==}
    dependencies:
      '@ethersproject/bytes': 5.7.0
      '@ethersproject/logger': 5.7.0
      bn.js: 5.2.1
    dev: false

  /@ethersproject/bytes@5.7.0:
    resolution: {integrity: sha512-nsbxwgFXWh9NyYWo+U8atvmMsSdKJprTcICAkvbBffT75qDocbuggBU0SJiVK2MuTrp0q+xvLkTnGMPK1+uA9A==}
    dependencies:
      '@ethersproject/logger': 5.7.0
    dev: false

  /@ethersproject/constants@5.7.0:
    resolution: {integrity: sha512-DHI+y5dBNvkpYUMiRQyxRBYBefZkJfo70VUkUAsRjcPs47muV9evftfZ0PJVCXYbAiCgght0DtcF9srFQmIgWA==}
    dependencies:
      '@ethersproject/bignumber': 5.7.0
    dev: false

  /@ethersproject/hash@5.7.0:
    resolution: {integrity: sha512-qX5WrQfnah1EFnO5zJv1v46a8HW0+E5xuBBDTwMFZLuVTx0tbU2kkx15NqdjxecrLGatQN9FGQKpb1FKdHCt+g==}
    dependencies:
      '@ethersproject/abstract-signer': 5.7.0
      '@ethersproject/address': 5.7.0
      '@ethersproject/base64': 5.7.0
      '@ethersproject/bignumber': 5.7.0
      '@ethersproject/bytes': 5.7.0
      '@ethersproject/keccak256': 5.7.0
      '@ethersproject/logger': 5.7.0
      '@ethersproject/properties': 5.7.0
      '@ethersproject/strings': 5.7.0
    dev: false

  /@ethersproject/keccak256@5.7.0:
    resolution: {integrity: sha512-2UcPboeL/iW+pSg6vZ6ydF8tCnv3Iu/8tUmLLzWWGzxWKFFqOBQFLo6uLUv6BDrLgCDfN28RJ/wtByx+jZ4KBg==}
    dependencies:
      '@ethersproject/bytes': 5.7.0
      js-sha3: 0.8.0
    dev: false

  /@ethersproject/logger@5.7.0:
    resolution: {integrity: sha512-0odtFdXu/XHtjQXJYA3u9G0G8btm0ND5Cu8M7i5vhEcE8/HmF4Lbdqanwyv4uQTr2tx6b7fQRmgLrsnpQlmnig==}
    dev: false

  /@ethersproject/networks@5.7.1:
    resolution: {integrity: sha512-n/MufjFYv3yFcUyfhnXotyDlNdFb7onmkSy8aQERi2PjNcnWQ66xXxa3XlS8nCcA8aJKJjIIMNJTC7tu80GwpQ==}
    dependencies:
      '@ethersproject/logger': 5.7.0
    dev: false

  /@ethersproject/pbkdf2@5.7.0:
    resolution: {integrity: sha512-oR/dBRZR6GTyaofd86DehG72hY6NpAjhabkhxgr3X2FpJtJuodEl2auADWBZfhDHgVCbu3/H/Ocq2uC6dpNjjw==}
    dependencies:
      '@ethersproject/bytes': 5.7.0
      '@ethersproject/sha2': 5.7.0
    dev: false

  /@ethersproject/properties@5.7.0:
    resolution: {integrity: sha512-J87jy8suntrAkIZtecpxEPxY//szqr1mlBaYlQ0r4RCaiD2hjheqF9s1LVE8vVuJCXisjIP+JgtK/Do54ej4Sw==}
    dependencies:
      '@ethersproject/logger': 5.7.0
    dev: false

  /@ethersproject/rlp@5.7.0:
    resolution: {integrity: sha512-rBxzX2vK8mVF7b0Tol44t5Tb8gomOHkj5guL+HhzQ1yBh/ydjGnpw6at+X6Iw0Kp3OzzzkcKp8N9r0W4kYSs9w==}
    dependencies:
      '@ethersproject/bytes': 5.7.0
      '@ethersproject/logger': 5.7.0
    dev: false

  /@ethersproject/sha2@5.7.0:
    resolution: {integrity: sha512-gKlH42riwb3KYp0reLsFTokByAKoJdgFCwI+CCiX/k+Jm2mbNs6oOaCjYQSlI1+XBVejwH2KrmCbMAT/GnRDQw==}
    dependencies:
      '@ethersproject/bytes': 5.7.0
      '@ethersproject/logger': 5.7.0
      hash.js: 1.1.7
    dev: false

  /@ethersproject/signing-key@5.7.0:
    resolution: {integrity: sha512-MZdy2nL3wO0u7gkB4nA/pEf8lu1TlFswPNmy8AiYkfKTdO6eXBJyUdmHO/ehm/htHw9K/qF8ujnTyUAD+Ry54Q==}
    dependencies:
      '@ethersproject/bytes': 5.7.0
      '@ethersproject/logger': 5.7.0
      '@ethersproject/properties': 5.7.0
      bn.js: 5.2.1
      elliptic: 6.5.4
      hash.js: 1.1.7
    dev: false

  /@ethersproject/strings@5.7.0:
    resolution: {integrity: sha512-/9nu+lj0YswRNSH0NXYqrh8775XNyEdUQAuf3f+SmOrnVewcJ5SBNAjF7lpgehKi4abvNNXyf+HX86czCdJ8Mg==}
    dependencies:
      '@ethersproject/bytes': 5.7.0
      '@ethersproject/constants': 5.7.0
      '@ethersproject/logger': 5.7.0
    dev: false

  /@ethersproject/transactions@5.7.0:
    resolution: {integrity: sha512-kmcNicCp1lp8qanMTC3RIikGgoJ80ztTyvtsFvCYpSCfkjhD0jZ2LOrnbcuxuToLIUYYf+4XwD1rP+B/erDIhQ==}
    dependencies:
      '@ethersproject/address': 5.7.0
      '@ethersproject/bignumber': 5.7.0
      '@ethersproject/bytes': 5.7.0
      '@ethersproject/constants': 5.7.0
      '@ethersproject/keccak256': 5.7.0
      '@ethersproject/logger': 5.7.0
      '@ethersproject/properties': 5.7.0
      '@ethersproject/rlp': 5.7.0
      '@ethersproject/signing-key': 5.7.0
    dev: false

  /@ethersproject/web@5.7.1:
    resolution: {integrity: sha512-Gueu8lSvyjBWL4cYsWsjh6MtMwM0+H4HvqFPZfB6dV8ctbP9zFAO73VG1cMWae0FLPCtz0peKPpZY8/ugJJX2w==}
    dependencies:
      '@ethersproject/base64': 5.7.0
      '@ethersproject/bytes': 5.7.0
      '@ethersproject/logger': 5.7.0
      '@ethersproject/properties': 5.7.0
      '@ethersproject/strings': 5.7.0
    dev: false

  /@fal-works/esbuild-plugin-global-externals@2.1.2:
    resolution: {integrity: sha512-cEee/Z+I12mZcFJshKcCqC8tuX5hG3s+d+9nZ3LabqKF1vKdF41B92pJVCBggjAGORAeOzyyDDKrZwIkLffeOQ==}
    dev: false

  /@floating-ui/core@1.4.1:
    resolution: {integrity: sha512-jk3WqquEJRlcyu7997NtR5PibI+y5bi+LS3hPmguVClypenMsCY3CBa3LAQnozRCtCrYWSEtAdiskpamuJRFOQ==}
    dependencies:
      '@floating-ui/utils': 0.1.1
    dev: false

  /@floating-ui/dom@1.5.1:
    resolution: {integrity: sha512-KwvVcPSXg6mQygvA1TjbN/gh///36kKtllIF8SUm0qpFj8+rvYrpvlYdL1JoA71SHpDqgSSdGOSoQ0Mp3uY5aw==}
    dependencies:
      '@floating-ui/core': 1.4.1
      '@floating-ui/utils': 0.1.1
    dev: false

  /@floating-ui/react-dom@2.0.2(react-dom@18.2.0)(react@18.2.0):
    resolution: {integrity: sha512-5qhlDvjaLmAst/rKb3VdlCinwTF4EYMiVxuuc/HVUjs46W0zgtbMmAZ1UTsDrRTxRmUEzl92mOtWbeeXL26lSQ==}
    peerDependencies:
      react: '>=16.8.0'
      react-dom: '>=16.8.0'
    dependencies:
      '@floating-ui/dom': 1.5.1
      react: 18.2.0
      react-dom: 18.2.0(react@18.2.0)
    dev: false

  /@floating-ui/utils@0.1.1:
    resolution: {integrity: sha512-m0G6wlnhm/AX0H12IOWtK8gASEMffnX08RtKkCgTdHb9JpHKGloI7icFfLg9ZmQeavcvR0PKmzxClyuFPSjKWw==}
    dev: false

  /@formatjs/ecma402-abstract@1.17.0:
    resolution: {integrity: sha512-6ueQTeJZtwKjmh23bdkq/DMqH4l4bmfvtQH98blOSbiXv/OUiyijSW6jU22IT8BNM1ujCaEvJfTtyCYVH38EMQ==}
    dependencies:
      '@formatjs/intl-localematcher': 0.4.0
      tslib: 2.6.2
    dev: false

  /@formatjs/fast-memoize@2.2.0:
    resolution: {integrity: sha512-hnk/nY8FyrL5YxwP9e4r9dqeM6cAbo8PeU9UjyXojZMNvVad2Z06FAVHyR3Ecw6fza+0GH7vdJgiKIVXTMbSBA==}
    dependencies:
      tslib: 2.6.2
    dev: false

  /@formatjs/icu-messageformat-parser@2.6.0:
    resolution: {integrity: sha512-yT6at0qc0DANw9qM/TU8RZaCtfDXtj4pZM/IC2WnVU80yAcliS3KVDiuUt4jSQAeFL9JS5bc2hARnFmjPdA6qw==}
    dependencies:
      '@formatjs/ecma402-abstract': 1.17.0
      '@formatjs/icu-skeleton-parser': 1.6.0
      tslib: 2.6.2
    dev: false

  /@formatjs/icu-skeleton-parser@1.6.0:
    resolution: {integrity: sha512-eMmxNpoX/J1IPUjPGSZwo0Wh+7CEvdEMddP2Jxg1gQJXfGfht/FdW2D5XDFj3VMbOTUQlDIdZJY7uC6O6gjPoA==}
    dependencies:
      '@formatjs/ecma402-abstract': 1.17.0
      tslib: 2.6.2
    dev: false

  /@formatjs/intl-localematcher@0.4.0:
    resolution: {integrity: sha512-bRTd+rKomvfdS4QDlVJ6TA/Jx1F2h/TBVO5LjvhQ7QPPHp19oPNMIum7W2CMEReq/zPxpmCeB31F9+5gl/qtvw==}
    dependencies:
      tslib: 2.6.2
    dev: false

  /@fuel-ts/abi-coder@0.57.0:
    resolution: {integrity: sha512-OLVLmKg7qs6qRZo73UxThrStYEuo7lQGRcPtN8bIiQA7A0Q1bNf6qAJXc/GA1PgcFtQ+RZgToycAM4ndgmfS+g==}
    dependencies:
      '@ethersproject/abi': 5.7.0
      '@ethersproject/bignumber': 5.7.0
      '@ethersproject/bytes': 5.7.0
      '@ethersproject/logger': 5.7.0
      '@ethersproject/properties': 5.7.0
      '@ethersproject/sha2': 5.7.0
      '@ethersproject/strings': 5.7.0
      '@fuel-ts/crypto': 0.57.0
      '@fuel-ts/math': 0.57.0
      '@fuel-ts/versions': 0.57.0
      type-fest: 3.13.1
    dev: false

  /@fuel-ts/abi-typegen@0.57.0:
    resolution: {integrity: sha512-R9b93E9lrz/Jt2FzalLoquAdIaUmGpJoEy9UaWLXl79it1bb0b8uFgfBeOncXT21vbL6aATd4ym+KpDc0VKRkQ==}
    hasBin: true
    dependencies:
      '@ethersproject/bytes': 5.7.0
      '@fuel-ts/utils': 0.57.0
      '@fuel-ts/versions': 0.57.0
      commander: 9.5.0
      glob: 10.3.4
      handlebars: 4.7.8
      mkdirp: 1.0.4
      ramda: 0.29.0
      rimraf: 3.0.2
    dev: false

  /@fuel-ts/address@0.57.0:
    resolution: {integrity: sha512-d29LK3OTfsIgsdFONfJbUSTXo/c5CeEW380LBSEdVzmXy006gmHrbnUpEqHhU5fklfyeAJBkZgbgwu5tK6m9tg==}
    dependencies:
      '@ethersproject/bytes': 5.7.0
      '@ethersproject/logger': 5.7.0
      '@ethersproject/sha2': 5.7.0
      '@fuel-ts/crypto': 0.57.0
      '@fuel-ts/errors': 0.57.0
      '@fuel-ts/interfaces': 0.57.0
      '@fuel-ts/versions': 0.57.0
      bech32: 2.0.0
    dev: false

  /@fuel-ts/contract@0.57.0:
    resolution: {integrity: sha512-Q/hWGrO71iL2SeV5xGPkDJXQ7t2Q8mxDi0CBz41Ch/mMJcrV77DdPtM/vFhMkcyzepjOmX5Ie602r8aMFR9Vww==}
    dependencies:
      '@ethersproject/bytes': 5.7.0
      '@ethersproject/logger': 5.7.0
      '@ethersproject/sha2': 5.7.0
      '@fuel-ts/abi-coder': 0.57.0
      '@fuel-ts/crypto': 0.57.0
      '@fuel-ts/merkle': 0.57.0
      '@fuel-ts/program': 0.57.0
      '@fuel-ts/providers': 0.57.0
      '@fuel-ts/transactions': 0.57.0
      '@fuel-ts/utils': 0.57.0
      '@fuel-ts/versions': 0.57.0
      '@fuel-ts/wallet': 0.57.0
    transitivePeerDependencies:
      - encoding
      - supports-color
    dev: false

  /@fuel-ts/crypto@0.57.0:
    resolution: {integrity: sha512-8yEc2Z6Fhhkfk5biKbo9eQ6dqvkUwHUdmb6Luooo6ntZYpN/8e9Qm5/FX4BfiwRwtbf/ImkB3HMTQWhD7G2dBA==}
    dependencies:
      '@ethersproject/bytes': 5.7.0
      '@ethersproject/pbkdf2': 5.7.0
      ethereum-cryptography: 2.1.2
    dev: false

  /@fuel-ts/errors@0.57.0:
    resolution: {integrity: sha512-NXZU7EDW80BOX8vhJZYvB7tK4ZoKoTj1aFhvOKhruwKX0a/3hq1m+XsMDZ8cVDESUcch1wlnVBq0x134DWBKUQ==}
    dependencies:
      '@fuel-ts/utils': 0.57.0
      '@fuel-ts/versions': 0.57.0
    dev: false

  /@fuel-ts/fuel-core@0.57.0:
    resolution: {integrity: sha512-eF+cV2YAoKEJWXdx1rBOc6haXnRZYohfb11u5ZMvQxSaVGULtS6nvR7vNSKrfZ+u0St8nIJqL360SHCS2kAwjg==}
    hasBin: true
    requiresBuild: true
    dependencies:
      node-fetch: 2.7.0
      shelljs: 0.8.5
    transitivePeerDependencies:
      - encoding
    dev: false

  /@fuel-ts/hasher@0.57.0:
    resolution: {integrity: sha512-dAMQGSPyfa/Hu9N1W43hLaBxJv821w/5d9ZIsbgJ1UX2dzHn6YE8giILJ/vUQh6333lrALoIR+0EAX1GOuEsPg==}
    dependencies:
      '@ethersproject/bytes': 5.7.0
      '@ethersproject/sha2': 5.7.0
      '@fuel-ts/address': 0.57.0
      '@fuel-ts/crypto': 0.57.0
      '@fuel-ts/math': 0.57.0
      '@fuel-ts/providers': 0.57.0
      '@fuel-ts/transactions': 0.57.0
      ramda: 0.29.0
    transitivePeerDependencies:
      - encoding
    dev: false

  /@fuel-ts/hdwallet@0.57.0:
    resolution: {integrity: sha512-YCCHudXRXFOij1c9xOIW1kroeK5AW2hFFKe43uEJxb783g+TYnURA5LTvk3gsKnf1n32jtiaz0GpFtG3oekibA==}
    dependencies:
      '@ethersproject/basex': 5.7.0
      '@ethersproject/bytes': 5.7.0
      '@ethersproject/sha2': 5.7.0
      '@fuel-ts/math': 0.57.0
      '@fuel-ts/mnemonic': 0.57.0
      '@fuel-ts/signer': 0.57.0
    transitivePeerDependencies:
      - encoding
    dev: false

  /@fuel-ts/interfaces@0.57.0:
    resolution: {integrity: sha512-XOv3zb/MMYyJm9q7gL2j4TxfD4daGZN6Ru85vnvQ6WFZLRnnd5c8scrnpTlATJmxQm8k5U5kQzgXk2euPtLMfQ==}
    dev: false

  /@fuel-ts/math@0.54.1:
    resolution: {integrity: sha512-balx5RmqFOPAA5e8T5HS89dXOwt//oji10Asr2znN8aAxC0O05Hr7BFiiMFun6ql2rNaw/PdY1b/zuvrzysdBQ==}
    dependencies:
      '@types/bn.js': 5.1.1
      bn.js: 5.2.1
    dev: false

  /@fuel-ts/math@0.57.0:
    resolution: {integrity: sha512-7Cw82l4l0YMRCtxdgDIti6TKKXpbC2HGi4SEKpTt3AyU5Oi+WPn50H617ISQAyffXOsLprifFv8VNDKO77fzTg==}
    dependencies:
      '@types/bn.js': 5.1.1
      bn.js: 5.2.1
    dev: false

  /@fuel-ts/merkle@0.57.0:
    resolution: {integrity: sha512-UxZwlYxbe0y3Le9UUV2QxtLXDCd2H2LulRLD0v3d7eNWM36XSmwt+w7RwdH4RKDAEMSf15GNB1dNoBSWKibAWQ==}
    dependencies:
      '@ethersproject/bytes': 5.7.0
      '@ethersproject/sha2': 5.7.0
      '@fuel-ts/math': 0.57.0
    dev: false

  /@fuel-ts/mnemonic@0.57.0:
    resolution: {integrity: sha512-Y0tggoa1FnnKf2LpV/hqK5vpfVCQgkYG4SP2l1MwiX9BHyor4bcdVLV7I7sd00guXCcRpOP1FOZoBP1OdA/fUw==}
    dependencies:
      '@ethersproject/basex': 5.7.0
      '@ethersproject/bytes': 5.7.0
      '@ethersproject/pbkdf2': 5.7.0
      '@ethersproject/sha2': 5.7.0
      '@fuel-ts/crypto': 0.57.0
      '@fuel-ts/wordlists': 0.57.0
    dev: false

  /@fuel-ts/predicate@0.57.0:
    resolution: {integrity: sha512-DPWAC/UigRKg1NzxbUBd5NjUlALp8zC+sES28CkxaqEO7ft9XIlgcik5j29DHs7CiYLXRoZVzOgVEYcCyCABvQ==}
    dependencies:
      '@ethersproject/bytes': 5.7.0
      '@ethersproject/logger': 5.7.0
      '@fuel-ts/abi-coder': 0.57.0
      '@fuel-ts/address': 0.57.0
      '@fuel-ts/hasher': 0.57.0
      '@fuel-ts/interfaces': 0.57.0
      '@fuel-ts/merkle': 0.57.0
      '@fuel-ts/providers': 0.57.0
      '@fuel-ts/transactions': 0.57.0
      '@fuel-ts/utils': 0.57.0
      '@fuel-ts/versions': 0.57.0
      '@fuel-ts/wallet': 0.57.0
    transitivePeerDependencies:
      - encoding
      - supports-color
    dev: false

  /@fuel-ts/program@0.57.0:
    resolution: {integrity: sha512-KXF2G0ReYYVhj5C5KUK4f9bOQcMqD1UOkwT2DsWCvKKOuf7AOP/9Odv/Jel1oRptYrMnNj8AbkRFCYYMwL8P8w==}
    dependencies:
      '@ethersproject/bytes': 5.7.0
      '@ethersproject/logger': 5.7.0
      '@fuel-ts/abi-coder': 0.57.0
      '@fuel-ts/address': 0.57.0
      '@fuel-ts/errors': 0.57.0
      '@fuel-ts/interfaces': 0.57.0
      '@fuel-ts/math': 0.57.0
      '@fuel-ts/providers': 0.57.0
      '@fuel-ts/transactions': 0.57.0
      '@fuel-ts/versions': 0.57.0
      '@fuel-ts/wallet': 0.57.0
      '@fuels/vm-asm': 0.36.1
    transitivePeerDependencies:
      - encoding
      - supports-color
    dev: false

  /@fuel-ts/providers@0.57.0:
    resolution: {integrity: sha512-huVzXbD/ZYzFLvXCKRTxjRYEffV+m67gxSK1bTqzA1p5Wphnt0gwWYzycFbReOwNGbbILnqwoLKJ5mICkQ6nag==}
    dependencies:
      '@ethersproject/bytes': 5.7.0
      '@ethersproject/networks': 5.7.1
      '@ethersproject/sha2': 5.7.0
      '@fuel-ts/abi-coder': 0.57.0
      '@fuel-ts/address': 0.57.0
      '@fuel-ts/crypto': 0.57.0
      '@fuel-ts/errors': 0.57.0
      '@fuel-ts/interfaces': 0.57.0
      '@fuel-ts/math': 0.57.0
      '@fuel-ts/transactions': 0.57.0
      graphql: 16.8.1
      graphql-request: 5.2.0(graphql@16.8.1)
      graphql-tag: 2.12.6(graphql@16.8.1)
      ramda: 0.29.0
      tai64: 1.0.0
    transitivePeerDependencies:
      - encoding
    dev: false

  /@fuel-ts/script@0.57.0:
    resolution: {integrity: sha512-xvKqapCMmPu7rxDPlR1tdfe+LHlb9vBauVkqSYiBnjYZ/zKoECaVyXmE9sftTFMpKZ08rMGY/CwCdG4Gq/JtzQ==}
    dependencies:
      '@ethersproject/bytes': 5.7.0
      '@fuel-ts/abi-coder': 0.57.0
      '@fuel-ts/abi-typegen': 0.57.0
      '@fuel-ts/address': 0.57.0
      '@fuel-ts/interfaces': 0.57.0
      '@fuel-ts/math': 0.57.0
      '@fuel-ts/program': 0.57.0
      '@fuel-ts/providers': 0.57.0
      '@fuel-ts/transactions': 0.57.0
      '@fuel-ts/utils': 0.57.0
      '@fuel-ts/wallet': 0.57.0
    transitivePeerDependencies:
      - encoding
      - supports-color
    dev: false

  /@fuel-ts/signer@0.57.0:
    resolution: {integrity: sha512-EkAaHnXgVsJ+b2YtqqynROX4t5wnfsc0EkqtRgVFIreBo9eY8bsciYxEfcBK6QddHDB8QERXcLR8ciSNUSa2ug==}
    dependencies:
      '@ethersproject/bytes': 5.7.0
      '@ethersproject/sha2': 5.7.0
      '@fuel-ts/address': 0.57.0
      '@fuel-ts/crypto': 0.57.0
      '@fuel-ts/hasher': 0.57.0
      '@fuel-ts/math': 0.57.0
      elliptic: 6.5.4
    transitivePeerDependencies:
      - encoding
    dev: false

  /@fuel-ts/testcases@0.57.0:
    resolution: {integrity: sha512-l2G1ZQnsZjQAnzf2dAdgrgEh8LNFcpZJjE1/M6zl438q8JUo9pWkERzkneG5RdDyyJrEtBLwCwBDKwG9ymSCxw==}
    dev: false

  /@fuel-ts/transactions@0.57.0:
    resolution: {integrity: sha512-9ZReympN0xX/uRwttFWvZtY139c53UDDGgxgbx+Vm4yynt3dIaEp0jDnwZTS+LKIIiqV0+vAL2bqnh+2GNDACg==}
    dependencies:
      '@ethersproject/bytes': 5.7.0
      '@ethersproject/sha2': 5.7.0
      '@fuel-ts/abi-coder': 0.57.0
      '@fuel-ts/address': 0.57.0
      '@fuel-ts/math': 0.57.0
    dev: false

  /@fuel-ts/utils@0.57.0:
    resolution: {integrity: sha512-WsNbc2rFzead2duaPVy0E3RpJhct88ssXwfK/5bYLpLLoVJ1/KP5ZJTCJ6GM2aEKAMa2EWEc3lMQYnBabuUx6Q==}
    dependencies:
      ramda: 0.29.0
      rimraf: 3.0.2
    dev: false

  /@fuel-ts/versions@0.57.0:
    resolution: {integrity: sha512-qQeUL+Xe5TStZHTgnZkf9qBlrDg5iTm5k8rtlHZ3CSoAyup7a3Y7WQID2FLOjFPr9Fi0eMZ5uc9M4yNkyo1qJg==}
    hasBin: true
    dependencies:
      chalk: 4.1.2
      cli-table: 0.3.11
      semver: 7.5.4
    dev: false

  /@fuel-ts/wallet-manager@0.57.0:
    resolution: {integrity: sha512-X6pzk7hLBuf8aSy63UxyfgC/shML6jQyLR7mX0apTx/bYhifNj0tWkXZWZ/RH4b20JkCMw71ckKfMNS3qic+8A==}
    dependencies:
      '@fuel-ts/address': 0.57.0
      '@fuel-ts/crypto': 0.57.0
      '@fuel-ts/interfaces': 0.57.0
      '@fuel-ts/mnemonic': 0.57.0
      '@fuel-ts/wallet': 0.57.0
      events: 3.3.0
    transitivePeerDependencies:
      - encoding
      - supports-color
    dev: false

  /@fuel-ts/wallet@0.57.0:
    resolution: {integrity: sha512-qFn8czVr3olCZVi8yRxgEaiTRN49uAa9c9I0mSDyDoYy+wC5F2hoK5CCchV+k8jEqAh4wqBzFltI0TxiRMwhKw==}
    dependencies:
      '@ethersproject/bytes': 5.7.0
      '@fuel-ts/abi-coder': 0.57.0
      '@fuel-ts/address': 0.57.0
      '@fuel-ts/crypto': 0.57.0
      '@fuel-ts/fuel-core': 0.57.0
      '@fuel-ts/hasher': 0.57.0
      '@fuel-ts/hdwallet': 0.57.0
      '@fuel-ts/interfaces': 0.57.0
      '@fuel-ts/math': 0.57.0
      '@fuel-ts/mnemonic': 0.57.0
      '@fuel-ts/providers': 0.57.0
      '@fuel-ts/signer': 0.57.0
      '@fuel-ts/transactions': 0.57.0
      '@fuel-ts/utils': 0.57.0
      '@fuels/vm-asm': 0.36.1
      portfinder: 1.0.32
      tree-kill: 1.2.2
      uuid: 9.0.0
    transitivePeerDependencies:
      - encoding
      - supports-color
    dev: false

  /@fuel-ts/wordlists@0.57.0:
    resolution: {integrity: sha512-G4CHfh47RRbgv8ZMciJjLoM5WGDwZyB8oMgzadJGCAvy56PPgUc2U/R7PEQbEVZyfgKzOPDZko49zZyCn9wm7w==}
    dev: false

  /@fuel-ui/css@0.21.0-pr-305-04b8434:
    resolution: {integrity: sha512-hF4fvnsMo0OzuDP7hInAcbasdS729PcPNAn+5Kd+xYTiQDVFvxG3NgpzWnqycrDCmt6gwa3e4Q6PaEFUmz0CLQ==}
    dependencies:
      '@fuel-ui/design-tokens': 0.21.0-pr-305-04b8434
      '@radix-ui/colors': 2.1.0
      classnames: 2.3.2
      react: 18.2.0
      react-dom: 18.2.0(react@18.2.0)
    dev: false

  /@fuel-ui/design-tokens@0.21.0-pr-305-04b8434:
    resolution: {integrity: sha512-twTQuu9mbO+8IWR1Dzn7T8RFG0ekjVCVKfEDeIDLyxs8Kyq8O5EkaSZoDsUN77aMA7zRmMSM4gJOkmZ4zvYBtQ==}
    dependencies:
      '@radix-ui/colors': 2.1.0
      chroma-js: 2.4.2
      copy-to-clipboard: 3.3.3
      lodash: 4.17.21
    dev: false

  /@fuel-ui/icons@0.21.0-pr-305-04b8434:
    resolution: {integrity: sha512-99J+xEKspizlz9DWA9VeogAfXkDbXqFBZXOcKC70qtCEJo+pxFG8AX1B8Ld/OXUkrhRlFqEr2mOPKmkl8qDXsg==}
    dependencies:
      '@tabler/icons': 2.33.0
      prettier: 3.0.3
      svgo: 3.0.2
    dev: false

  /@fuel-ui/react@0.21.0-pr-305-04b8434(@types/react-dom@18.2.7)(@types/react@18.2.21)(csstype@3.1.2):
    resolution: {integrity: sha512-ZWZPYN+RakuZpxOlMQ+3GAJKhRvxIErkmg5iDgb6wCHE+rsTzoWlt5DLn/u4P+bev9oMG8R7hyT0R7nwiGqC9Q==}
    dependencies:
      '@fuel-ts/math': 0.54.1
      '@fuel-ui/css': 0.21.0-pr-305-04b8434
      '@fuel-ui/icons': 0.21.0-pr-305-04b8434
      '@radix-ui/react-accordion': 1.1.2(@types/react-dom@18.2.7)(@types/react@18.2.21)(react-dom@18.2.0)(react@18.2.0)
      '@radix-ui/react-alert-dialog': 1.0.4(@types/react-dom@18.2.7)(@types/react@18.2.21)(react-dom@18.2.0)(react@18.2.0)
      '@radix-ui/react-aspect-ratio': 1.0.3(@types/react-dom@18.2.7)(@types/react@18.2.21)(react-dom@18.2.0)(react@18.2.0)
      '@radix-ui/react-avatar': 1.0.3(@types/react-dom@18.2.7)(@types/react@18.2.21)(react-dom@18.2.0)(react@18.2.0)
      '@radix-ui/react-checkbox': 1.0.4(@types/react-dom@18.2.7)(@types/react@18.2.21)(react-dom@18.2.0)(react@18.2.0)
      '@radix-ui/react-dialog': 1.0.4(@types/react-dom@18.2.7)(@types/react@18.2.21)(react-dom@18.2.0)(react@18.2.0)
      '@radix-ui/react-label': 2.0.2(@types/react-dom@18.2.7)(@types/react@18.2.21)(react-dom@18.2.0)(react@18.2.0)
      '@radix-ui/react-popover': 1.0.6(@types/react-dom@18.2.7)(@types/react@18.2.21)(react-dom@18.2.0)(react@18.2.0)
      '@radix-ui/react-radio-group': 1.1.3(@types/react-dom@18.2.7)(@types/react@18.2.21)(react-dom@18.2.0)(react@18.2.0)
      '@radix-ui/react-switch': 1.0.3(@types/react-dom@18.2.7)(@types/react@18.2.21)(react-dom@18.2.0)(react@18.2.0)
      '@radix-ui/react-tabs': 1.0.4(@types/react-dom@18.2.7)(@types/react@18.2.21)(react-dom@18.2.0)(react@18.2.0)
      '@radix-ui/react-tooltip': 1.0.6(@types/react-dom@18.2.7)(@types/react@18.2.21)(react-dom@18.2.0)(react@18.2.0)
      '@radix-ui/react-visually-hidden': 1.0.3(@types/react-dom@18.2.7)(@types/react@18.2.21)(react-dom@18.2.0)(react@18.2.0)
      '@react-aria/focus': 3.14.0(react@18.2.0)
      '@react-aria/interactions': 3.17.0(react@18.2.0)
      '@react-aria/overlays': 3.16.0(react-dom@18.2.0)(react@18.2.0)
      '@react-aria/utils': 3.19.0(react@18.2.0)
      '@testing-library/react': 14.0.0(react-dom@18.2.0)(react@18.2.0)
      '@xstate/react': 3.2.2(@types/react@18.2.21)(react@18.2.0)(xstate@4.38.2)
      deepmerge-json: 1.5.0
      framer-motion: 10.16.4(react-dom@18.2.0)(react@18.2.0)
      react: 18.2.0
      react-aria: 3.27.0(react-dom@18.2.0)(react@18.2.0)
      react-content-loader: 6.2.1(react@18.2.0)
      react-dom: 18.2.0(react@18.2.0)
      react-hot-toast: 2.4.1(csstype@3.1.2)(react-dom@18.2.0)(react@18.2.0)
      react-number-format: 5.3.1(react-dom@18.2.0)(react@18.2.0)
      react-stately: 3.25.0(react@18.2.0)
      xstate: 4.38.2
      zustand: 4.4.1(@types/react@18.2.21)(react@18.2.0)
    transitivePeerDependencies:
      - '@types/react'
      - '@types/react-dom'
      - '@xstate/fsm'
      - csstype
      - immer
    dev: false

  /@fuel-wallet/sdk@0.13.0(dexie@3.2.4)(fuels@0.57.0):
    resolution: {integrity: sha512-I3UjZtsHP8EC/kaGRCAW/UV3a6om1f8mkqp4ECDx/w9JL75H0q4VII8R6223a1msx0Vk+47mHDv99W8SYLFpHA==}
    peerDependencies:
      fuels: '>=0.58.0'
    dependencies:
      '@types/chrome': 0.0.243
      dexie-observable: 4.0.1-beta.13(dexie@3.2.4)
      events: 3.3.0
      fuels: 0.57.0
      json-rpc-2.0: 1.6.0
      uuid: 9.0.0
      xstate: 4.38.2
    transitivePeerDependencies:
      - dexie
    dev: false

  /@fuels/eslint-plugin@0.0.8(eslint@8.48.0)(typescript@5.2.2):
    resolution: {integrity: sha512-OA62jfLa1Nxm9y73/URxpATryGmt/kGW9BMV+BXLl+1dMl2Yc/wuR2rYEv9AFH9sF5YElWIYM+aL9toSRicJWQ==}
    peerDependencies:
      eslint: ^8.48.0
    dependencies:
      '@next/eslint-plugin-next': 13.4.19
      '@typescript-eslint/eslint-plugin': 6.6.0(@typescript-eslint/parser@6.6.0)(eslint@8.48.0)(typescript@5.2.2)
      '@typescript-eslint/parser': 6.6.0(eslint@8.48.0)(typescript@5.2.2)
      eslint: 8.48.0
      eslint-config-prettier: 9.0.0(eslint@8.48.0)
      eslint-import-resolver-node: 0.3.9
      eslint-import-resolver-typescript: 3.6.0(@typescript-eslint/parser@6.6.0)(eslint-import-resolver-node@0.3.9)(eslint-plugin-import@2.28.1)(eslint@8.48.0)
      eslint-plugin-eslint-comments: 3.2.0(eslint@8.48.0)
      eslint-plugin-import: 2.28.1(@typescript-eslint/parser@6.6.0)(eslint-import-resolver-typescript@3.6.0)(eslint@8.48.0)
      eslint-plugin-jest-dom: 5.1.0(eslint@8.48.0)
      eslint-plugin-jsx-a11y: 6.7.1(eslint@8.48.0)
      eslint-plugin-prettier: 5.0.0(eslint-config-prettier@9.0.0)(eslint@8.48.0)(prettier@3.0.3)
      eslint-plugin-react: 7.33.2(eslint@8.48.0)
      eslint-plugin-react-hooks: 4.6.0(eslint@8.48.0)
      eslint-plugin-testing-library: 6.0.1(eslint@8.48.0)(typescript@5.2.2)
      prettier: 3.0.3
    transitivePeerDependencies:
      - '@testing-library/dom'
      - '@types/eslint'
      - eslint-import-resolver-webpack
      - supports-color
      - typescript
    dev: false

  /@fuels/prettier-config@0.0.8(prettier@2.8.0):
    resolution: {integrity: sha512-hu/UpKlYmdYUuCLonbIh9hxNkSWnGD+/GIH94QrRRTJSJ/u5f7922NDMRZ+EDFRf1Vpd6zFtmdl4Q/Z/LRJLkw==}
    peerDependencies:
      prettier: ^3.0.3
    dependencies:
      prettier: 2.8.0
    dev: false

  /@fuels/ts-config@0.0.8(typescript@5.2.2):
    resolution: {integrity: sha512-tMk6O76eklZ+0tdr04UZ6GNkeQd1DE0SNm0rj6k3kOtcqNMv7XkcrfuKmCprQzKeeJKLhEFLbPK/LXytvDUcsw==}
    peerDependencies:
      typescript: 5.2.2
    dependencies:
      typescript: 5.2.2
    dev: false

  /@fuels/vm-asm@0.36.1:
    resolution: {integrity: sha512-MXtNDk0WXONIrDJOlk07+X7GegpCz2hfbAgSIWycOD0th2z1GndvMqBryiw/pTVDHLnHe+5TGIODLsprI4RiEw==}
    dev: false

  /@graphql-typed-document-node/core@3.2.0(graphql@16.8.1):
    resolution: {integrity: sha512-mB9oAsNCm9aM3/SOv4YtBMqZbYj10R7dkq8byBqxGY/ncFwhf2oQzMV+LCRlWoDSEBJ3COiR1yeDvMtsoOsuFQ==}
    peerDependencies:
      graphql: '>=16.8.1'
    dependencies:
      graphql: 16.8.1
    dev: false

  /@grpc/grpc-js@1.9.2:
    resolution: {integrity: sha512-Lf2pUhNTaviEdEaGgjU+29qw3arX7Qd/45q66F3z1EV5hroE6wM9xSHPvjB8EY+b1RmKZgwnLWXQorC6fZ9g5g==}
    engines: {node: ^8.13.0 || >=10.10.0}
    dependencies:
      '@grpc/proto-loader': 0.7.9
      '@types/node': 20.5.9
    dev: false

  /@grpc/proto-loader@0.7.9:
    resolution: {integrity: sha512-YJsOehVXzgurc+lLAxYnlSMc1p/Gu6VAvnfx0ATi2nzvr0YZcjhmZDeY8SeAKv1M7zE3aEJH0Xo9mK1iZ8GYoQ==}
    engines: {node: '>=6'}
    hasBin: true
    dependencies:
      lodash.camelcase: 4.3.0
      long: 5.2.3
      protobufjs: 7.2.5
      yargs: 17.7.2
    dev: false

  /@humanwhocodes/config-array@0.11.11:
    resolution: {integrity: sha512-N2brEuAadi0CcdeMXUkhbZB84eskAc8MEX1By6qEchoVywSgXPIjou4rYsl0V3Hj0ZnuGycGCjdNgockbzeWNA==}
    engines: {node: '>=10.10.0'}
    dependencies:
      '@humanwhocodes/object-schema': 1.2.1
      debug: 4.3.4
      minimatch: 3.1.2
    transitivePeerDependencies:
      - supports-color

  /@humanwhocodes/module-importer@1.0.1:
    resolution: {integrity: sha512-bxveV4V8v5Yb4ncFTT3rPSgZBOpCkjfK0y4oVVVJwIuDVBRMDXrPyXRL988i5ap9m9bnyEEjWfm5WkBmtffLfA==}
    engines: {node: '>=12.22'}

  /@humanwhocodes/object-schema@1.2.1:
    resolution: {integrity: sha512-ZnQMnLV4e7hDlUvw8H+U8ASL02SS2Gn6+9Ac3wGGLIe7+je2AeAOxPY+izIPJDfFDb7eDjev0Us8MO1iFRN8hA==}

  /@internationalized/date@3.4.0:
    resolution: {integrity: sha512-QUDSGCsvrEVITVf+kv9VSAraAmCgjQmU5CiXtesUBBhBe374NmnEIIaOFBZ72t29dfGMBP0zF+v6toVnbcc6jg==}
    dependencies:
      '@swc/helpers': 0.5.1
    dev: false

  /@internationalized/message@3.1.1:
    resolution: {integrity: sha512-ZgHxf5HAPIaR0th+w0RUD62yF6vxitjlprSxmLJ1tam7FOekqRSDELMg4Cr/DdszG5YLsp5BG3FgHgqquQZbqw==}
    dependencies:
      '@swc/helpers': 0.5.1
      intl-messageformat: 10.5.0
    dev: false

  /@internationalized/number@3.2.1:
    resolution: {integrity: sha512-hK30sfBlmB1aIe3/OwAPg9Ey0DjjXvHEiGVhNaOiBJl31G0B6wMaX8BN3ibzdlpyRNE9p7X+3EBONmxtJO9Yfg==}
    dependencies:
      '@swc/helpers': 0.5.1
    dev: false

  /@internationalized/string@3.1.1:
    resolution: {integrity: sha512-fvSr6YRoVPgONiVIUhgCmIAlifMVCeej/snPZVzbzRPxGpHl3o1GRe+d/qh92D8KhgOciruDUH8I5mjdfdjzfA==}
    dependencies:
      '@swc/helpers': 0.5.1
    dev: false

  /@isaacs/cliui@8.0.2:
    resolution: {integrity: sha512-O8jcjabXaleOG9DQ0+ARXWZBTfnP4WNAqzuiJK7ll44AmxGKv/J2M4TPjxjY3znBCfvBXFzucm1twdyFybFqEA==}
    engines: {node: '>=12'}
    dependencies:
      string-width: 5.1.2
      string-width-cjs: /string-width@4.2.3
      strip-ansi: 7.1.0
      strip-ansi-cjs: /strip-ansi@6.0.1
      wrap-ansi: 8.1.0
      wrap-ansi-cjs: /wrap-ansi@7.0.0
    dev: false

  /@js-temporal/polyfill@0.4.4:
    resolution: {integrity: sha512-2X6bvghJ/JAoZO52lbgyAPFj8uCflhTo2g7nkFzEQdXd/D8rEeD4HtmTEpmtGCva260fcd66YNXBOYdnmHqSOg==}
    engines: {node: '>=12'}
    dependencies:
      jsbi: 4.3.0
      tslib: 2.6.2
    dev: false

  /@mdx-js/esbuild@2.3.0(esbuild@0.19.2):
    resolution: {integrity: sha512-r/vsqsM0E+U4Wr0DK+0EfmABE/eg+8ITW4DjvYdh3ve/tK2safaqHArNnaqbOk1DjYGrhxtoXoGaM3BY8fGBTA==}
    peerDependencies:
      esbuild: '>=0.11.0'
    dependencies:
      '@mdx-js/mdx': 2.3.0
      esbuild: 0.19.2
      node-fetch: 3.3.2
      vfile: 5.3.7
    transitivePeerDependencies:
      - supports-color
    dev: false

  /@mdx-js/mdx@2.3.0:
    resolution: {integrity: sha512-jLuwRlz8DQfQNiUCJR50Y09CGPq3fLtmtUQfVrj79E0JWu3dvsVcxVIcfhR5h0iXu+/z++zDrYeiJqifRynJkA==}
    dependencies:
      '@types/estree-jsx': 1.0.0
      '@types/mdx': 2.0.7
      estree-util-build-jsx: 2.2.2
      estree-util-is-identifier-name: 2.1.0
      estree-util-to-js: 1.2.0
      estree-walker: 3.0.3
      hast-util-to-estree: 2.3.3
      markdown-extensions: 1.1.1
      periscopic: 3.1.0
      remark-mdx: 2.3.0
      remark-parse: 10.0.2
      remark-rehype: 10.1.0
      unified: 10.1.2
      unist-util-position-from-estree: 1.1.2
      unist-util-stringify-position: 3.0.3
      unist-util-visit: 4.1.2
      vfile: 5.3.7
    transitivePeerDependencies:
      - supports-color
    dev: false

  /@mdx-js/react@2.3.0(react@18.2.0):
    resolution: {integrity: sha512-zQH//gdOmuu7nt2oJR29vFhDv88oGPmVw6BggmrHeMI+xgEkp1B2dX9/bMBSYtK0dyLX/aOmesKS09g222K1/g==}
    peerDependencies:
      react: '>=16'
    dependencies:
      '@types/mdx': 2.0.7
      '@types/react': 18.2.21
      react: 18.2.0
    dev: false

  /@next/env@13.4.19:
    resolution: {integrity: sha512-FsAT5x0jF2kkhNkKkukhsyYOrRqtSxrEhfliniIq0bwWbuXLgyt3Gv0Ml+b91XwjwArmuP7NxCiGd++GGKdNMQ==}
    dev: false

  /@next/eslint-plugin-next@13.4.19:
    resolution: {integrity: sha512-N/O+zGb6wZQdwu6atMZHbR7T9Np5SUFUjZqCbj0sXm+MwQO35M8TazVB4otm87GkXYs2l6OPwARd3/PUWhZBVQ==}
    dependencies:
      glob: 7.1.7

  /@next/swc-darwin-arm64@13.4.19:
    resolution: {integrity: sha512-vv1qrjXeGbuF2mOkhkdxMDtv9np7W4mcBtaDnHU+yJG+bBwa6rYsYSCI/9Xm5+TuF5SbZbrWO6G1NfTh1TMjvQ==}
    engines: {node: '>= 10'}
    cpu: [arm64]
    os: [darwin]
    requiresBuild: true
    dev: false
    optional: true

  /@next/swc-darwin-x64@13.4.19:
    resolution: {integrity: sha512-jyzO6wwYhx6F+7gD8ddZfuqO4TtpJdw3wyOduR4fxTUCm3aLw7YmHGYNjS0xRSYGAkLpBkH1E0RcelyId6lNsw==}
    engines: {node: '>= 10'}
    cpu: [x64]
    os: [darwin]
    requiresBuild: true
    dev: false
    optional: true

  /@next/swc-linux-arm64-gnu@13.4.19:
    resolution: {integrity: sha512-vdlnIlaAEh6H+G6HrKZB9c2zJKnpPVKnA6LBwjwT2BTjxI7e0Hx30+FoWCgi50e+YO49p6oPOtesP9mXDRiiUg==}
    engines: {node: '>= 10'}
    cpu: [arm64]
    os: [linux]
    requiresBuild: true
    dev: false
    optional: true

  /@next/swc-linux-arm64-musl@13.4.19:
    resolution: {integrity: sha512-aU0HkH2XPgxqrbNRBFb3si9Ahu/CpaR5RPmN2s9GiM9qJCiBBlZtRTiEca+DC+xRPyCThTtWYgxjWHgU7ZkyvA==}
    engines: {node: '>= 10'}
    cpu: [arm64]
    os: [linux]
    requiresBuild: true
    dev: false
    optional: true

  /@next/swc-linux-x64-gnu@13.4.19:
    resolution: {integrity: sha512-htwOEagMa/CXNykFFeAHHvMJeqZfNQEoQvHfsA4wgg5QqGNqD5soeCer4oGlCol6NGUxknrQO6VEustcv+Md+g==}
    engines: {node: '>= 10'}
    cpu: [x64]
    os: [linux]
    requiresBuild: true
    dev: false
    optional: true

  /@next/swc-linux-x64-musl@13.4.19:
    resolution: {integrity: sha512-4Gj4vvtbK1JH8ApWTT214b3GwUh9EKKQjY41hH/t+u55Knxi/0wesMzwQRhppK6Ddalhu0TEttbiJ+wRcoEj5Q==}
    engines: {node: '>= 10'}
    cpu: [x64]
    os: [linux]
    requiresBuild: true
    dev: false
    optional: true

  /@next/swc-win32-arm64-msvc@13.4.19:
    resolution: {integrity: sha512-bUfDevQK4NsIAHXs3/JNgnvEY+LRyneDN788W2NYiRIIzmILjba7LaQTfihuFawZDhRtkYCv3JDC3B4TwnmRJw==}
    engines: {node: '>= 10'}
    cpu: [arm64]
    os: [win32]
    requiresBuild: true
    dev: false
    optional: true

  /@next/swc-win32-ia32-msvc@13.4.19:
    resolution: {integrity: sha512-Y5kikILFAr81LYIFaw6j/NrOtmiM4Sf3GtOc0pn50ez2GCkr+oejYuKGcwAwq3jiTKuzF6OF4iT2INPoxRycEA==}
    engines: {node: '>= 10'}
    cpu: [ia32]
    os: [win32]
    requiresBuild: true
    dev: false
    optional: true

  /@next/swc-win32-x64-msvc@13.4.19:
    resolution: {integrity: sha512-YzA78jBDXMYiINdPdJJwGgPNT3YqBNNGhsthsDoWHL9p24tEJn9ViQf/ZqTbwSpX/RrkPupLfuuTH2sf73JBAw==}
    engines: {node: '>= 10'}
    cpu: [x64]
    os: [win32]
    requiresBuild: true
    dev: false
    optional: true

  /@noble/curves@1.1.0:
    resolution: {integrity: sha512-091oBExgENk/kGj3AZmtBDMpxQPDtxQABR2B9lb1JbVTs6ytdzZNwvhxQ4MWasRNEzlbEH8jCWFCwhF/Obj5AA==}
    dependencies:
      '@noble/hashes': 1.3.1
    dev: false

  /@noble/hashes@1.3.1:
    resolution: {integrity: sha512-EbqwksQwz9xDRGfDST86whPBgM65E0OH/pCgqW0GBVzO22bNE+NuIbeTb714+IfSjU3aRk47EUvXIb5bTsenKA==}
    engines: {node: '>= 16'}
    dev: false

  /@nodelib/fs.scandir@2.1.5:
    resolution: {integrity: sha512-vq24Bq3ym5HEQm2NKCr3yXDwjc7vTsEThRDnkp2DK9p1uqLR+DHurm/NOTo0KG7HYHU7eppKZj3MyqYuMBf62g==}
    engines: {node: '>= 8'}
    dependencies:
      '@nodelib/fs.stat': 2.0.5
      run-parallel: 1.2.0

  /@nodelib/fs.stat@2.0.5:
    resolution: {integrity: sha512-RkhPPp2zrqDAQA/2jNhnztcPAlv64XdhIp7a7454A5ovI7Bukxgt7MX7udwAu3zg1DcpPU0rz3VV1SeaqvY4+A==}
    engines: {node: '>= 8'}

  /@nodelib/fs.walk@1.2.8:
    resolution: {integrity: sha512-oGB+UxlgWcgQkgwo8GcEGwemoTFt3FIO9ababBmaGwXIoBKZ+GTy0pP185beGg7Llih/NSHSV2XAs1lnznocSg==}
    engines: {node: '>= 8'}
    dependencies:
      '@nodelib/fs.scandir': 2.1.5
      fastq: 1.15.0

<<<<<<< HEAD
  /@octokit/auth-token@2.5.0:
    resolution: {integrity: sha512-r5FVUJCOLl19AxiuZD2VRZ/ORjp/4IN98Of6YJoJOkY75CIBuYfmiNHGrDwXr+aLGG55igl9QrxX3hbiXlLb+g==}
    dependencies:
      '@octokit/types': 6.41.0
    dev: false

  /@octokit/core@3.6.0:
    resolution: {integrity: sha512-7RKRKuA4xTjMhY+eG3jthb3hlZCsOwg3rztWh75Xc+ShDWOfDDATWbeZpAHBNRpm4Tv9WgBMOy1zEJYXG6NJ7Q==}
    dependencies:
      '@octokit/auth-token': 2.5.0
      '@octokit/graphql': 4.8.0
      '@octokit/request': 5.6.3
      '@octokit/request-error': 2.1.0
      '@octokit/types': 6.41.0
      before-after-hook: 2.2.3
      universal-user-agent: 6.0.0
    transitivePeerDependencies:
      - encoding
    dev: false

  /@octokit/endpoint@6.0.12:
    resolution: {integrity: sha512-lF3puPwkQWGfkMClXb4k/eUT/nZKQfxinRWJrdZaJO85Dqwo/G0yOC434Jr2ojwafWJMYqFGFa5ms4jJUgujdA==}
    dependencies:
      '@octokit/types': 6.41.0
      is-plain-object: 5.0.0
      universal-user-agent: 6.0.0
    dev: false

  /@octokit/graphql@4.8.0:
    resolution: {integrity: sha512-0gv+qLSBLKF0z8TKaSKTsS39scVKF9dbMxJpj3U0vC7wjNWFuIpL/z76Qe2fiuCbDRcJSavkXsVtMS6/dtQQsg==}
    dependencies:
      '@octokit/request': 5.6.3
      '@octokit/types': 6.41.0
      universal-user-agent: 6.0.0
    transitivePeerDependencies:
      - encoding
    dev: false

  /@octokit/openapi-types@12.11.0:
    resolution: {integrity: sha512-VsXyi8peyRq9PqIz/tpqiL2w3w80OgVMwBHltTml3LmVvXiphgeqmY9mvBw9Wu7e0QWk/fqD37ux8yP5uVekyQ==}
    dev: false

  /@octokit/plugin-paginate-rest@2.21.3(@octokit/core@3.6.0):
    resolution: {integrity: sha512-aCZTEf0y2h3OLbrgKkrfFdjRL6eSOo8komneVQJnYecAxIej7Bafor2xhuDJOIFau4pk0i/P28/XgtbyPF0ZHw==}
    peerDependencies:
      '@octokit/core': '>=2'
    dependencies:
      '@octokit/core': 3.6.0
      '@octokit/types': 6.41.0
    dev: false

  /@octokit/plugin-rest-endpoint-methods@5.16.2(@octokit/core@3.6.0):
    resolution: {integrity: sha512-8QFz29Fg5jDuTPXVtey05BLm7OB+M8fnvE64RNegzX7U+5NUXcOcnpTIK0YfSHBg8gYd0oxIq3IZTe9SfPZiRw==}
    peerDependencies:
      '@octokit/core': '>=3'
    dependencies:
      '@octokit/core': 3.6.0
      '@octokit/types': 6.41.0
      deprecation: 2.3.1
    dev: false

  /@octokit/request-error@2.1.0:
    resolution: {integrity: sha512-1VIvgXxs9WHSjicsRwq8PlR2LR2x6DwsJAaFgzdi0JfJoGSO8mYI/cHJQ+9FbN21aa+DrgNLnwObmyeSC8Rmpg==}
    dependencies:
      '@octokit/types': 6.41.0
      deprecation: 2.3.1
      once: 1.4.0
    dev: false

  /@octokit/request@5.6.3:
    resolution: {integrity: sha512-bFJl0I1KVc9jYTe9tdGGpAMPy32dLBXXo1dS/YwSCTL/2nd9XeHsY616RE3HPXDVk+a+dBuzyz5YdlXwcDTr2A==}
    dependencies:
      '@octokit/endpoint': 6.0.12
      '@octokit/request-error': 2.1.0
      '@octokit/types': 6.41.0
      is-plain-object: 5.0.0
      node-fetch: 2.7.0
      universal-user-agent: 6.0.0
    transitivePeerDependencies:
      - encoding
    dev: false

  /@octokit/types@6.41.0:
    resolution: {integrity: sha512-eJ2jbzjdijiL3B4PrSQaSjuF2sPEQPVCPzBvTHJD9Nz+9dw2SGH4K4xeQJ77YfTq5bRQ+bD8wT11JbeDPmxmGg==}
    dependencies:
      '@octokit/openapi-types': 12.11.0
=======
  /@opencensus/core@0.0.8:
    resolution: {integrity: sha512-yUFT59SFhGMYQgX0PhoTR0LBff2BEhPrD9io1jWfF/VDbakRfs6Pq60rjv0Z7iaTav5gQlttJCX2+VPxFWCuoQ==}
    engines: {node: '>=6.0'}
    dependencies:
      continuation-local-storage: 3.2.1
      log-driver: 1.2.7
      semver: 7.5.4
      shimmer: 1.2.1
      uuid: 3.4.0
    dev: false

  /@opencensus/core@0.0.9:
    resolution: {integrity: sha512-31Q4VWtbzXpVUd2m9JS6HEaPjlKvNMOiF7lWKNmXF84yUcgfAFL5re7/hjDmdyQbOp32oGc+RFV78jXIldVz6Q==}
    engines: {node: '>=6.0'}
    dependencies:
      continuation-local-storage: 3.2.1
      log-driver: 1.2.7
      semver: 7.5.4
      shimmer: 1.2.1
      uuid: 3.4.0
    dev: false

  /@opencensus/propagation-b3@0.0.8:
    resolution: {integrity: sha512-PffXX2AL8Sh0VHQ52jJC4u3T0H6wDK6N/4bg7xh4ngMYOIi13aR1kzVvX1sVDBgfGwDOkMbl4c54Xm3tlPx/+A==}
    engines: {node: '>=6.0'}
    dependencies:
      '@opencensus/core': 0.0.8
      uuid: 3.4.0
>>>>>>> 0df5f103
    dev: false

  /@opentelemetry/api-logs@0.39.1:
    resolution: {integrity: sha512-9BJ8lMcOzEN0lu+Qji801y707oFO4xT3db6cosPvl+k7ItUHKN5ofWqtSbM9gbt1H4JJ/4/2TVrqI9Rq7hNv6Q==}
    engines: {node: '>=14'}
    dependencies:
      '@opentelemetry/api': 1.4.1
    dev: false

  /@opentelemetry/api@1.4.1:
    resolution: {integrity: sha512-O2yRJce1GOc6PAy3QxFM4NzFiWzvScDC1/5ihYBL6BUEVdq0XMWN01sppE+H6bBXbaFYipjwFLEWLg5PaSOThA==}
    engines: {node: '>=8.0.0'}
    dev: false

  /@opentelemetry/context-async-hooks@1.15.2(@opentelemetry/api@1.4.1):
    resolution: {integrity: sha512-VAMHG67srGFQDG/N2ns5AyUT9vUcoKpZ/NpJ5fDQIPfJd7t3ju+aHwvDsMcrYBWuCh03U3Ky6o16+872CZchBg==}
    engines: {node: '>=14'}
    peerDependencies:
      '@opentelemetry/api': '>=1.0.0 <1.5.0'
    dependencies:
      '@opentelemetry/api': 1.4.1
    dev: false

  /@opentelemetry/core@1.13.0(@opentelemetry/api@1.4.1):
    resolution: {integrity: sha512-2dBX3Sj99H96uwJKvc2w9NOiNgbvAO6mOFJFramNkKfS9O4Um+VWgpnlAazoYjT6kUJ1MP70KQ5ngD4ed+4NUw==}
    engines: {node: '>=14'}
    peerDependencies:
      '@opentelemetry/api': '>=1.0.0 <1.5.0'
    dependencies:
      '@opentelemetry/api': 1.4.1
      '@opentelemetry/semantic-conventions': 1.13.0
    dev: false

  /@opentelemetry/core@1.15.2(@opentelemetry/api@1.4.1):
    resolution: {integrity: sha512-+gBv15ta96WqkHZaPpcDHiaz0utiiHZVfm2YOYSqFGrUaJpPkMoSuLBB58YFQGi6Rsb9EHos84X6X5+9JspmLw==}
    engines: {node: '>=14'}
    peerDependencies:
      '@opentelemetry/api': '>=1.0.0 <1.5.0'
    dependencies:
      '@opentelemetry/api': 1.4.1
      '@opentelemetry/semantic-conventions': 1.15.2
    dev: false

  /@opentelemetry/exporter-trace-otlp-grpc@0.39.1(@opentelemetry/api@1.4.1):
    resolution: {integrity: sha512-l5RhLKx6U+yuLhMrtgavTDthX50E1mZM3/SSySC7OPZiArFHV/b/9x9jxAzrOgIQUDxyj4N0V9aLKSA2t7Qzxg==}
    engines: {node: '>=14'}
    peerDependencies:
      '@opentelemetry/api': ^1.0.0
    dependencies:
      '@grpc/grpc-js': 1.9.2
      '@opentelemetry/api': 1.4.1
      '@opentelemetry/core': 1.13.0(@opentelemetry/api@1.4.1)
      '@opentelemetry/otlp-grpc-exporter-base': 0.39.1(@opentelemetry/api@1.4.1)
      '@opentelemetry/otlp-transformer': 0.39.1(@opentelemetry/api@1.4.1)
      '@opentelemetry/resources': 1.13.0(@opentelemetry/api@1.4.1)
      '@opentelemetry/sdk-trace-base': 1.13.0(@opentelemetry/api@1.4.1)
    dev: false

  /@opentelemetry/otlp-exporter-base@0.39.1(@opentelemetry/api@1.4.1):
    resolution: {integrity: sha512-Pv5X8fbi6jD/RJBePyn7MnCSuE6MbPB6dl+7YYBWJ5RcMGYMwvLXjd4h2jWsPV2TSUg38H/RoSP0aXvQ06Y7iw==}
    engines: {node: '>=14'}
    peerDependencies:
      '@opentelemetry/api': ^1.0.0
    dependencies:
      '@opentelemetry/api': 1.4.1
      '@opentelemetry/core': 1.13.0(@opentelemetry/api@1.4.1)
    dev: false

  /@opentelemetry/otlp-grpc-exporter-base@0.39.1(@opentelemetry/api@1.4.1):
    resolution: {integrity: sha512-u3ErFRQqQFKjjIMuwLWxz/tLPYInfmiAmSy//fGSCzCh2ZdJgqQjMOAxBgqFtCF2xFL+OmMhyuC2ThMzceGRWA==}
    engines: {node: '>=14'}
    peerDependencies:
      '@opentelemetry/api': ^1.0.0
    dependencies:
      '@grpc/grpc-js': 1.9.2
      '@opentelemetry/api': 1.4.1
      '@opentelemetry/core': 1.13.0(@opentelemetry/api@1.4.1)
      '@opentelemetry/otlp-exporter-base': 0.39.1(@opentelemetry/api@1.4.1)
      protobufjs: 7.2.5
    dev: false

  /@opentelemetry/otlp-transformer@0.39.1(@opentelemetry/api@1.4.1):
    resolution: {integrity: sha512-0hgVnXXz5efI382B/24NxD4b6Zxlh7nxCdJkxkdmQMbn0yRiwoq/ZT+QG8eUL6JNzsBAV1WJlF5aJNsL8skHvw==}
    engines: {node: '>=14'}
    peerDependencies:
      '@opentelemetry/api': '>=1.3.0 <1.5.0'
    dependencies:
      '@opentelemetry/api': 1.4.1
      '@opentelemetry/api-logs': 0.39.1
      '@opentelemetry/core': 1.13.0(@opentelemetry/api@1.4.1)
      '@opentelemetry/resources': 1.13.0(@opentelemetry/api@1.4.1)
      '@opentelemetry/sdk-logs': 0.39.1(@opentelemetry/api-logs@0.39.1)(@opentelemetry/api@1.4.1)
      '@opentelemetry/sdk-metrics': 1.13.0(@opentelemetry/api@1.4.1)
      '@opentelemetry/sdk-trace-base': 1.13.0(@opentelemetry/api@1.4.1)
    dev: false

  /@opentelemetry/propagator-b3@1.15.2(@opentelemetry/api@1.4.1):
    resolution: {integrity: sha512-ZSrL3DpMEDsjD8dPt9Ze3ue53nEXJt512KyxXlLgLWnSNbe1mrWaXWkh7OLDoVJh9LqFw+tlvAhDVt/x3DaFGg==}
    engines: {node: '>=14'}
    peerDependencies:
      '@opentelemetry/api': '>=1.0.0 <1.5.0'
    dependencies:
      '@opentelemetry/api': 1.4.1
      '@opentelemetry/core': 1.15.2(@opentelemetry/api@1.4.1)
    dev: false

  /@opentelemetry/propagator-jaeger@1.15.2(@opentelemetry/api@1.4.1):
    resolution: {integrity: sha512-6m1yu7PVDIRz6BwA36lacfBZJCfAEHKgu+kSyukNwVdVjsTNeyD9xNPQnkl0WN7Rvhk8/yWJ83tLPEyGhk1wCQ==}
    engines: {node: '>=14'}
    peerDependencies:
      '@opentelemetry/api': '>=1.0.0 <1.5.0'
    dependencies:
      '@opentelemetry/api': 1.4.1
      '@opentelemetry/core': 1.15.2(@opentelemetry/api@1.4.1)
    dev: false

  /@opentelemetry/resources@1.13.0(@opentelemetry/api@1.4.1):
    resolution: {integrity: sha512-euqjOkiN6xhjE//0vQYGvbStxoD/WWQRhDiO0OTLlnLBO9Yw2Gd/VoSx2H+svsebjzYk5OxLuREBmcdw6rbUNg==}
    engines: {node: '>=14'}
    peerDependencies:
      '@opentelemetry/api': '>=1.0.0 <1.5.0'
    dependencies:
      '@opentelemetry/api': 1.4.1
      '@opentelemetry/core': 1.13.0(@opentelemetry/api@1.4.1)
      '@opentelemetry/semantic-conventions': 1.13.0
    dev: false

  /@opentelemetry/resources@1.15.2(@opentelemetry/api@1.4.1):
    resolution: {integrity: sha512-xmMRLenT9CXmm5HMbzpZ1hWhaUowQf8UB4jMjFlAxx1QzQcsD3KFNAVX/CAWzFPtllTyTplrA4JrQ7sCH3qmYw==}
    engines: {node: '>=14'}
    peerDependencies:
      '@opentelemetry/api': '>=1.0.0 <1.5.0'
    dependencies:
      '@opentelemetry/api': 1.4.1
      '@opentelemetry/core': 1.15.2(@opentelemetry/api@1.4.1)
      '@opentelemetry/semantic-conventions': 1.15.2
    dev: false

  /@opentelemetry/sdk-logs@0.39.1(@opentelemetry/api-logs@0.39.1)(@opentelemetry/api@1.4.1):
    resolution: {integrity: sha512-/gmgKfZ1ZVFporKuwsewqIyvaUIGpv76JZ7lBpHQQPb37IMpaXO6pdqFI4ebHAWfNIm3akMyhmdtzivcgF3lgw==}
    engines: {node: '>=14'}
    peerDependencies:
      '@opentelemetry/api': '>=1.4.0 <1.5.0'
      '@opentelemetry/api-logs': '>=0.38.0'
    dependencies:
      '@opentelemetry/api': 1.4.1
      '@opentelemetry/api-logs': 0.39.1
      '@opentelemetry/core': 1.13.0(@opentelemetry/api@1.4.1)
      '@opentelemetry/resources': 1.13.0(@opentelemetry/api@1.4.1)
    dev: false

  /@opentelemetry/sdk-metrics@1.13.0(@opentelemetry/api@1.4.1):
    resolution: {integrity: sha512-MOjZX6AnSOqLliCcZUrb+DQKjAWXBiGeICGbHAGe5w0BB18PJIeIo995lO5JSaFfHpmUMgJButTPfJJD27W3Vg==}
    engines: {node: '>=14'}
    peerDependencies:
      '@opentelemetry/api': '>=1.3.0 <1.5.0'
    dependencies:
      '@opentelemetry/api': 1.4.1
      '@opentelemetry/core': 1.13.0(@opentelemetry/api@1.4.1)
      '@opentelemetry/resources': 1.13.0(@opentelemetry/api@1.4.1)
      lodash.merge: 4.6.2
    dev: false

  /@opentelemetry/sdk-trace-base@1.13.0(@opentelemetry/api@1.4.1):
    resolution: {integrity: sha512-moTiQtc0uPR1hQLt6gLDJH9IIkeBhgRb71OKjNHZPE1VF45fHtD6nBDi5J/DkTHTwYP5X3kBJLa3xN7ub6J4eg==}
    engines: {node: '>=14'}
    peerDependencies:
      '@opentelemetry/api': '>=1.0.0 <1.5.0'
    dependencies:
      '@opentelemetry/api': 1.4.1
      '@opentelemetry/core': 1.13.0(@opentelemetry/api@1.4.1)
      '@opentelemetry/resources': 1.13.0(@opentelemetry/api@1.4.1)
      '@opentelemetry/semantic-conventions': 1.13.0
    dev: false

  /@opentelemetry/sdk-trace-base@1.15.2(@opentelemetry/api@1.4.1):
    resolution: {integrity: sha512-BEaxGZbWtvnSPchV98qqqqa96AOcb41pjgvhfzDij10tkBhIu9m0Jd6tZ1tJB5ZHfHbTffqYVYE0AOGobec/EQ==}
    engines: {node: '>=14'}
    peerDependencies:
      '@opentelemetry/api': '>=1.0.0 <1.5.0'
    dependencies:
      '@opentelemetry/api': 1.4.1
      '@opentelemetry/core': 1.15.2(@opentelemetry/api@1.4.1)
      '@opentelemetry/resources': 1.15.2(@opentelemetry/api@1.4.1)
      '@opentelemetry/semantic-conventions': 1.15.2
    dev: false

  /@opentelemetry/sdk-trace-node@1.15.2(@opentelemetry/api@1.4.1):
    resolution: {integrity: sha512-5deakfKLCbPpKJRCE2GPI8LBE2LezyvR17y3t37ZI3sbaeogtyxmBaFV+slmG9fN8OaIT+EUsm1QAT1+z59gbQ==}
    engines: {node: '>=14'}
    peerDependencies:
      '@opentelemetry/api': '>=1.0.0 <1.5.0'
    dependencies:
      '@opentelemetry/api': 1.4.1
      '@opentelemetry/context-async-hooks': 1.15.2(@opentelemetry/api@1.4.1)
      '@opentelemetry/core': 1.15.2(@opentelemetry/api@1.4.1)
      '@opentelemetry/propagator-b3': 1.15.2(@opentelemetry/api@1.4.1)
      '@opentelemetry/propagator-jaeger': 1.15.2(@opentelemetry/api@1.4.1)
      '@opentelemetry/sdk-trace-base': 1.15.2(@opentelemetry/api@1.4.1)
      semver: 7.5.4
    dev: false

  /@opentelemetry/semantic-conventions@1.13.0:
    resolution: {integrity: sha512-LMGqfSZkaMQXqewO0o1wvWr/2fQdCh4a3Sqlxka/UsJCe0cfLulh6x2aqnKLnsrSGiCq5rSCwvINd152i0nCqw==}
    engines: {node: '>=14'}
    dev: false

  /@opentelemetry/semantic-conventions@1.15.2:
    resolution: {integrity: sha512-CjbOKwk2s+3xPIMcd5UNYQzsf+v94RczbdNix9/kQh38WiQkM90sUOi3if8eyHFgiBjBjhwXrA7W3ydiSQP9mw==}
    engines: {node: '>=14'}
    dev: false

  /@pkgjs/parseargs@0.11.0:
    resolution: {integrity: sha512-+1VkjdD0QBLPodGrJUeqarH8VAIvQODIbwh9XpP5Syisf7YoQgsJKPNFoqqLQlu+VQ/tVSshMR6loPMn8U+dPg==}
    engines: {node: '>=14'}
    requiresBuild: true
    dev: false
    optional: true

  /@pkgr/utils@2.4.2:
    resolution: {integrity: sha512-POgTXhjrTfbTV63DiFXav4lBHiICLKKwDeaKn9Nphwj7WH6m0hMMCaJkMyRWjgtPFyRKRVoMXXjczsTQRDEhYw==}
    engines: {node: ^12.20.0 || ^14.18.0 || >=16.0.0}
    dependencies:
      cross-spawn: 7.0.3
      fast-glob: 3.3.1
      is-glob: 4.0.3
      open: 9.1.0
      picocolors: 1.0.0
      tslib: 2.6.2
    dev: false

  /@playwright/test@1.38.0:
    resolution: {integrity: sha512-xis/RXXsLxwThKnlIXouxmIvvT3zvQj1JE39GsNieMUrMpb3/GySHDh2j8itCG22qKVD4MYLBp7xB73cUW/UUw==}
    engines: {node: '>=16'}
    hasBin: true
    dependencies:
      playwright: 1.38.0
    dev: true

  /@pm2/agent@2.0.3:
    resolution: {integrity: sha512-xkqqCoTf5VsciMqN0vb9jthW7olVAi4KRFNddCc7ZkeJZ3i8QwZANr4NSH2H5DvseRFHq7MiPspRY/EWAFWWTg==}
    dependencies:
      async: 3.2.4
      chalk: 3.0.0
      dayjs: 1.8.36
      debug: 4.3.4
      eventemitter2: 5.0.1
      fast-json-patch: 3.1.1
      fclone: 1.0.11
      nssocket: 0.6.0
      pm2-axon: 4.0.1
      pm2-axon-rpc: 0.7.1
      proxy-agent: 6.3.1
      semver: 7.5.4
      ws: 7.4.6
    transitivePeerDependencies:
      - bufferutil
      - supports-color
      - utf-8-validate
    dev: false

  /@pm2/io@5.0.2:
    resolution: {integrity: sha512-XAvrNoQPKOyO/jJyCu8jPhLzlyp35MEf7w/carHXmWKddPzeNOFSEpSEqMzPDawsvpxbE+i918cNN+MwgVsStA==}
    engines: {node: '>=6.0'}
    dependencies:
      '@opencensus/core': 0.0.9
      '@opencensus/propagation-b3': 0.0.8
      async: 2.6.4
      debug: 4.3.4
      eventemitter2: 6.4.9
      require-in-the-middle: 5.2.0
      semver: 7.5.4
      shimmer: 1.2.1
      signal-exit: 3.0.7
      tslib: 1.9.3
    transitivePeerDependencies:
      - supports-color
    dev: false

  /@pm2/js-api@0.6.7:
    resolution: {integrity: sha512-jiJUhbdsK+5C4zhPZNnyA3wRI01dEc6a2GhcQ9qI38DyIk+S+C8iC3fGjcjUbt/viLYKPjlAaE+hcT2/JMQPXw==}
    engines: {node: '>=4.0'}
    dependencies:
      async: 2.6.4
      axios: 0.21.4(debug@4.3.4)
      debug: 4.3.4
      eventemitter2: 6.4.9
      ws: 7.5.9
    transitivePeerDependencies:
      - bufferutil
      - supports-color
      - utf-8-validate
    dev: false

  /@pm2/pm2-version-check@1.0.4:
    resolution: {integrity: sha512-SXsM27SGH3yTWKc2fKR4SYNxsmnvuBQ9dd6QHtEWmiZ/VqaOYPAIlS8+vMcn27YLtAEBGvNRSh3TPNvtjZgfqA==}
    dependencies:
      debug: 4.3.4
    transitivePeerDependencies:
      - supports-color
    dev: false

  /@protobufjs/aspromise@1.1.2:
    resolution: {integrity: sha512-j+gKExEuLmKwvz3OgROXtrJ2UG2x8Ch2YZUxahh+s1F2HZ+wAceUNLkvy6zKCPVRkU++ZWQrdxsUeQXmcg4uoQ==}
    dev: false

  /@protobufjs/base64@1.1.2:
    resolution: {integrity: sha512-AZkcAA5vnN/v4PDqKyMR5lx7hZttPDgClv83E//FMNhR2TMcLUhfRUBHCmSl0oi9zMgDDqRUJkSxO3wm85+XLg==}
    dev: false

  /@protobufjs/codegen@2.0.4:
    resolution: {integrity: sha512-YyFaikqM5sH0ziFZCN3xDC7zeGaB/d0IUb9CATugHWbd1FRFwWwt4ld4OYMPWu5a3Xe01mGAULCdqhMlPl29Jg==}
    dev: false

  /@protobufjs/eventemitter@1.1.0:
    resolution: {integrity: sha512-j9ednRT81vYJ9OfVuXG6ERSTdEL1xVsNgqpkxMsbIabzSo3goCjDIveeGv5d03om39ML71RdmrGNjG5SReBP/Q==}
    dev: false

  /@protobufjs/fetch@1.1.0:
    resolution: {integrity: sha512-lljVXpqXebpsijW71PZaCYeIcE5on1w5DlQy5WH6GLbFryLUrBD4932W/E2BSpfRJWseIL4v/KPgBFxDOIdKpQ==}
    dependencies:
      '@protobufjs/aspromise': 1.1.2
      '@protobufjs/inquire': 1.1.0
    dev: false

  /@protobufjs/float@1.0.2:
    resolution: {integrity: sha512-Ddb+kVXlXst9d+R9PfTIxh1EdNkgoRe5tOX6t01f1lYWOvJnSPDBlG241QLzcyPdoNTsblLUdujGSE4RzrTZGQ==}
    dev: false

  /@protobufjs/inquire@1.1.0:
    resolution: {integrity: sha512-kdSefcPdruJiFMVSbn801t4vFK7KB/5gd2fYvrxhuJYg8ILrmn9SKSX2tZdV6V+ksulWqS7aXjBcRXl3wHoD9Q==}
    dev: false

  /@protobufjs/path@1.1.2:
    resolution: {integrity: sha512-6JOcJ5Tm08dOHAbdR3GrvP+yUUfkjG5ePsHYczMFLq3ZmMkAD98cDgcT2iA1lJ9NVwFd4tH/iSSoe44YWkltEA==}
    dev: false

  /@protobufjs/pool@1.1.0:
    resolution: {integrity: sha512-0kELaGSIDBKvcgS4zkjz1PeddatrjYcmMWOlAuAPwAeccUrPHdUqo/J6LiymHHEiJT5NrF1UVwxY14f+fy4WQw==}
    dev: false

  /@protobufjs/utf8@1.1.0:
    resolution: {integrity: sha512-Vvn3zZrhQZkkBE8LSuW3em98c0FwgO4nxzv6OdSxPKJIEKY2bGbHn+mhGIPerzI4twdxaP8/0+06HBpwf345Lw==}
    dev: false

  /@radix-ui/colors@2.1.0:
    resolution: {integrity: sha512-gcBnxjS2u2c6thQz/9K1+Pt2ZYcm5WKU4SLi0emYkRmYbVUw+37rlc5wgLtYOsSsRP9nxVtbJJYj6WVO7UUmZg==}
    dev: false

  /@radix-ui/primitive@1.0.1:
    resolution: {integrity: sha512-yQ8oGX2GVsEYMWGxcovu1uGWPCxV5BFfeeYxqPmuAzUyLT9qmaMXSAhXpb0WrspIeqYzdJpkh2vHModJPgRIaw==}
    dependencies:
      '@babel/runtime': 7.22.11
    dev: false

  /@radix-ui/react-accordion@1.1.2(@types/react-dom@18.2.7)(@types/react@18.2.21)(react-dom@18.2.0)(react@18.2.0):
    resolution: {integrity: sha512-fDG7jcoNKVjSK6yfmuAs0EnPDro0WMXIhMtXdTBWqEioVW206ku+4Lw07e+13lUkFkpoEQ2PdeMIAGpdqEAmDg==}
    peerDependencies:
      '@types/react': '*'
      '@types/react-dom': '*'
      react: ^16.8 || ^17.0 || ^18.0
      react-dom: ^16.8 || ^17.0 || ^18.0
    peerDependenciesMeta:
      '@types/react':
        optional: true
      '@types/react-dom':
        optional: true
    dependencies:
      '@babel/runtime': 7.22.11
      '@radix-ui/primitive': 1.0.1
      '@radix-ui/react-collapsible': 1.0.3(@types/react-dom@18.2.7)(@types/react@18.2.21)(react-dom@18.2.0)(react@18.2.0)
      '@radix-ui/react-collection': 1.0.3(@types/react-dom@18.2.7)(@types/react@18.2.21)(react-dom@18.2.0)(react@18.2.0)
      '@radix-ui/react-compose-refs': 1.0.1(@types/react@18.2.21)(react@18.2.0)
      '@radix-ui/react-context': 1.0.1(@types/react@18.2.21)(react@18.2.0)
      '@radix-ui/react-direction': 1.0.1(@types/react@18.2.21)(react@18.2.0)
      '@radix-ui/react-id': 1.0.1(@types/react@18.2.21)(react@18.2.0)
      '@radix-ui/react-primitive': 1.0.3(@types/react-dom@18.2.7)(@types/react@18.2.21)(react-dom@18.2.0)(react@18.2.0)
      '@radix-ui/react-use-controllable-state': 1.0.1(@types/react@18.2.21)(react@18.2.0)
      '@types/react': 18.2.21
      '@types/react-dom': 18.2.7
      react: 18.2.0
      react-dom: 18.2.0(react@18.2.0)
    dev: false

  /@radix-ui/react-alert-dialog@1.0.4(@types/react-dom@18.2.7)(@types/react@18.2.21)(react-dom@18.2.0)(react@18.2.0):
    resolution: {integrity: sha512-jbfBCRlKYlhbitueOAv7z74PXYeIQmWpKwm3jllsdkw7fGWNkxqP3v0nY9WmOzcPqpQuoorNtvViBgL46n5gVg==}
    peerDependencies:
      '@types/react': '*'
      '@types/react-dom': '*'
      react: ^16.8 || ^17.0 || ^18.0
      react-dom: ^16.8 || ^17.0 || ^18.0
    peerDependenciesMeta:
      '@types/react':
        optional: true
      '@types/react-dom':
        optional: true
    dependencies:
      '@babel/runtime': 7.22.11
      '@radix-ui/primitive': 1.0.1
      '@radix-ui/react-compose-refs': 1.0.1(@types/react@18.2.21)(react@18.2.0)
      '@radix-ui/react-context': 1.0.1(@types/react@18.2.21)(react@18.2.0)
      '@radix-ui/react-dialog': 1.0.4(@types/react-dom@18.2.7)(@types/react@18.2.21)(react-dom@18.2.0)(react@18.2.0)
      '@radix-ui/react-primitive': 1.0.3(@types/react-dom@18.2.7)(@types/react@18.2.21)(react-dom@18.2.0)(react@18.2.0)
      '@radix-ui/react-slot': 1.0.2(@types/react@18.2.21)(react@18.2.0)
      '@types/react': 18.2.21
      '@types/react-dom': 18.2.7
      react: 18.2.0
      react-dom: 18.2.0(react@18.2.0)
    dev: false

  /@radix-ui/react-arrow@1.0.3(@types/react-dom@18.2.7)(@types/react@18.2.21)(react-dom@18.2.0)(react@18.2.0):
    resolution: {integrity: sha512-wSP+pHsB/jQRaL6voubsQ/ZlrGBHHrOjmBnr19hxYgtS0WvAFwZhK2WP/YY5yF9uKECCEEDGxuLxq1NBK51wFA==}
    peerDependencies:
      '@types/react': '*'
      '@types/react-dom': '*'
      react: ^16.8 || ^17.0 || ^18.0
      react-dom: ^16.8 || ^17.0 || ^18.0
    peerDependenciesMeta:
      '@types/react':
        optional: true
      '@types/react-dom':
        optional: true
    dependencies:
      '@babel/runtime': 7.22.11
      '@radix-ui/react-primitive': 1.0.3(@types/react-dom@18.2.7)(@types/react@18.2.21)(react-dom@18.2.0)(react@18.2.0)
      '@types/react': 18.2.21
      '@types/react-dom': 18.2.7
      react: 18.2.0
      react-dom: 18.2.0(react@18.2.0)
    dev: false

  /@radix-ui/react-aspect-ratio@1.0.3(@types/react-dom@18.2.7)(@types/react@18.2.21)(react-dom@18.2.0)(react@18.2.0):
    resolution: {integrity: sha512-fXR5kbMan9oQqMuacfzlGG/SQMcmMlZ4wrvpckv8SgUulD0MMpspxJrxg/Gp/ISV3JfV1AeSWTYK9GvxA4ySwA==}
    peerDependencies:
      '@types/react': '*'
      '@types/react-dom': '*'
      react: ^16.8 || ^17.0 || ^18.0
      react-dom: ^16.8 || ^17.0 || ^18.0
    peerDependenciesMeta:
      '@types/react':
        optional: true
      '@types/react-dom':
        optional: true
    dependencies:
      '@babel/runtime': 7.22.11
      '@radix-ui/react-primitive': 1.0.3(@types/react-dom@18.2.7)(@types/react@18.2.21)(react-dom@18.2.0)(react@18.2.0)
      '@types/react': 18.2.21
      '@types/react-dom': 18.2.7
      react: 18.2.0
      react-dom: 18.2.0(react@18.2.0)
    dev: false

  /@radix-ui/react-avatar@1.0.3(@types/react-dom@18.2.7)(@types/react@18.2.21)(react-dom@18.2.0)(react@18.2.0):
    resolution: {integrity: sha512-9ToF7YNex3Ste45LrAeTlKtONI9yVRt/zOS158iilIkW5K/Apeyb/TUQlcEFTEFvWr8Kzdi2ZYrm1/suiXPajQ==}
    peerDependencies:
      '@types/react': '*'
      '@types/react-dom': '*'
      react: ^16.8 || ^17.0 || ^18.0
      react-dom: ^16.8 || ^17.0 || ^18.0
    peerDependenciesMeta:
      '@types/react':
        optional: true
      '@types/react-dom':
        optional: true
    dependencies:
      '@babel/runtime': 7.22.11
      '@radix-ui/react-context': 1.0.1(@types/react@18.2.21)(react@18.2.0)
      '@radix-ui/react-primitive': 1.0.3(@types/react-dom@18.2.7)(@types/react@18.2.21)(react-dom@18.2.0)(react@18.2.0)
      '@radix-ui/react-use-callback-ref': 1.0.1(@types/react@18.2.21)(react@18.2.0)
      '@radix-ui/react-use-layout-effect': 1.0.1(@types/react@18.2.21)(react@18.2.0)
      '@types/react': 18.2.21
      '@types/react-dom': 18.2.7
      react: 18.2.0
      react-dom: 18.2.0(react@18.2.0)
    dev: false

  /@radix-ui/react-checkbox@1.0.4(@types/react-dom@18.2.7)(@types/react@18.2.21)(react-dom@18.2.0)(react@18.2.0):
    resolution: {integrity: sha512-CBuGQa52aAYnADZVt/KBQzXrwx6TqnlwtcIPGtVt5JkkzQwMOLJjPukimhfKEr4GQNd43C+djUh5Ikopj8pSLg==}
    peerDependencies:
      '@types/react': '*'
      '@types/react-dom': '*'
      react: ^16.8 || ^17.0 || ^18.0
      react-dom: ^16.8 || ^17.0 || ^18.0
    peerDependenciesMeta:
      '@types/react':
        optional: true
      '@types/react-dom':
        optional: true
    dependencies:
      '@babel/runtime': 7.22.11
      '@radix-ui/primitive': 1.0.1
      '@radix-ui/react-compose-refs': 1.0.1(@types/react@18.2.21)(react@18.2.0)
      '@radix-ui/react-context': 1.0.1(@types/react@18.2.21)(react@18.2.0)
      '@radix-ui/react-presence': 1.0.1(@types/react-dom@18.2.7)(@types/react@18.2.21)(react-dom@18.2.0)(react@18.2.0)
      '@radix-ui/react-primitive': 1.0.3(@types/react-dom@18.2.7)(@types/react@18.2.21)(react-dom@18.2.0)(react@18.2.0)
      '@radix-ui/react-use-controllable-state': 1.0.1(@types/react@18.2.21)(react@18.2.0)
      '@radix-ui/react-use-previous': 1.0.1(@types/react@18.2.21)(react@18.2.0)
      '@radix-ui/react-use-size': 1.0.1(@types/react@18.2.21)(react@18.2.0)
      '@types/react': 18.2.21
      '@types/react-dom': 18.2.7
      react: 18.2.0
      react-dom: 18.2.0(react@18.2.0)
    dev: false

  /@radix-ui/react-collapsible@1.0.3(@types/react-dom@18.2.7)(@types/react@18.2.21)(react-dom@18.2.0)(react@18.2.0):
    resolution: {integrity: sha512-UBmVDkmR6IvDsloHVN+3rtx4Mi5TFvylYXpluuv0f37dtaz3H99bp8No0LGXRigVpl3UAT4l9j6bIchh42S/Gg==}
    peerDependencies:
      '@types/react': '*'
      '@types/react-dom': '*'
      react: ^16.8 || ^17.0 || ^18.0
      react-dom: ^16.8 || ^17.0 || ^18.0
    peerDependenciesMeta:
      '@types/react':
        optional: true
      '@types/react-dom':
        optional: true
    dependencies:
      '@babel/runtime': 7.22.11
      '@radix-ui/primitive': 1.0.1
      '@radix-ui/react-compose-refs': 1.0.1(@types/react@18.2.21)(react@18.2.0)
      '@radix-ui/react-context': 1.0.1(@types/react@18.2.21)(react@18.2.0)
      '@radix-ui/react-id': 1.0.1(@types/react@18.2.21)(react@18.2.0)
      '@radix-ui/react-presence': 1.0.1(@types/react-dom@18.2.7)(@types/react@18.2.21)(react-dom@18.2.0)(react@18.2.0)
      '@radix-ui/react-primitive': 1.0.3(@types/react-dom@18.2.7)(@types/react@18.2.21)(react-dom@18.2.0)(react@18.2.0)
      '@radix-ui/react-use-controllable-state': 1.0.1(@types/react@18.2.21)(react@18.2.0)
      '@radix-ui/react-use-layout-effect': 1.0.1(@types/react@18.2.21)(react@18.2.0)
      '@types/react': 18.2.21
      '@types/react-dom': 18.2.7
      react: 18.2.0
      react-dom: 18.2.0(react@18.2.0)
    dev: false

  /@radix-ui/react-collection@1.0.3(@types/react-dom@18.2.7)(@types/react@18.2.21)(react-dom@18.2.0)(react@18.2.0):
    resolution: {integrity: sha512-3SzW+0PW7yBBoQlT8wNcGtaxaD0XSu0uLUFgrtHY08Acx05TaHaOmVLR73c0j/cqpDy53KBMO7s0dx2wmOIDIA==}
    peerDependencies:
      '@types/react': '*'
      '@types/react-dom': '*'
      react: ^16.8 || ^17.0 || ^18.0
      react-dom: ^16.8 || ^17.0 || ^18.0
    peerDependenciesMeta:
      '@types/react':
        optional: true
      '@types/react-dom':
        optional: true
    dependencies:
      '@babel/runtime': 7.22.11
      '@radix-ui/react-compose-refs': 1.0.1(@types/react@18.2.21)(react@18.2.0)
      '@radix-ui/react-context': 1.0.1(@types/react@18.2.21)(react@18.2.0)
      '@radix-ui/react-primitive': 1.0.3(@types/react-dom@18.2.7)(@types/react@18.2.21)(react-dom@18.2.0)(react@18.2.0)
      '@radix-ui/react-slot': 1.0.2(@types/react@18.2.21)(react@18.2.0)
      '@types/react': 18.2.21
      '@types/react-dom': 18.2.7
      react: 18.2.0
      react-dom: 18.2.0(react@18.2.0)
    dev: false

  /@radix-ui/react-compose-refs@1.0.1(@types/react@18.2.21)(react@18.2.0):
    resolution: {integrity: sha512-fDSBgd44FKHa1FRMU59qBMPFcl2PZE+2nmqunj+BWFyYYjnhIDWL2ItDs3rrbJDQOtzt5nIebLCQc4QRfz6LJw==}
    peerDependencies:
      '@types/react': '*'
      react: ^16.8 || ^17.0 || ^18.0
    peerDependenciesMeta:
      '@types/react':
        optional: true
    dependencies:
      '@babel/runtime': 7.22.11
      '@types/react': 18.2.21
      react: 18.2.0
    dev: false

  /@radix-ui/react-context@1.0.1(@types/react@18.2.21)(react@18.2.0):
    resolution: {integrity: sha512-ebbrdFoYTcuZ0v4wG5tedGnp9tzcV8awzsxYph7gXUyvnNLuTIcCk1q17JEbnVhXAKG9oX3KtchwiMIAYp9NLg==}
    peerDependencies:
      '@types/react': '*'
      react: ^16.8 || ^17.0 || ^18.0
    peerDependenciesMeta:
      '@types/react':
        optional: true
    dependencies:
      '@babel/runtime': 7.22.11
      '@types/react': 18.2.21
      react: 18.2.0
    dev: false

  /@radix-ui/react-dialog@1.0.4(@types/react-dom@18.2.7)(@types/react@18.2.21)(react-dom@18.2.0)(react@18.2.0):
    resolution: {integrity: sha512-hJtRy/jPULGQZceSAP2Re6/4NpKo8im6V8P2hUqZsdFiSL8l35kYsw3qbRI6Ay5mQd2+wlLqje770eq+RJ3yZg==}
    peerDependencies:
      '@types/react': '*'
      '@types/react-dom': '*'
      react: ^16.8 || ^17.0 || ^18.0
      react-dom: ^16.8 || ^17.0 || ^18.0
    peerDependenciesMeta:
      '@types/react':
        optional: true
      '@types/react-dom':
        optional: true
    dependencies:
      '@babel/runtime': 7.22.11
      '@radix-ui/primitive': 1.0.1
      '@radix-ui/react-compose-refs': 1.0.1(@types/react@18.2.21)(react@18.2.0)
      '@radix-ui/react-context': 1.0.1(@types/react@18.2.21)(react@18.2.0)
      '@radix-ui/react-dismissable-layer': 1.0.4(@types/react-dom@18.2.7)(@types/react@18.2.21)(react-dom@18.2.0)(react@18.2.0)
      '@radix-ui/react-focus-guards': 1.0.1(@types/react@18.2.21)(react@18.2.0)
      '@radix-ui/react-focus-scope': 1.0.3(@types/react-dom@18.2.7)(@types/react@18.2.21)(react-dom@18.2.0)(react@18.2.0)
      '@radix-ui/react-id': 1.0.1(@types/react@18.2.21)(react@18.2.0)
      '@radix-ui/react-portal': 1.0.3(@types/react-dom@18.2.7)(@types/react@18.2.21)(react-dom@18.2.0)(react@18.2.0)
      '@radix-ui/react-presence': 1.0.1(@types/react-dom@18.2.7)(@types/react@18.2.21)(react-dom@18.2.0)(react@18.2.0)
      '@radix-ui/react-primitive': 1.0.3(@types/react-dom@18.2.7)(@types/react@18.2.21)(react-dom@18.2.0)(react@18.2.0)
      '@radix-ui/react-slot': 1.0.2(@types/react@18.2.21)(react@18.2.0)
      '@radix-ui/react-use-controllable-state': 1.0.1(@types/react@18.2.21)(react@18.2.0)
      '@types/react': 18.2.21
      '@types/react-dom': 18.2.7
      aria-hidden: 1.2.3
      react: 18.2.0
      react-dom: 18.2.0(react@18.2.0)
      react-remove-scroll: 2.5.5(@types/react@18.2.21)(react@18.2.0)
    dev: false

  /@radix-ui/react-direction@1.0.1(@types/react@18.2.21)(react@18.2.0):
    resolution: {integrity: sha512-RXcvnXgyvYvBEOhCBuddKecVkoMiI10Jcm5cTI7abJRAHYfFxeu+FBQs/DvdxSYucxR5mna0dNsL6QFlds5TMA==}
    peerDependencies:
      '@types/react': '*'
      react: ^16.8 || ^17.0 || ^18.0
    peerDependenciesMeta:
      '@types/react':
        optional: true
    dependencies:
      '@babel/runtime': 7.22.11
      '@types/react': 18.2.21
      react: 18.2.0
    dev: false

  /@radix-ui/react-dismissable-layer@1.0.4(@types/react-dom@18.2.7)(@types/react@18.2.21)(react-dom@18.2.0)(react@18.2.0):
    resolution: {integrity: sha512-7UpBa/RKMoHJYjie1gkF1DlK8l1fdU/VKDpoS3rCCo8YBJR294GwcEHyxHw72yvphJ7ld0AXEcSLAzY2F/WyCg==}
    peerDependencies:
      '@types/react': '*'
      '@types/react-dom': '*'
      react: ^16.8 || ^17.0 || ^18.0
      react-dom: ^16.8 || ^17.0 || ^18.0
    peerDependenciesMeta:
      '@types/react':
        optional: true
      '@types/react-dom':
        optional: true
    dependencies:
      '@babel/runtime': 7.22.11
      '@radix-ui/primitive': 1.0.1
      '@radix-ui/react-compose-refs': 1.0.1(@types/react@18.2.21)(react@18.2.0)
      '@radix-ui/react-primitive': 1.0.3(@types/react-dom@18.2.7)(@types/react@18.2.21)(react-dom@18.2.0)(react@18.2.0)
      '@radix-ui/react-use-callback-ref': 1.0.1(@types/react@18.2.21)(react@18.2.0)
      '@radix-ui/react-use-escape-keydown': 1.0.3(@types/react@18.2.21)(react@18.2.0)
      '@types/react': 18.2.21
      '@types/react-dom': 18.2.7
      react: 18.2.0
      react-dom: 18.2.0(react@18.2.0)
    dev: false

  /@radix-ui/react-focus-guards@1.0.1(@types/react@18.2.21)(react@18.2.0):
    resolution: {integrity: sha512-Rect2dWbQ8waGzhMavsIbmSVCgYxkXLxxR3ZvCX79JOglzdEy4JXMb98lq4hPxUbLr77nP0UOGf4rcMU+s1pUA==}
    peerDependencies:
      '@types/react': '*'
      react: ^16.8 || ^17.0 || ^18.0
    peerDependenciesMeta:
      '@types/react':
        optional: true
    dependencies:
      '@babel/runtime': 7.22.11
      '@types/react': 18.2.21
      react: 18.2.0
    dev: false

  /@radix-ui/react-focus-scope@1.0.3(@types/react-dom@18.2.7)(@types/react@18.2.21)(react-dom@18.2.0)(react@18.2.0):
    resolution: {integrity: sha512-upXdPfqI4islj2CslyfUBNlaJCPybbqRHAi1KER7Isel9Q2AtSJ0zRBZv8mWQiFXD2nyAJ4BhC3yXgZ6kMBSrQ==}
    peerDependencies:
      '@types/react': '*'
      '@types/react-dom': '*'
      react: ^16.8 || ^17.0 || ^18.0
      react-dom: ^16.8 || ^17.0 || ^18.0
    peerDependenciesMeta:
      '@types/react':
        optional: true
      '@types/react-dom':
        optional: true
    dependencies:
      '@babel/runtime': 7.22.11
      '@radix-ui/react-compose-refs': 1.0.1(@types/react@18.2.21)(react@18.2.0)
      '@radix-ui/react-primitive': 1.0.3(@types/react-dom@18.2.7)(@types/react@18.2.21)(react-dom@18.2.0)(react@18.2.0)
      '@radix-ui/react-use-callback-ref': 1.0.1(@types/react@18.2.21)(react@18.2.0)
      '@types/react': 18.2.21
      '@types/react-dom': 18.2.7
      react: 18.2.0
      react-dom: 18.2.0(react@18.2.0)
    dev: false

  /@radix-ui/react-id@1.0.1(@types/react@18.2.21)(react@18.2.0):
    resolution: {integrity: sha512-tI7sT/kqYp8p96yGWY1OAnLHrqDgzHefRBKQ2YAkBS5ja7QLcZ9Z/uY7bEjPUatf8RomoXM8/1sMj1IJaE5UzQ==}
    peerDependencies:
      '@types/react': '*'
      react: ^16.8 || ^17.0 || ^18.0
    peerDependenciesMeta:
      '@types/react':
        optional: true
    dependencies:
      '@babel/runtime': 7.22.11
      '@radix-ui/react-use-layout-effect': 1.0.1(@types/react@18.2.21)(react@18.2.0)
      '@types/react': 18.2.21
      react: 18.2.0
    dev: false

  /@radix-ui/react-label@2.0.2(@types/react-dom@18.2.7)(@types/react@18.2.21)(react-dom@18.2.0)(react@18.2.0):
    resolution: {integrity: sha512-N5ehvlM7qoTLx7nWPodsPYPgMzA5WM8zZChQg8nyFJKnDO5WHdba1vv5/H6IO5LtJMfD2Q3wh1qHFGNtK0w3bQ==}
    peerDependencies:
      '@types/react': '*'
      '@types/react-dom': '*'
      react: ^16.8 || ^17.0 || ^18.0
      react-dom: ^16.8 || ^17.0 || ^18.0
    peerDependenciesMeta:
      '@types/react':
        optional: true
      '@types/react-dom':
        optional: true
    dependencies:
      '@babel/runtime': 7.22.11
      '@radix-ui/react-primitive': 1.0.3(@types/react-dom@18.2.7)(@types/react@18.2.21)(react-dom@18.2.0)(react@18.2.0)
      '@types/react': 18.2.21
      '@types/react-dom': 18.2.7
      react: 18.2.0
      react-dom: 18.2.0(react@18.2.0)
    dev: false

  /@radix-ui/react-popover@1.0.6(@types/react-dom@18.2.7)(@types/react@18.2.21)(react-dom@18.2.0)(react@18.2.0):
    resolution: {integrity: sha512-cZ4defGpkZ0qTRtlIBzJLSzL6ht7ofhhW4i1+pkemjV1IKXm0wgCRnee154qlV6r9Ttunmh2TNZhMfV2bavUyA==}
    peerDependencies:
      '@types/react': '*'
      '@types/react-dom': '*'
      react: ^16.8 || ^17.0 || ^18.0
      react-dom: ^16.8 || ^17.0 || ^18.0
    peerDependenciesMeta:
      '@types/react':
        optional: true
      '@types/react-dom':
        optional: true
    dependencies:
      '@babel/runtime': 7.22.11
      '@radix-ui/primitive': 1.0.1
      '@radix-ui/react-compose-refs': 1.0.1(@types/react@18.2.21)(react@18.2.0)
      '@radix-ui/react-context': 1.0.1(@types/react@18.2.21)(react@18.2.0)
      '@radix-ui/react-dismissable-layer': 1.0.4(@types/react-dom@18.2.7)(@types/react@18.2.21)(react-dom@18.2.0)(react@18.2.0)
      '@radix-ui/react-focus-guards': 1.0.1(@types/react@18.2.21)(react@18.2.0)
      '@radix-ui/react-focus-scope': 1.0.3(@types/react-dom@18.2.7)(@types/react@18.2.21)(react-dom@18.2.0)(react@18.2.0)
      '@radix-ui/react-id': 1.0.1(@types/react@18.2.21)(react@18.2.0)
      '@radix-ui/react-popper': 1.1.2(@types/react-dom@18.2.7)(@types/react@18.2.21)(react-dom@18.2.0)(react@18.2.0)
      '@radix-ui/react-portal': 1.0.3(@types/react-dom@18.2.7)(@types/react@18.2.21)(react-dom@18.2.0)(react@18.2.0)
      '@radix-ui/react-presence': 1.0.1(@types/react-dom@18.2.7)(@types/react@18.2.21)(react-dom@18.2.0)(react@18.2.0)
      '@radix-ui/react-primitive': 1.0.3(@types/react-dom@18.2.7)(@types/react@18.2.21)(react-dom@18.2.0)(react@18.2.0)
      '@radix-ui/react-slot': 1.0.2(@types/react@18.2.21)(react@18.2.0)
      '@radix-ui/react-use-controllable-state': 1.0.1(@types/react@18.2.21)(react@18.2.0)
      '@types/react': 18.2.21
      '@types/react-dom': 18.2.7
      aria-hidden: 1.2.3
      react: 18.2.0
      react-dom: 18.2.0(react@18.2.0)
      react-remove-scroll: 2.5.5(@types/react@18.2.21)(react@18.2.0)
    dev: false

  /@radix-ui/react-popper@1.1.2(@types/react-dom@18.2.7)(@types/react@18.2.21)(react-dom@18.2.0)(react@18.2.0):
    resolution: {integrity: sha512-1CnGGfFi/bbqtJZZ0P/NQY20xdG3E0LALJaLUEoKwPLwl6PPPfbeiCqMVQnhoFRAxjJj4RpBRJzDmUgsex2tSg==}
    peerDependencies:
      '@types/react': '*'
      '@types/react-dom': '*'
      react: ^16.8 || ^17.0 || ^18.0
      react-dom: ^16.8 || ^17.0 || ^18.0
    peerDependenciesMeta:
      '@types/react':
        optional: true
      '@types/react-dom':
        optional: true
    dependencies:
      '@babel/runtime': 7.22.11
      '@floating-ui/react-dom': 2.0.2(react-dom@18.2.0)(react@18.2.0)
      '@radix-ui/react-arrow': 1.0.3(@types/react-dom@18.2.7)(@types/react@18.2.21)(react-dom@18.2.0)(react@18.2.0)
      '@radix-ui/react-compose-refs': 1.0.1(@types/react@18.2.21)(react@18.2.0)
      '@radix-ui/react-context': 1.0.1(@types/react@18.2.21)(react@18.2.0)
      '@radix-ui/react-primitive': 1.0.3(@types/react-dom@18.2.7)(@types/react@18.2.21)(react-dom@18.2.0)(react@18.2.0)
      '@radix-ui/react-use-callback-ref': 1.0.1(@types/react@18.2.21)(react@18.2.0)
      '@radix-ui/react-use-layout-effect': 1.0.1(@types/react@18.2.21)(react@18.2.0)
      '@radix-ui/react-use-rect': 1.0.1(@types/react@18.2.21)(react@18.2.0)
      '@radix-ui/react-use-size': 1.0.1(@types/react@18.2.21)(react@18.2.0)
      '@radix-ui/rect': 1.0.1
      '@types/react': 18.2.21
      '@types/react-dom': 18.2.7
      react: 18.2.0
      react-dom: 18.2.0(react@18.2.0)
    dev: false

  /@radix-ui/react-portal@1.0.3(@types/react-dom@18.2.7)(@types/react@18.2.21)(react-dom@18.2.0)(react@18.2.0):
    resolution: {integrity: sha512-xLYZeHrWoPmA5mEKEfZZevoVRK/Q43GfzRXkWV6qawIWWK8t6ifIiLQdd7rmQ4Vk1bmI21XhqF9BN3jWf+phpA==}
    peerDependencies:
      '@types/react': '*'
      '@types/react-dom': '*'
      react: ^16.8 || ^17.0 || ^18.0
      react-dom: ^16.8 || ^17.0 || ^18.0
    peerDependenciesMeta:
      '@types/react':
        optional: true
      '@types/react-dom':
        optional: true
    dependencies:
      '@babel/runtime': 7.22.11
      '@radix-ui/react-primitive': 1.0.3(@types/react-dom@18.2.7)(@types/react@18.2.21)(react-dom@18.2.0)(react@18.2.0)
      '@types/react': 18.2.21
      '@types/react-dom': 18.2.7
      react: 18.2.0
      react-dom: 18.2.0(react@18.2.0)
    dev: false

  /@radix-ui/react-presence@1.0.1(@types/react-dom@18.2.7)(@types/react@18.2.21)(react-dom@18.2.0)(react@18.2.0):
    resolution: {integrity: sha512-UXLW4UAbIY5ZjcvzjfRFo5gxva8QirC9hF7wRE4U5gz+TP0DbRk+//qyuAQ1McDxBt1xNMBTaciFGvEmJvAZCg==}
    peerDependencies:
      '@types/react': '*'
      '@types/react-dom': '*'
      react: ^16.8 || ^17.0 || ^18.0
      react-dom: ^16.8 || ^17.0 || ^18.0
    peerDependenciesMeta:
      '@types/react':
        optional: true
      '@types/react-dom':
        optional: true
    dependencies:
      '@babel/runtime': 7.22.11
      '@radix-ui/react-compose-refs': 1.0.1(@types/react@18.2.21)(react@18.2.0)
      '@radix-ui/react-use-layout-effect': 1.0.1(@types/react@18.2.21)(react@18.2.0)
      '@types/react': 18.2.21
      '@types/react-dom': 18.2.7
      react: 18.2.0
      react-dom: 18.2.0(react@18.2.0)
    dev: false

  /@radix-ui/react-primitive@1.0.3(@types/react-dom@18.2.7)(@types/react@18.2.21)(react-dom@18.2.0)(react@18.2.0):
    resolution: {integrity: sha512-yi58uVyoAcK/Nq1inRY56ZSjKypBNKTa/1mcL8qdl6oJeEaDbOldlzrGn7P6Q3Id5d+SYNGc5AJgc4vGhjs5+g==}
    peerDependencies:
      '@types/react': '*'
      '@types/react-dom': '*'
      react: ^16.8 || ^17.0 || ^18.0
      react-dom: ^16.8 || ^17.0 || ^18.0
    peerDependenciesMeta:
      '@types/react':
        optional: true
      '@types/react-dom':
        optional: true
    dependencies:
      '@babel/runtime': 7.22.11
      '@radix-ui/react-slot': 1.0.2(@types/react@18.2.21)(react@18.2.0)
      '@types/react': 18.2.21
      '@types/react-dom': 18.2.7
      react: 18.2.0
      react-dom: 18.2.0(react@18.2.0)
    dev: false

  /@radix-ui/react-radio-group@1.1.3(@types/react-dom@18.2.7)(@types/react@18.2.21)(react-dom@18.2.0)(react@18.2.0):
    resolution: {integrity: sha512-x+yELayyefNeKeTx4fjK6j99Fs6c4qKm3aY38G3swQVTN6xMpsrbigC0uHs2L//g8q4qR7qOcww8430jJmi2ag==}
    peerDependencies:
      '@types/react': '*'
      '@types/react-dom': '*'
      react: ^16.8 || ^17.0 || ^18.0
      react-dom: ^16.8 || ^17.0 || ^18.0
    peerDependenciesMeta:
      '@types/react':
        optional: true
      '@types/react-dom':
        optional: true
    dependencies:
      '@babel/runtime': 7.22.11
      '@radix-ui/primitive': 1.0.1
      '@radix-ui/react-compose-refs': 1.0.1(@types/react@18.2.21)(react@18.2.0)
      '@radix-ui/react-context': 1.0.1(@types/react@18.2.21)(react@18.2.0)
      '@radix-ui/react-direction': 1.0.1(@types/react@18.2.21)(react@18.2.0)
      '@radix-ui/react-presence': 1.0.1(@types/react-dom@18.2.7)(@types/react@18.2.21)(react-dom@18.2.0)(react@18.2.0)
      '@radix-ui/react-primitive': 1.0.3(@types/react-dom@18.2.7)(@types/react@18.2.21)(react-dom@18.2.0)(react@18.2.0)
      '@radix-ui/react-roving-focus': 1.0.4(@types/react-dom@18.2.7)(@types/react@18.2.21)(react-dom@18.2.0)(react@18.2.0)
      '@radix-ui/react-use-controllable-state': 1.0.1(@types/react@18.2.21)(react@18.2.0)
      '@radix-ui/react-use-previous': 1.0.1(@types/react@18.2.21)(react@18.2.0)
      '@radix-ui/react-use-size': 1.0.1(@types/react@18.2.21)(react@18.2.0)
      '@types/react': 18.2.21
      '@types/react-dom': 18.2.7
      react: 18.2.0
      react-dom: 18.2.0(react@18.2.0)
    dev: false

  /@radix-ui/react-roving-focus@1.0.4(@types/react-dom@18.2.7)(@types/react@18.2.21)(react-dom@18.2.0)(react@18.2.0):
    resolution: {integrity: sha512-2mUg5Mgcu001VkGy+FfzZyzbmuUWzgWkj3rvv4yu+mLw03+mTzbxZHvfcGyFp2b8EkQeMkpRQ5FiA2Vr2O6TeQ==}
    peerDependencies:
      '@types/react': '*'
      '@types/react-dom': '*'
      react: ^16.8 || ^17.0 || ^18.0
      react-dom: ^16.8 || ^17.0 || ^18.0
    peerDependenciesMeta:
      '@types/react':
        optional: true
      '@types/react-dom':
        optional: true
    dependencies:
      '@babel/runtime': 7.22.11
      '@radix-ui/primitive': 1.0.1
      '@radix-ui/react-collection': 1.0.3(@types/react-dom@18.2.7)(@types/react@18.2.21)(react-dom@18.2.0)(react@18.2.0)
      '@radix-ui/react-compose-refs': 1.0.1(@types/react@18.2.21)(react@18.2.0)
      '@radix-ui/react-context': 1.0.1(@types/react@18.2.21)(react@18.2.0)
      '@radix-ui/react-direction': 1.0.1(@types/react@18.2.21)(react@18.2.0)
      '@radix-ui/react-id': 1.0.1(@types/react@18.2.21)(react@18.2.0)
      '@radix-ui/react-primitive': 1.0.3(@types/react-dom@18.2.7)(@types/react@18.2.21)(react-dom@18.2.0)(react@18.2.0)
      '@radix-ui/react-use-callback-ref': 1.0.1(@types/react@18.2.21)(react@18.2.0)
      '@radix-ui/react-use-controllable-state': 1.0.1(@types/react@18.2.21)(react@18.2.0)
      '@types/react': 18.2.21
      '@types/react-dom': 18.2.7
      react: 18.2.0
      react-dom: 18.2.0(react@18.2.0)
    dev: false

  /@radix-ui/react-slot@1.0.2(@types/react@18.2.21)(react@18.2.0):
    resolution: {integrity: sha512-YeTpuq4deV+6DusvVUW4ivBgnkHwECUu0BiN43L5UCDFgdhsRUWAghhTF5MbvNTPzmiFOx90asDSUjWuCNapwg==}
    peerDependencies:
      '@types/react': '*'
      react: ^16.8 || ^17.0 || ^18.0
    peerDependenciesMeta:
      '@types/react':
        optional: true
    dependencies:
      '@babel/runtime': 7.22.11
      '@radix-ui/react-compose-refs': 1.0.1(@types/react@18.2.21)(react@18.2.0)
      '@types/react': 18.2.21
      react: 18.2.0
    dev: false

  /@radix-ui/react-switch@1.0.3(@types/react-dom@18.2.7)(@types/react@18.2.21)(react-dom@18.2.0)(react@18.2.0):
    resolution: {integrity: sha512-mxm87F88HyHztsI7N+ZUmEoARGkC22YVW5CaC+Byc+HRpuvCrOBPTAnXgf+tZ/7i0Sg/eOePGdMhUKhPaQEqow==}
    peerDependencies:
      '@types/react': '*'
      '@types/react-dom': '*'
      react: ^16.8 || ^17.0 || ^18.0
      react-dom: ^16.8 || ^17.0 || ^18.0
    peerDependenciesMeta:
      '@types/react':
        optional: true
      '@types/react-dom':
        optional: true
    dependencies:
      '@babel/runtime': 7.22.11
      '@radix-ui/primitive': 1.0.1
      '@radix-ui/react-compose-refs': 1.0.1(@types/react@18.2.21)(react@18.2.0)
      '@radix-ui/react-context': 1.0.1(@types/react@18.2.21)(react@18.2.0)
      '@radix-ui/react-primitive': 1.0.3(@types/react-dom@18.2.7)(@types/react@18.2.21)(react-dom@18.2.0)(react@18.2.0)
      '@radix-ui/react-use-controllable-state': 1.0.1(@types/react@18.2.21)(react@18.2.0)
      '@radix-ui/react-use-previous': 1.0.1(@types/react@18.2.21)(react@18.2.0)
      '@radix-ui/react-use-size': 1.0.1(@types/react@18.2.21)(react@18.2.0)
      '@types/react': 18.2.21
      '@types/react-dom': 18.2.7
      react: 18.2.0
      react-dom: 18.2.0(react@18.2.0)
    dev: false

  /@radix-ui/react-tabs@1.0.4(@types/react-dom@18.2.7)(@types/react@18.2.21)(react-dom@18.2.0)(react@18.2.0):
    resolution: {integrity: sha512-egZfYY/+wRNCflXNHx+dePvnz9FbmssDTJBtgRfDY7e8SE5oIo3Py2eCB1ckAbh1Q7cQ/6yJZThJ++sgbxibog==}
    peerDependencies:
      '@types/react': '*'
      '@types/react-dom': '*'
      react: ^16.8 || ^17.0 || ^18.0
      react-dom: ^16.8 || ^17.0 || ^18.0
    peerDependenciesMeta:
      '@types/react':
        optional: true
      '@types/react-dom':
        optional: true
    dependencies:
      '@babel/runtime': 7.22.11
      '@radix-ui/primitive': 1.0.1
      '@radix-ui/react-context': 1.0.1(@types/react@18.2.21)(react@18.2.0)
      '@radix-ui/react-direction': 1.0.1(@types/react@18.2.21)(react@18.2.0)
      '@radix-ui/react-id': 1.0.1(@types/react@18.2.21)(react@18.2.0)
      '@radix-ui/react-presence': 1.0.1(@types/react-dom@18.2.7)(@types/react@18.2.21)(react-dom@18.2.0)(react@18.2.0)
      '@radix-ui/react-primitive': 1.0.3(@types/react-dom@18.2.7)(@types/react@18.2.21)(react-dom@18.2.0)(react@18.2.0)
      '@radix-ui/react-roving-focus': 1.0.4(@types/react-dom@18.2.7)(@types/react@18.2.21)(react-dom@18.2.0)(react@18.2.0)
      '@radix-ui/react-use-controllable-state': 1.0.1(@types/react@18.2.21)(react@18.2.0)
      '@types/react': 18.2.21
      '@types/react-dom': 18.2.7
      react: 18.2.0
      react-dom: 18.2.0(react@18.2.0)
    dev: false

  /@radix-ui/react-tooltip@1.0.6(@types/react-dom@18.2.7)(@types/react@18.2.21)(react-dom@18.2.0)(react@18.2.0):
    resolution: {integrity: sha512-DmNFOiwEc2UDigsYj6clJENma58OelxD24O4IODoZ+3sQc3Zb+L8w1EP+y9laTuKCLAysPw4fD6/v0j4KNV8rg==}
    peerDependencies:
      '@types/react': '*'
      '@types/react-dom': '*'
      react: ^16.8 || ^17.0 || ^18.0
      react-dom: ^16.8 || ^17.0 || ^18.0
    peerDependenciesMeta:
      '@types/react':
        optional: true
      '@types/react-dom':
        optional: true
    dependencies:
      '@babel/runtime': 7.22.11
      '@radix-ui/primitive': 1.0.1
      '@radix-ui/react-compose-refs': 1.0.1(@types/react@18.2.21)(react@18.2.0)
      '@radix-ui/react-context': 1.0.1(@types/react@18.2.21)(react@18.2.0)
      '@radix-ui/react-dismissable-layer': 1.0.4(@types/react-dom@18.2.7)(@types/react@18.2.21)(react-dom@18.2.0)(react@18.2.0)
      '@radix-ui/react-id': 1.0.1(@types/react@18.2.21)(react@18.2.0)
      '@radix-ui/react-popper': 1.1.2(@types/react-dom@18.2.7)(@types/react@18.2.21)(react-dom@18.2.0)(react@18.2.0)
      '@radix-ui/react-portal': 1.0.3(@types/react-dom@18.2.7)(@types/react@18.2.21)(react-dom@18.2.0)(react@18.2.0)
      '@radix-ui/react-presence': 1.0.1(@types/react-dom@18.2.7)(@types/react@18.2.21)(react-dom@18.2.0)(react@18.2.0)
      '@radix-ui/react-primitive': 1.0.3(@types/react-dom@18.2.7)(@types/react@18.2.21)(react-dom@18.2.0)(react@18.2.0)
      '@radix-ui/react-slot': 1.0.2(@types/react@18.2.21)(react@18.2.0)
      '@radix-ui/react-use-controllable-state': 1.0.1(@types/react@18.2.21)(react@18.2.0)
      '@radix-ui/react-visually-hidden': 1.0.3(@types/react-dom@18.2.7)(@types/react@18.2.21)(react-dom@18.2.0)(react@18.2.0)
      '@types/react': 18.2.21
      '@types/react-dom': 18.2.7
      react: 18.2.0
      react-dom: 18.2.0(react@18.2.0)
    dev: false

  /@radix-ui/react-use-callback-ref@1.0.1(@types/react@18.2.21)(react@18.2.0):
    resolution: {integrity: sha512-D94LjX4Sp0xJFVaoQOd3OO9k7tpBYNOXdVhkltUbGv2Qb9OXdrg/CpsjlZv7ia14Sylv398LswWBVVu5nqKzAQ==}
    peerDependencies:
      '@types/react': '*'
      react: ^16.8 || ^17.0 || ^18.0
    peerDependenciesMeta:
      '@types/react':
        optional: true
    dependencies:
      '@babel/runtime': 7.22.11
      '@types/react': 18.2.21
      react: 18.2.0
    dev: false

  /@radix-ui/react-use-controllable-state@1.0.1(@types/react@18.2.21)(react@18.2.0):
    resolution: {integrity: sha512-Svl5GY5FQeN758fWKrjM6Qb7asvXeiZltlT4U2gVfl8Gx5UAv2sMR0LWo8yhsIZh2oQ0eFdZ59aoOOMV7b47VA==}
    peerDependencies:
      '@types/react': '*'
      react: ^16.8 || ^17.0 || ^18.0
    peerDependenciesMeta:
      '@types/react':
        optional: true
    dependencies:
      '@babel/runtime': 7.22.11
      '@radix-ui/react-use-callback-ref': 1.0.1(@types/react@18.2.21)(react@18.2.0)
      '@types/react': 18.2.21
      react: 18.2.0
    dev: false

  /@radix-ui/react-use-escape-keydown@1.0.3(@types/react@18.2.21)(react@18.2.0):
    resolution: {integrity: sha512-vyL82j40hcFicA+M4Ex7hVkB9vHgSse1ZWomAqV2Je3RleKGO5iM8KMOEtfoSB0PnIelMd2lATjTGMYqN5ylTg==}
    peerDependencies:
      '@types/react': '*'
      react: ^16.8 || ^17.0 || ^18.0
    peerDependenciesMeta:
      '@types/react':
        optional: true
    dependencies:
      '@babel/runtime': 7.22.11
      '@radix-ui/react-use-callback-ref': 1.0.1(@types/react@18.2.21)(react@18.2.0)
      '@types/react': 18.2.21
      react: 18.2.0
    dev: false

  /@radix-ui/react-use-layout-effect@1.0.1(@types/react@18.2.21)(react@18.2.0):
    resolution: {integrity: sha512-v/5RegiJWYdoCvMnITBkNNx6bCj20fiaJnWtRkU18yITptraXjffz5Qbn05uOiQnOvi+dbkznkoaMltz1GnszQ==}
    peerDependencies:
      '@types/react': '*'
      react: ^16.8 || ^17.0 || ^18.0
    peerDependenciesMeta:
      '@types/react':
        optional: true
    dependencies:
      '@babel/runtime': 7.22.11
      '@types/react': 18.2.21
      react: 18.2.0
    dev: false

  /@radix-ui/react-use-previous@1.0.1(@types/react@18.2.21)(react@18.2.0):
    resolution: {integrity: sha512-cV5La9DPwiQ7S0gf/0qiD6YgNqM5Fk97Kdrlc5yBcrF3jyEZQwm7vYFqMo4IfeHgJXsRaMvLABFtd0OVEmZhDw==}
    peerDependencies:
      '@types/react': '*'
      react: ^16.8 || ^17.0 || ^18.0
    peerDependenciesMeta:
      '@types/react':
        optional: true
    dependencies:
      '@babel/runtime': 7.22.11
      '@types/react': 18.2.21
      react: 18.2.0
    dev: false

  /@radix-ui/react-use-rect@1.0.1(@types/react@18.2.21)(react@18.2.0):
    resolution: {integrity: sha512-Cq5DLuSiuYVKNU8orzJMbl15TXilTnJKUCltMVQg53BQOF1/C5toAaGrowkgksdBQ9H+SRL23g0HDmg9tvmxXw==}
    peerDependencies:
      '@types/react': '*'
      react: ^16.8 || ^17.0 || ^18.0
    peerDependenciesMeta:
      '@types/react':
        optional: true
    dependencies:
      '@babel/runtime': 7.22.11
      '@radix-ui/rect': 1.0.1
      '@types/react': 18.2.21
      react: 18.2.0
    dev: false

  /@radix-ui/react-use-size@1.0.1(@types/react@18.2.21)(react@18.2.0):
    resolution: {integrity: sha512-ibay+VqrgcaI6veAojjofPATwledXiSmX+C0KrBk/xgpX9rBzPV3OsfwlhQdUOFbh+LKQorLYT+xTXW9V8yd0g==}
    peerDependencies:
      '@types/react': '*'
      react: ^16.8 || ^17.0 || ^18.0
    peerDependenciesMeta:
      '@types/react':
        optional: true
    dependencies:
      '@babel/runtime': 7.22.11
      '@radix-ui/react-use-layout-effect': 1.0.1(@types/react@18.2.21)(react@18.2.0)
      '@types/react': 18.2.21
      react: 18.2.0
    dev: false

  /@radix-ui/react-visually-hidden@1.0.3(@types/react-dom@18.2.7)(@types/react@18.2.21)(react-dom@18.2.0)(react@18.2.0):
    resolution: {integrity: sha512-D4w41yN5YRKtu464TLnByKzMDG/JlMPHtfZgQAu9v6mNakUqGUI9vUrfQKz8NK41VMm/xbZbh76NUTVtIYqOMA==}
    peerDependencies:
      '@types/react': '*'
      '@types/react-dom': '*'
      react: ^16.8 || ^17.0 || ^18.0
      react-dom: ^16.8 || ^17.0 || ^18.0
    peerDependenciesMeta:
      '@types/react':
        optional: true
      '@types/react-dom':
        optional: true
    dependencies:
      '@babel/runtime': 7.22.11
      '@radix-ui/react-primitive': 1.0.3(@types/react-dom@18.2.7)(@types/react@18.2.21)(react-dom@18.2.0)(react@18.2.0)
      '@types/react': 18.2.21
      '@types/react-dom': 18.2.7
      react: 18.2.0
      react-dom: 18.2.0(react@18.2.0)
    dev: false

  /@radix-ui/rect@1.0.1:
    resolution: {integrity: sha512-fyrgCaedtvMg9NK3en0pnOYJdtfwxUcNolezkNPUsoX57X8oQk+NkqcvzHXD2uKNij6GXmWU9NDru2IWjrO4BQ==}
    dependencies:
      '@babel/runtime': 7.22.11
    dev: false

  /@react-aria/breadcrumbs@3.5.4(react@18.2.0):
    resolution: {integrity: sha512-CtBAL7xDDHXpZvmglhEYbNAXeoXNl4Ke+Rwn2WTHVr9blry3P17IL4Elou5QAkyzI2GNHnXUs9K6lzX/uLv+kQ==}
    peerDependencies:
      react: ^16.8.0 || ^17.0.0-rc.1 || ^18.0.0
    dependencies:
      '@react-aria/i18n': 3.8.1(react@18.2.0)
      '@react-aria/interactions': 3.17.0(react@18.2.0)
      '@react-aria/link': 3.5.3(react@18.2.0)
      '@react-aria/utils': 3.19.0(react@18.2.0)
      '@react-types/breadcrumbs': 3.6.1(react@18.2.0)
      '@react-types/shared': 3.19.0(react@18.2.0)
      '@swc/helpers': 0.5.1
      react: 18.2.0
    dev: false

  /@react-aria/button@3.8.1(react@18.2.0):
    resolution: {integrity: sha512-igxZ871An3Clpmpw+beN8F792NfEnEaLRAZ4jITtC/FdzwQwRM7eCu/ZEaqpNtbUtruAmYhafnG/2uCkKhTpTw==}
    peerDependencies:
      react: ^16.8.0 || ^17.0.0-rc.1 || ^18.0.0
    dependencies:
      '@react-aria/focus': 3.14.0(react@18.2.0)
      '@react-aria/interactions': 3.17.0(react@18.2.0)
      '@react-aria/utils': 3.19.0(react@18.2.0)
      '@react-stately/toggle': 3.6.1(react@18.2.0)
      '@react-types/button': 3.7.4(react@18.2.0)
      '@react-types/shared': 3.19.0(react@18.2.0)
      '@swc/helpers': 0.5.1
      react: 18.2.0
    dev: false

  /@react-aria/calendar@3.4.1(react-dom@18.2.0)(react@18.2.0):
    resolution: {integrity: sha512-mXz4v0iSPtPX9SR6LaIzSAE5n2blCujaQ+EiM6G91TM3S7BsHqyELiJcV/ucDD7ncr6ovJpm1JsLFOOAn44YTQ==}
    peerDependencies:
      react: ^16.8.0 || ^17.0.0-rc.1 || ^18.0.0
      react-dom: ^16.8.0 || ^17.0.0-rc.1 || ^18.0.0
    dependencies:
      '@internationalized/date': 3.4.0
      '@react-aria/i18n': 3.8.1(react@18.2.0)
      '@react-aria/interactions': 3.17.0(react@18.2.0)
      '@react-aria/live-announcer': 3.3.1
      '@react-aria/utils': 3.19.0(react@18.2.0)
      '@react-stately/calendar': 3.3.1(react@18.2.0)
      '@react-types/button': 3.7.4(react@18.2.0)
      '@react-types/calendar': 3.3.1(react@18.2.0)
      '@react-types/shared': 3.19.0(react@18.2.0)
      '@swc/helpers': 0.5.1
      react: 18.2.0
      react-dom: 18.2.0(react@18.2.0)
    dev: false

  /@react-aria/checkbox@3.10.0(react@18.2.0):
    resolution: {integrity: sha512-1s5jkmag+41Fa2BwoOoM5cRRadDh3N8khgsziuGzD0NqvZLRCtHgDetNlileezFHwOeOWK6zCqDOrYLJhcMi8g==}
    peerDependencies:
      react: ^16.8.0 || ^17.0.0-rc.1 || ^18.0.0
    dependencies:
      '@react-aria/label': 3.6.1(react@18.2.0)
      '@react-aria/toggle': 3.7.0(react@18.2.0)
      '@react-aria/utils': 3.19.0(react@18.2.0)
      '@react-stately/checkbox': 3.4.4(react@18.2.0)
      '@react-stately/toggle': 3.6.1(react@18.2.0)
      '@react-types/checkbox': 3.5.0(react@18.2.0)
      '@react-types/shared': 3.19.0(react@18.2.0)
      '@swc/helpers': 0.5.1
      react: 18.2.0
    dev: false

  /@react-aria/combobox@3.6.3(react-dom@18.2.0)(react@18.2.0):
    resolution: {integrity: sha512-zry8Jh//BrGZ7+qJP3iiFZeb3+EuOjjy6MTmDT3zg60YwGgDArsaSA5s0gopF0fuiOKqlDRCDZ+T3CLyoeOomA==}
    peerDependencies:
      react: ^16.8.0 || ^17.0.0-rc.1 || ^18.0.0
      react-dom: ^16.8.0 || ^17.0.0-rc.1 || ^18.0.0
    dependencies:
      '@react-aria/i18n': 3.8.1(react@18.2.0)
      '@react-aria/interactions': 3.17.0(react@18.2.0)
      '@react-aria/listbox': 3.10.1(react@18.2.0)
      '@react-aria/live-announcer': 3.3.1
      '@react-aria/menu': 3.10.1(react-dom@18.2.0)(react@18.2.0)
      '@react-aria/overlays': 3.16.0(react-dom@18.2.0)(react@18.2.0)
      '@react-aria/selection': 3.16.1(react@18.2.0)
      '@react-aria/textfield': 3.11.0(react@18.2.0)
      '@react-aria/utils': 3.19.0(react@18.2.0)
      '@react-stately/collections': 3.10.0(react@18.2.0)
      '@react-stately/combobox': 3.6.0(react@18.2.0)
      '@react-stately/layout': 3.13.0(react@18.2.0)
      '@react-types/button': 3.7.4(react@18.2.0)
      '@react-types/combobox': 3.7.0(react@18.2.0)
      '@react-types/shared': 3.19.0(react@18.2.0)
      '@swc/helpers': 0.5.1
      react: 18.2.0
      react-dom: 18.2.0(react@18.2.0)
    dev: false

  /@react-aria/datepicker@3.6.0(react-dom@18.2.0)(react@18.2.0):
    resolution: {integrity: sha512-b6LThZJSF9mboFeATUMboTIxSGgW7MjH2vnDZ7UdRQ/ZHZVNX+fjzQ5uOQQ30wJRP44t273jfvxc9OXEMD9CPQ==}
    peerDependencies:
      react: ^16.8.0 || ^17.0.0-rc.1 || ^18.0.0
      react-dom: ^16.8.0 || ^17.0.0-rc.1 || ^18.0.0
    dependencies:
      '@internationalized/date': 3.4.0
      '@internationalized/number': 3.2.1
      '@internationalized/string': 3.1.1
      '@react-aria/focus': 3.14.0(react@18.2.0)
      '@react-aria/i18n': 3.8.1(react@18.2.0)
      '@react-aria/interactions': 3.17.0(react@18.2.0)
      '@react-aria/label': 3.6.1(react@18.2.0)
      '@react-aria/spinbutton': 3.5.1(react-dom@18.2.0)(react@18.2.0)
      '@react-aria/utils': 3.19.0(react@18.2.0)
      '@react-stately/datepicker': 3.6.0(react@18.2.0)
      '@react-types/button': 3.7.4(react@18.2.0)
      '@react-types/calendar': 3.3.1(react@18.2.0)
      '@react-types/datepicker': 3.5.0(react@18.2.0)
      '@react-types/dialog': 3.5.4(react@18.2.0)
      '@react-types/shared': 3.19.0(react@18.2.0)
      '@swc/helpers': 0.5.1
      react: 18.2.0
      react-dom: 18.2.0(react@18.2.0)
    dev: false

  /@react-aria/dialog@3.5.4(react-dom@18.2.0)(react@18.2.0):
    resolution: {integrity: sha512-+YGjX5ygYvFvnRGDy7LVTL2uRCH5VYosMNKn0vyel99SiwHH9d8fdnnJjVvSJ3u8kvoXk22+OnRE2/vEX+G1EA==}
    peerDependencies:
      react: ^16.8.0 || ^17.0.0-rc.1 || ^18.0.0
    dependencies:
      '@react-aria/focus': 3.14.0(react@18.2.0)
      '@react-aria/overlays': 3.16.0(react-dom@18.2.0)(react@18.2.0)
      '@react-aria/utils': 3.19.0(react@18.2.0)
      '@react-stately/overlays': 3.6.1(react@18.2.0)
      '@react-types/dialog': 3.5.4(react@18.2.0)
      '@react-types/shared': 3.19.0(react@18.2.0)
      '@swc/helpers': 0.5.1
      react: 18.2.0
    transitivePeerDependencies:
      - react-dom
    dev: false

  /@react-aria/dnd@3.4.0(react-dom@18.2.0)(react@18.2.0):
    resolution: {integrity: sha512-4KxdC2FXPL/+ZAsv7RVrZ+kC35dxU4yBowdtmZuagTasLSgfuS3SSyY/VRVgQ+Uq8lUgb55u62+km6xc47n7zA==}
    peerDependencies:
      react: ^16.8.0 || ^17.0.0-rc.1 || ^18.0.0
      react-dom: ^16.8.0 || ^17.0.0-rc.1 || ^18.0.0
    dependencies:
      '@internationalized/string': 3.1.1
      '@react-aria/i18n': 3.8.1(react@18.2.0)
      '@react-aria/interactions': 3.17.0(react@18.2.0)
      '@react-aria/live-announcer': 3.3.1
      '@react-aria/overlays': 3.16.0(react-dom@18.2.0)(react@18.2.0)
      '@react-aria/utils': 3.19.0(react@18.2.0)
      '@react-aria/visually-hidden': 3.8.3(react@18.2.0)
      '@react-stately/dnd': 3.2.3(react@18.2.0)
      '@react-types/button': 3.7.4(react@18.2.0)
      '@react-types/shared': 3.19.0(react@18.2.0)
      '@swc/helpers': 0.5.1
      react: 18.2.0
      react-dom: 18.2.0(react@18.2.0)
    dev: false

  /@react-aria/focus@3.14.0(react@18.2.0):
    resolution: {integrity: sha512-Xw7PxLT0Cqcz22OVtTZ8+HvurDogn9/xntzoIbVjpRFWzhlYe5WHnZL+2+gIiKf7EZ18Ma9/QsCnrVnvrky/Kw==}
    peerDependencies:
      react: ^16.8.0 || ^17.0.0-rc.1 || ^18.0.0
    dependencies:
      '@react-aria/interactions': 3.17.0(react@18.2.0)
      '@react-aria/utils': 3.19.0(react@18.2.0)
      '@react-types/shared': 3.19.0(react@18.2.0)
      '@swc/helpers': 0.5.1
      clsx: 1.2.1
      react: 18.2.0
    dev: false

  /@react-aria/grid@3.8.1(react-dom@18.2.0)(react@18.2.0):
    resolution: {integrity: sha512-J/k7i2ZnMgTv3csMIQrIanbb0mWzlokT86QfKDgQpKxIvrPGbdrVJTx99tzJxEzYeXN9w11Jjwjal65rZCs4rQ==}
    peerDependencies:
      react: ^16.8.0 || ^17.0.0-rc.1 || ^18.0.0
      react-dom: ^16.8.0 || ^17.0.0-rc.1 || ^18.0.0
    dependencies:
      '@react-aria/focus': 3.14.0(react@18.2.0)
      '@react-aria/i18n': 3.8.1(react@18.2.0)
      '@react-aria/interactions': 3.17.0(react@18.2.0)
      '@react-aria/live-announcer': 3.3.1
      '@react-aria/selection': 3.16.1(react@18.2.0)
      '@react-aria/utils': 3.19.0(react@18.2.0)
      '@react-stately/collections': 3.10.0(react@18.2.0)
      '@react-stately/grid': 3.8.0(react@18.2.0)
      '@react-stately/selection': 3.13.3(react@18.2.0)
      '@react-stately/virtualizer': 3.6.1(react@18.2.0)
      '@react-types/checkbox': 3.5.0(react@18.2.0)
      '@react-types/grid': 3.2.0(react@18.2.0)
      '@react-types/shared': 3.19.0(react@18.2.0)
      '@swc/helpers': 0.5.1
      react: 18.2.0
      react-dom: 18.2.0(react@18.2.0)
    dev: false

  /@react-aria/gridlist@3.5.1(react-dom@18.2.0)(react@18.2.0):
    resolution: {integrity: sha512-VEyEgOKov3lKizoqHpEUIZD+JzyyH8TK0WzWFo/f6lNvmzbYhnW2ciFmqD5DS3bHxLkoXMFdaiA0/MLofRYbHQ==}
    peerDependencies:
      react: ^16.8.0 || ^17.0.0-rc.1 || ^18.0.0
    dependencies:
      '@react-aria/focus': 3.14.0(react@18.2.0)
      '@react-aria/grid': 3.8.1(react-dom@18.2.0)(react@18.2.0)
      '@react-aria/i18n': 3.8.1(react@18.2.0)
      '@react-aria/interactions': 3.17.0(react@18.2.0)
      '@react-aria/selection': 3.16.1(react@18.2.0)
      '@react-aria/utils': 3.19.0(react@18.2.0)
      '@react-stately/list': 3.9.1(react@18.2.0)
      '@react-types/checkbox': 3.5.0(react@18.2.0)
      '@react-types/shared': 3.19.0(react@18.2.0)
      '@swc/helpers': 0.5.1
      react: 18.2.0
    transitivePeerDependencies:
      - react-dom
    dev: false

  /@react-aria/i18n@3.8.1(react@18.2.0):
    resolution: {integrity: sha512-ftH3saJlhWaHoHEDb/YjYqP8I4/9t4Ksf0D0kvPDRfRcL98DKUSHZD77+EmbjsmzJInzm76qDeEV0FYl4oj7gg==}
    peerDependencies:
      react: ^16.8.0 || ^17.0.0-rc.1 || ^18.0.0
    dependencies:
      '@internationalized/date': 3.4.0
      '@internationalized/message': 3.1.1
      '@internationalized/number': 3.2.1
      '@internationalized/string': 3.1.1
      '@react-aria/ssr': 3.7.1(react@18.2.0)
      '@react-aria/utils': 3.19.0(react@18.2.0)
      '@react-types/shared': 3.19.0(react@18.2.0)
      '@swc/helpers': 0.5.1
      react: 18.2.0
    dev: false

  /@react-aria/interactions@3.17.0(react@18.2.0):
    resolution: {integrity: sha512-v4BI5Nd8gi8s297fHpgjDDXOyufX+FPHJ31rkMwY6X1nR5gtI0+2jNOL4lh7s+cWzszpA0wpwIrKUPGhhLyUjQ==}
    peerDependencies:
      react: ^16.8.0 || ^17.0.0-rc.1 || ^18.0.0
    dependencies:
      '@react-aria/ssr': 3.7.1(react@18.2.0)
      '@react-aria/utils': 3.19.0(react@18.2.0)
      '@react-types/shared': 3.19.0(react@18.2.0)
      '@swc/helpers': 0.5.1
      react: 18.2.0
    dev: false

  /@react-aria/label@3.6.1(react@18.2.0):
    resolution: {integrity: sha512-hR7Qx6q0BjOJi/YG5pI13QTQA/2oaXMYdzDCx4Faz8qaY9CCsLjFpo5pUUwRhNieGmf/nHJq6jiYbJqfaONuTQ==}
    peerDependencies:
      react: ^16.8.0 || ^17.0.0-rc.1 || ^18.0.0
    dependencies:
      '@react-aria/utils': 3.19.0(react@18.2.0)
      '@react-types/label': 3.7.5(react@18.2.0)
      '@react-types/shared': 3.19.0(react@18.2.0)
      '@swc/helpers': 0.5.1
      react: 18.2.0
    dev: false

  /@react-aria/link@3.5.3(react@18.2.0):
    resolution: {integrity: sha512-WGz/s/czlb/+wJUnBfnfaRuvOSiNTaQDTk9QsEEwrTkkYbWo7fMlH5Tc7c0Uxem4UuUblYXKth5SskiKQNWc0w==}
    peerDependencies:
      react: ^16.8.0 || ^17.0.0-rc.1 || ^18.0.0
    dependencies:
      '@react-aria/focus': 3.14.0(react@18.2.0)
      '@react-aria/interactions': 3.17.0(react@18.2.0)
      '@react-aria/utils': 3.19.0(react@18.2.0)
      '@react-types/link': 3.4.4(react@18.2.0)
      '@react-types/shared': 3.19.0(react@18.2.0)
      '@swc/helpers': 0.5.1
      react: 18.2.0
    dev: false

  /@react-aria/listbox@3.10.1(react@18.2.0):
    resolution: {integrity: sha512-hG+f7URcVk7saRG6bemCRaZSNMCg5U51ol/EuoKyHyvd0Vfq/AcsLYrg8vOyRWTsPwjxFtMLItNOZo36KIDs5w==}
    peerDependencies:
      react: ^16.8.0 || ^17.0.0-rc.1 || ^18.0.0
    dependencies:
      '@react-aria/focus': 3.14.0(react@18.2.0)
      '@react-aria/interactions': 3.17.0(react@18.2.0)
      '@react-aria/label': 3.6.1(react@18.2.0)
      '@react-aria/selection': 3.16.1(react@18.2.0)
      '@react-aria/utils': 3.19.0(react@18.2.0)
      '@react-stately/collections': 3.10.0(react@18.2.0)
      '@react-stately/list': 3.9.1(react@18.2.0)
      '@react-types/listbox': 3.4.3(react@18.2.0)
      '@react-types/shared': 3.19.0(react@18.2.0)
      '@swc/helpers': 0.5.1
      react: 18.2.0
    dev: false

  /@react-aria/live-announcer@3.3.1:
    resolution: {integrity: sha512-hsc77U7S16trM86d+peqJCOCQ7/smO1cybgdpOuzXyiwcHQw8RQ4GrXrS37P4Ux/44E9nMZkOwATQRT2aK8+Ew==}
    dependencies:
      '@swc/helpers': 0.5.1
    dev: false

  /@react-aria/menu@3.10.1(react-dom@18.2.0)(react@18.2.0):
    resolution: {integrity: sha512-FOb16XVejZgl4sFpclLvGd2RCvUBwl2bzFdAnss8Nd6Mx+h4m0bPeDT102k9v1Vjo7OGeqzvMyNU/KM4FwUGGA==}
    peerDependencies:
      react: ^16.8.0 || ^17.0.0-rc.1 || ^18.0.0
      react-dom: ^16.8.0 || ^17.0.0-rc.1 || ^18.0.0
    dependencies:
      '@react-aria/focus': 3.14.0(react@18.2.0)
      '@react-aria/i18n': 3.8.1(react@18.2.0)
      '@react-aria/interactions': 3.17.0(react@18.2.0)
      '@react-aria/overlays': 3.16.0(react-dom@18.2.0)(react@18.2.0)
      '@react-aria/selection': 3.16.1(react@18.2.0)
      '@react-aria/utils': 3.19.0(react@18.2.0)
      '@react-stately/collections': 3.10.0(react@18.2.0)
      '@react-stately/menu': 3.5.4(react@18.2.0)
      '@react-stately/tree': 3.7.1(react@18.2.0)
      '@react-types/button': 3.7.4(react@18.2.0)
      '@react-types/menu': 3.9.3(react@18.2.0)
      '@react-types/shared': 3.19.0(react@18.2.0)
      '@swc/helpers': 0.5.1
      react: 18.2.0
      react-dom: 18.2.0(react@18.2.0)
    dev: false

  /@react-aria/meter@3.4.4(react@18.2.0):
    resolution: {integrity: sha512-dbn4Ur/w2PzqO8ChrVfkr+GHqaqbMElQlx0HVVbrHhOS1fCx1CC86bn8h767lhFMvh54Kv9MY2cYuygmVBxP1w==}
    peerDependencies:
      react: ^16.8.0 || ^17.0.0-rc.1 || ^18.0.0
    dependencies:
      '@react-aria/progress': 3.4.4(react@18.2.0)
      '@react-types/meter': 3.3.3(react@18.2.0)
      '@react-types/shared': 3.19.0(react@18.2.0)
      '@swc/helpers': 0.5.1
      react: 18.2.0
    dev: false

  /@react-aria/numberfield@3.7.0(react-dom@18.2.0)(react@18.2.0):
    resolution: {integrity: sha512-vXerG2mCdAM82AHc7ZiMhKxpWHgjnG+YXkBu5wGRYunmg5exj4n5QVFFIAQgCiToCoJp7nhY9d34BclJbmHwrQ==}
    peerDependencies:
      react: ^16.8.0 || ^17.0.0-rc.1 || ^18.0.0
      react-dom: ^16.8.0 || ^17.0.0-rc.1 || ^18.0.0
    dependencies:
      '@react-aria/i18n': 3.8.1(react@18.2.0)
      '@react-aria/interactions': 3.17.0(react@18.2.0)
      '@react-aria/live-announcer': 3.3.1
      '@react-aria/spinbutton': 3.5.1(react-dom@18.2.0)(react@18.2.0)
      '@react-aria/textfield': 3.11.0(react@18.2.0)
      '@react-aria/utils': 3.19.0(react@18.2.0)
      '@react-stately/numberfield': 3.6.0(react@18.2.0)
      '@react-types/button': 3.7.4(react@18.2.0)
      '@react-types/numberfield': 3.5.0(react@18.2.0)
      '@react-types/shared': 3.19.0(react@18.2.0)
      '@react-types/textfield': 3.7.3(react@18.2.0)
      '@swc/helpers': 0.5.1
      react: 18.2.0
      react-dom: 18.2.0(react@18.2.0)
    dev: false

  /@react-aria/overlays@3.16.0(react-dom@18.2.0)(react@18.2.0):
    resolution: {integrity: sha512-jclyCqs1U4XqDA1DAdZaiijKtHLVZ78FV0+IzL4QQfrvzCPC+ba+MC8pe/tw8dMQzXBSnTx/IEqOHu07IwrESQ==}
    peerDependencies:
      react: ^16.8.0 || ^17.0.0-rc.1 || ^18.0.0
      react-dom: ^16.8.0 || ^17.0.0-rc.1 || ^18.0.0
    dependencies:
      '@react-aria/focus': 3.14.0(react@18.2.0)
      '@react-aria/i18n': 3.8.1(react@18.2.0)
      '@react-aria/interactions': 3.17.0(react@18.2.0)
      '@react-aria/ssr': 3.7.1(react@18.2.0)
      '@react-aria/utils': 3.19.0(react@18.2.0)
      '@react-aria/visually-hidden': 3.8.3(react@18.2.0)
      '@react-stately/overlays': 3.6.1(react@18.2.0)
      '@react-types/button': 3.7.4(react@18.2.0)
      '@react-types/overlays': 3.8.1(react@18.2.0)
      '@react-types/shared': 3.19.0(react@18.2.0)
      '@swc/helpers': 0.5.1
      react: 18.2.0
      react-dom: 18.2.0(react@18.2.0)
    dev: false

  /@react-aria/progress@3.4.4(react@18.2.0):
    resolution: {integrity: sha512-k4EBtYcmqw3j/JYJtn+xKPM8/P1uPcFGSBqvwmVdwDknuT/hR1os3wIKm712N/Ubde8hTeeLcaa38HYezSF8BA==}
    peerDependencies:
      react: ^16.8.0 || ^17.0.0-rc.1 || ^18.0.0
    dependencies:
      '@react-aria/i18n': 3.8.1(react@18.2.0)
      '@react-aria/label': 3.6.1(react@18.2.0)
      '@react-aria/utils': 3.19.0(react@18.2.0)
      '@react-types/progress': 3.4.2(react@18.2.0)
      '@react-types/shared': 3.19.0(react@18.2.0)
      '@swc/helpers': 0.5.1
      react: 18.2.0
    dev: false

  /@react-aria/radio@3.7.0(react@18.2.0):
    resolution: {integrity: sha512-ygSr3ow9avO5BNNwm4aL70EwvLHrBbhSVfG1lmP2k5u/2dxn+Pnm3BGMaEriOFiAyAV4nLGUZAjER6GWXfu5cA==}
    peerDependencies:
      react: ^16.8.0 || ^17.0.0-rc.1 || ^18.0.0
    dependencies:
      '@react-aria/focus': 3.14.0(react@18.2.0)
      '@react-aria/i18n': 3.8.1(react@18.2.0)
      '@react-aria/interactions': 3.17.0(react@18.2.0)
      '@react-aria/label': 3.6.1(react@18.2.0)
      '@react-aria/utils': 3.19.0(react@18.2.0)
      '@react-stately/radio': 3.8.3(react@18.2.0)
      '@react-types/radio': 3.5.0(react@18.2.0)
      '@react-types/shared': 3.19.0(react@18.2.0)
      '@swc/helpers': 0.5.1
      react: 18.2.0
    dev: false

  /@react-aria/searchfield@3.5.4(react@18.2.0):
    resolution: {integrity: sha512-0jHQYoqT4OutAXNAsWjVJPwzTgZg5wAXIEuQlJuhdfBrjisbgGrYlSHN3Si7x2quXzvdExVL7e0aWRuu6bjjYg==}
    peerDependencies:
      react: ^16.8.0 || ^17.0.0-rc.1 || ^18.0.0
    dependencies:
      '@react-aria/i18n': 3.8.1(react@18.2.0)
      '@react-aria/interactions': 3.17.0(react@18.2.0)
      '@react-aria/textfield': 3.11.0(react@18.2.0)
      '@react-aria/utils': 3.19.0(react@18.2.0)
      '@react-stately/searchfield': 3.4.4(react@18.2.0)
      '@react-types/button': 3.7.4(react@18.2.0)
      '@react-types/searchfield': 3.4.3(react@18.2.0)
      '@react-types/shared': 3.19.0(react@18.2.0)
      '@swc/helpers': 0.5.1
      react: 18.2.0
    dev: false

  /@react-aria/select@3.12.0(react-dom@18.2.0)(react@18.2.0):
    resolution: {integrity: sha512-2n7NezoR6xfrcfCAmg8hz8+4i4Sci/F5LGoqa6/KlESrMSIRI7FLHNsZV+4qE4dWLvDwtnxG2itIfQad1iAqUQ==}
    peerDependencies:
      react: ^16.8.0 || ^17.0.0-rc.1 || ^18.0.0
      react-dom: ^16.8.0 || ^17.0.0-rc.1 || ^18.0.0
    dependencies:
      '@react-aria/i18n': 3.8.1(react@18.2.0)
      '@react-aria/interactions': 3.17.0(react@18.2.0)
      '@react-aria/label': 3.6.1(react@18.2.0)
      '@react-aria/listbox': 3.10.1(react@18.2.0)
      '@react-aria/menu': 3.10.1(react-dom@18.2.0)(react@18.2.0)
      '@react-aria/selection': 3.16.1(react@18.2.0)
      '@react-aria/utils': 3.19.0(react@18.2.0)
      '@react-aria/visually-hidden': 3.8.3(react@18.2.0)
      '@react-stately/select': 3.5.3(react@18.2.0)
      '@react-types/button': 3.7.4(react@18.2.0)
      '@react-types/select': 3.8.2(react@18.2.0)
      '@react-types/shared': 3.19.0(react@18.2.0)
      '@swc/helpers': 0.5.1
      react: 18.2.0
      react-dom: 18.2.0(react@18.2.0)
    dev: false

  /@react-aria/selection@3.16.1(react@18.2.0):
    resolution: {integrity: sha512-mOoAeNjq23H5p6IaeoyLHavYHRXOuNUlv8xO4OzYxIEnxmAvk4PCgidGLFYrr4sloftUMgTTL3LpCj21ylBS9A==}
    peerDependencies:
      react: ^16.8.0 || ^17.0.0-rc.1 || ^18.0.0
    dependencies:
      '@react-aria/focus': 3.14.0(react@18.2.0)
      '@react-aria/i18n': 3.8.1(react@18.2.0)
      '@react-aria/interactions': 3.17.0(react@18.2.0)
      '@react-aria/utils': 3.19.0(react@18.2.0)
      '@react-stately/collections': 3.10.0(react@18.2.0)
      '@react-stately/selection': 3.13.3(react@18.2.0)
      '@react-types/shared': 3.19.0(react@18.2.0)
      '@swc/helpers': 0.5.1
      react: 18.2.0
    dev: false

  /@react-aria/separator@3.3.4(react@18.2.0):
    resolution: {integrity: sha512-Wb4TJ/PF6Q1yMIKfPM5z+SYwvNRW4RKBzB4oTNAWpSnj8pFimRNXYtyqIowZa67HOPgqzLptqxx6+mAsffCiuQ==}
    peerDependencies:
      react: ^16.8.0 || ^17.0.0-rc.1 || ^18.0.0
    dependencies:
      '@react-aria/utils': 3.19.0(react@18.2.0)
      '@react-types/shared': 3.19.0(react@18.2.0)
      '@swc/helpers': 0.5.1
      react: 18.2.0
    dev: false

  /@react-aria/slider@3.6.0(react@18.2.0):
    resolution: {integrity: sha512-jfFv5q8wX4aAPxoxLcMmBFBUnAdjsryMNLgwN0fosKBLZzshyH9d4WT+Vc4TfVjs5+HHPbGQXeRLo3pgvIJkGQ==}
    peerDependencies:
      react: ^16.8.0 || ^17.0.0-rc.1 || ^18.0.0
    dependencies:
      '@react-aria/focus': 3.14.0(react@18.2.0)
      '@react-aria/i18n': 3.8.1(react@18.2.0)
      '@react-aria/interactions': 3.17.0(react@18.2.0)
      '@react-aria/label': 3.6.1(react@18.2.0)
      '@react-aria/utils': 3.19.0(react@18.2.0)
      '@react-stately/radio': 3.8.3(react@18.2.0)
      '@react-stately/slider': 3.4.1(react@18.2.0)
      '@react-types/radio': 3.5.0(react@18.2.0)
      '@react-types/shared': 3.19.0(react@18.2.0)
      '@react-types/slider': 3.6.0(react@18.2.0)
      '@swc/helpers': 0.5.1
      react: 18.2.0
    dev: false

  /@react-aria/spinbutton@3.5.1(react-dom@18.2.0)(react@18.2.0):
    resolution: {integrity: sha512-VUMPxjt7TEw38kSyqE3A20UlQ5/0GvkeV/Q61tcjdef9vcf9Z+EJ7AKCcqbVLd9wIKYlPaJQ0JMHJrFJ9Mc91g==}
    peerDependencies:
      react: ^16.8.0 || ^17.0.0-rc.1 || ^18.0.0
      react-dom: ^16.8.0 || ^17.0.0-rc.1 || ^18.0.0
    dependencies:
      '@react-aria/i18n': 3.8.1(react@18.2.0)
      '@react-aria/live-announcer': 3.3.1
      '@react-aria/utils': 3.19.0(react@18.2.0)
      '@react-types/button': 3.7.4(react@18.2.0)
      '@react-types/shared': 3.19.0(react@18.2.0)
      '@swc/helpers': 0.5.1
      react: 18.2.0
      react-dom: 18.2.0(react@18.2.0)
    dev: false

  /@react-aria/ssr@3.7.1(react@18.2.0):
    resolution: {integrity: sha512-ovVPSD1WlRpZHt7GI9DqJrWG3OIYS+NXQ9y5HIewMJpSe+jPQmMQfyRmgX4EnvmxSlp0u04Wg/7oItcoSIb/RA==}
    engines: {node: '>= 12'}
    peerDependencies:
      react: ^16.8.0 || ^17.0.0-rc.1 || ^18.0.0
    dependencies:
      '@swc/helpers': 0.5.1
      react: 18.2.0
    dev: false

  /@react-aria/switch@3.5.3(react@18.2.0):
    resolution: {integrity: sha512-3sV78Oa12/aU+M9P7BqUDdp/zm2zZA2QvtLLdxykrH04AJp0hLNBnmaTDXJVaGPPiU0umOB0LWDquA3apkBiBA==}
    peerDependencies:
      react: ^16.8.0 || ^17.0.0-rc.1 || ^18.0.0
    dependencies:
      '@react-aria/toggle': 3.7.0(react@18.2.0)
      '@react-stately/toggle': 3.6.1(react@18.2.0)
      '@react-types/switch': 3.4.0(react@18.2.0)
      '@swc/helpers': 0.5.1
      react: 18.2.0
    dev: false

  /@react-aria/table@3.11.0(react-dom@18.2.0)(react@18.2.0):
    resolution: {integrity: sha512-kPIQWh1dIHFAzl+rzfUGgbpAZGerMwwW0zNvRwcLpBOl/nrOwV5Zg/wuCC5cSdkwgo3SghYbcUaM19teve0UcQ==}
    peerDependencies:
      react: ^16.8.0 || ^17.0.0-rc.1 || ^18.0.0
      react-dom: ^16.8.0 || ^17.0.0-rc.1 || ^18.0.0
    dependencies:
      '@react-aria/focus': 3.14.0(react@18.2.0)
      '@react-aria/grid': 3.8.1(react-dom@18.2.0)(react@18.2.0)
      '@react-aria/i18n': 3.8.1(react@18.2.0)
      '@react-aria/interactions': 3.17.0(react@18.2.0)
      '@react-aria/live-announcer': 3.3.1
      '@react-aria/selection': 3.16.1(react@18.2.0)
      '@react-aria/utils': 3.19.0(react@18.2.0)
      '@react-aria/visually-hidden': 3.8.3(react@18.2.0)
      '@react-stately/collections': 3.10.0(react@18.2.0)
      '@react-stately/flags': 3.0.0
      '@react-stately/table': 3.11.0(react@18.2.0)
      '@react-stately/virtualizer': 3.6.1(react@18.2.0)
      '@react-types/checkbox': 3.5.0(react@18.2.0)
      '@react-types/grid': 3.2.0(react@18.2.0)
      '@react-types/shared': 3.19.0(react@18.2.0)
      '@react-types/table': 3.8.0(react@18.2.0)
      '@swc/helpers': 0.5.1
      react: 18.2.0
      react-dom: 18.2.0(react@18.2.0)
    dev: false

  /@react-aria/tabs@3.6.2(react@18.2.0):
    resolution: {integrity: sha512-FjI0h1Z4TsLOvIODhdDrVLz0O8RAqxDi58DO88CwkdUrWwZspNEpSpHhDarzUT7MlX3X72lsAUwvQLqY1OmaBQ==}
    peerDependencies:
      react: ^16.8.0 || ^17.0.0-rc.1 || ^18.0.0
    dependencies:
      '@react-aria/focus': 3.14.0(react@18.2.0)
      '@react-aria/i18n': 3.8.1(react@18.2.0)
      '@react-aria/interactions': 3.17.0(react@18.2.0)
      '@react-aria/selection': 3.16.1(react@18.2.0)
      '@react-aria/utils': 3.19.0(react@18.2.0)
      '@react-stately/list': 3.9.1(react@18.2.0)
      '@react-stately/tabs': 3.5.1(react@18.2.0)
      '@react-types/shared': 3.19.0(react@18.2.0)
      '@react-types/tabs': 3.3.1(react@18.2.0)
      '@swc/helpers': 0.5.1
      react: 18.2.0
    dev: false

  /@react-aria/tag@3.1.1(react-dom@18.2.0)(react@18.2.0):
    resolution: {integrity: sha512-k7UCmPOWKbE5Vw2Ok2+OcjhISeadXOagGD0mN7rx/25zPLd2KcEnaHhkjnkH7dfLg1356IvzwvMt70Jp28M5kA==}
    peerDependencies:
      react: ^16.8.0 || ^17.0.0-rc.1 || ^18.0.0
    dependencies:
      '@react-aria/gridlist': 3.5.1(react-dom@18.2.0)(react@18.2.0)
      '@react-aria/i18n': 3.8.1(react@18.2.0)
      '@react-aria/interactions': 3.17.0(react@18.2.0)
      '@react-aria/label': 3.6.1(react@18.2.0)
      '@react-aria/selection': 3.16.1(react@18.2.0)
      '@react-aria/utils': 3.19.0(react@18.2.0)
      '@react-stately/list': 3.9.1(react@18.2.0)
      '@react-types/button': 3.7.4(react@18.2.0)
      '@react-types/shared': 3.19.0(react@18.2.0)
      '@swc/helpers': 0.5.1
      react: 18.2.0
    transitivePeerDependencies:
      - react-dom
    dev: false

  /@react-aria/textfield@3.11.0(react@18.2.0):
    resolution: {integrity: sha512-07pHRuWeLmsmciWL8y9azUwcBYi1IBmOT9KxBgLdLK5NLejd7q2uqd0WEEgZkOc48i2KEtMDgBslc4hA+cmHow==}
    peerDependencies:
      react: ^16.8.0 || ^17.0.0-rc.1 || ^18.0.0
    dependencies:
      '@react-aria/focus': 3.14.0(react@18.2.0)
      '@react-aria/label': 3.6.1(react@18.2.0)
      '@react-aria/utils': 3.19.0(react@18.2.0)
      '@react-types/shared': 3.19.0(react@18.2.0)
      '@react-types/textfield': 3.7.3(react@18.2.0)
      '@swc/helpers': 0.5.1
      react: 18.2.0
    dev: false

  /@react-aria/toggle@3.7.0(react@18.2.0):
    resolution: {integrity: sha512-8Rpqolm8dxesyHi03RSmX2MjfHO/YwdhyEpAMMO0nsajjdtZneGzIOXzyjdWCPWwwzahcpwRHOA4qfMiRz+axA==}
    peerDependencies:
      react: ^16.8.0 || ^17.0.0-rc.1 || ^18.0.0
    dependencies:
      '@react-aria/focus': 3.14.0(react@18.2.0)
      '@react-aria/interactions': 3.17.0(react@18.2.0)
      '@react-aria/utils': 3.19.0(react@18.2.0)
      '@react-stately/toggle': 3.6.1(react@18.2.0)
      '@react-types/checkbox': 3.5.0(react@18.2.0)
      '@react-types/shared': 3.19.0(react@18.2.0)
      '@react-types/switch': 3.4.0(react@18.2.0)
      '@swc/helpers': 0.5.1
      react: 18.2.0
    dev: false

  /@react-aria/tooltip@3.6.1(react@18.2.0):
    resolution: {integrity: sha512-CVSmndGXhC5EkkGrKcC8EVdAKCbSLTyJibpojC/8uOCbGIQglq3xCAr68PElNNO8+sFDJ4fp9ZzEeDi0Qyxf0w==}
    peerDependencies:
      react: ^16.8.0 || ^17.0.0-rc.1 || ^18.0.0
    dependencies:
      '@react-aria/focus': 3.14.0(react@18.2.0)
      '@react-aria/interactions': 3.17.0(react@18.2.0)
      '@react-aria/utils': 3.19.0(react@18.2.0)
      '@react-stately/tooltip': 3.4.3(react@18.2.0)
      '@react-types/shared': 3.19.0(react@18.2.0)
      '@react-types/tooltip': 3.4.3(react@18.2.0)
      '@swc/helpers': 0.5.1
      react: 18.2.0
    dev: false

  /@react-aria/utils@3.19.0(react@18.2.0):
    resolution: {integrity: sha512-5GXqTCrUQtr78aiLVHZoeeGPuAxO4lCM+udWbKpSCh5xLfCZ7zFlZV9Q9FS0ea+IQypUcY8ngXCLsf22nSu/yg==}
    peerDependencies:
      react: ^16.8.0 || ^17.0.0-rc.1 || ^18.0.0
    dependencies:
      '@react-aria/ssr': 3.7.1(react@18.2.0)
      '@react-stately/utils': 3.7.0(react@18.2.0)
      '@react-types/shared': 3.19.0(react@18.2.0)
      '@swc/helpers': 0.5.1
      clsx: 1.2.1
      react: 18.2.0
    dev: false

  /@react-aria/visually-hidden@3.8.3(react@18.2.0):
    resolution: {integrity: sha512-Ln3rqUnPF/UiiPjj8Xjc5FIagwNvG16qtAR2Diwnsju+X9o2xeDEZhN/5fg98PxH2JBS3IvtsmMZRzPT9mhpmg==}
    peerDependencies:
      react: ^16.8.0 || ^17.0.0-rc.1 || ^18.0.0
    dependencies:
      '@react-aria/interactions': 3.17.0(react@18.2.0)
      '@react-aria/utils': 3.19.0(react@18.2.0)
      '@react-types/shared': 3.19.0(react@18.2.0)
      '@swc/helpers': 0.5.1
      clsx: 1.2.1
      react: 18.2.0
    dev: false

  /@react-stately/calendar@3.3.1(react@18.2.0):
    resolution: {integrity: sha512-wD5hvdL6Bs8fL2oYkGB/7jGR5Z4ARrrd5uK7T2RwthYguvw95og99A6uUti8ssPGzEkPmJvokds59ov6UmBDdA==}
    peerDependencies:
      react: ^16.8.0 || ^17.0.0-rc.1 || ^18.0.0
    dependencies:
      '@internationalized/date': 3.4.0
      '@react-stately/utils': 3.7.0(react@18.2.0)
      '@react-types/calendar': 3.3.1(react@18.2.0)
      '@react-types/datepicker': 3.5.0(react@18.2.0)
      '@react-types/shared': 3.19.0(react@18.2.0)
      '@swc/helpers': 0.5.1
      react: 18.2.0
    dev: false

  /@react-stately/checkbox@3.4.4(react@18.2.0):
    resolution: {integrity: sha512-TYNod4+4TmS73F+sbKXAMoBH810ZEBdpMfXlNttUCXfVkDXc38W7ucvpQxXPwF+d+ZhGk4DJZsUYqfVPyXXSGg==}
    peerDependencies:
      react: ^16.8.0 || ^17.0.0-rc.1 || ^18.0.0
    dependencies:
      '@react-stately/toggle': 3.6.1(react@18.2.0)
      '@react-stately/utils': 3.7.0(react@18.2.0)
      '@react-types/checkbox': 3.5.0(react@18.2.0)
      '@react-types/shared': 3.19.0(react@18.2.0)
      '@swc/helpers': 0.5.1
      react: 18.2.0
    dev: false

  /@react-stately/collections@3.10.0(react@18.2.0):
    resolution: {integrity: sha512-PyJEFmt9X0kDMF7D4StGnTdXX1hgyUcTXvvXU2fEw6OyXLtmfWFHmFARRtYbuelGKk6clmJojYmIEds0k8jdww==}
    peerDependencies:
      react: ^16.8.0 || ^17.0.0-rc.1 || ^18.0.0
    dependencies:
      '@react-types/shared': 3.19.0(react@18.2.0)
      '@swc/helpers': 0.5.1
      react: 18.2.0
    dev: false

  /@react-stately/combobox@3.6.0(react@18.2.0):
    resolution: {integrity: sha512-TguTMh9hr5GjtT4sKragsiKqer2PXSa2cA/8bPGCox0E9VGNPnYWOYMZ5FXS3FO2OotHxOlbH1LNNKwiE255KQ==}
    peerDependencies:
      react: ^16.8.0 || ^17.0.0-rc.1 || ^18.0.0
    dependencies:
      '@react-stately/collections': 3.10.0(react@18.2.0)
      '@react-stately/list': 3.9.1(react@18.2.0)
      '@react-stately/menu': 3.5.4(react@18.2.0)
      '@react-stately/select': 3.5.3(react@18.2.0)
      '@react-stately/utils': 3.7.0(react@18.2.0)
      '@react-types/combobox': 3.7.0(react@18.2.0)
      '@react-types/shared': 3.19.0(react@18.2.0)
      '@swc/helpers': 0.5.1
      react: 18.2.0
    dev: false

  /@react-stately/data@3.10.1(react@18.2.0):
    resolution: {integrity: sha512-7RBVr5NMGwruZkxuWZtGrZydPlfoZ2VNxzUkc9VXF1gAWbGP7l0t2MoxDgigznUHNS/iYBJ4Y/iYWx3GXtDsrQ==}
    peerDependencies:
      react: ^16.8.0 || ^17.0.0-rc.1 || ^18.0.0
    dependencies:
      '@react-types/shared': 3.19.0(react@18.2.0)
      '@swc/helpers': 0.5.1
      react: 18.2.0
    dev: false

  /@react-stately/datepicker@3.6.0(react@18.2.0):
    resolution: {integrity: sha512-NlaZNknzIXj8zjmwtyMaXIWAyCRIk2g6xQVqHuxZKjx8ZA44IEXiHqhqCmJH3KNjhrP1hvNPsE2Jl+kSbYZj/A==}
    peerDependencies:
      react: ^16.8.0 || ^17.0.0-rc.1 || ^18.0.0
    dependencies:
      '@internationalized/date': 3.4.0
      '@internationalized/string': 3.1.1
      '@react-stately/overlays': 3.6.1(react@18.2.0)
      '@react-stately/utils': 3.7.0(react@18.2.0)
      '@react-types/datepicker': 3.5.0(react@18.2.0)
      '@react-types/shared': 3.19.0(react@18.2.0)
      '@swc/helpers': 0.5.1
      react: 18.2.0
    dev: false

  /@react-stately/dnd@3.2.3(react@18.2.0):
    resolution: {integrity: sha512-gE0bfKr2CY2LIWpVSee/+Xq74gaquQ5WIhMNDPPjRDuWiIvhAd1vCwqfqVKXGZbn3G97Ak/BIpwhvBvVQVD/8g==}
    peerDependencies:
      react: ^16.8.0 || ^17.0.0-rc.1 || ^18.0.0
    dependencies:
      '@react-stately/selection': 3.13.3(react@18.2.0)
      '@react-types/shared': 3.19.0(react@18.2.0)
      '@swc/helpers': 0.5.1
      react: 18.2.0
    dev: false

  /@react-stately/flags@3.0.0:
    resolution: {integrity: sha512-e3i2ItHbIa0eEwmSXAnPdD7K8syW76JjGe8ENxwFJPW/H1Pu9RJfjkCb/Mq0WSPN/TpxBb54+I9TgrGhbCoZ9w==}
    dependencies:
      '@swc/helpers': 0.4.36
    dev: false

  /@react-stately/grid@3.8.0(react@18.2.0):
    resolution: {integrity: sha512-+3Q6D3W5FTc9/t1Gz35sH0NRiJ2u95aDls9ogBNulC/kQvYaF31NT34QdvpstcfrcCFtF+D49+TkesklZRHJlw==}
    peerDependencies:
      react: ^16.8.0 || ^17.0.0-rc.1 || ^18.0.0
    dependencies:
      '@react-stately/collections': 3.10.0(react@18.2.0)
      '@react-stately/selection': 3.13.3(react@18.2.0)
      '@react-types/grid': 3.2.0(react@18.2.0)
      '@react-types/shared': 3.19.0(react@18.2.0)
      '@swc/helpers': 0.5.1
      react: 18.2.0
    dev: false

  /@react-stately/layout@3.13.0(react@18.2.0):
    resolution: {integrity: sha512-ktTbD4IP82+4JilJ2iua3qmAeLDhsGUlY8fdYCEvs2BIhr87Hyalk7kMegPoU7bgo9kV9NS4BEf3ZH7DoaxLoQ==}
    peerDependencies:
      react: ^16.8.0 || ^17.0.0-rc.1 || ^18.0.0
    dependencies:
      '@react-stately/collections': 3.10.0(react@18.2.0)
      '@react-stately/table': 3.11.0(react@18.2.0)
      '@react-stately/virtualizer': 3.6.1(react@18.2.0)
      '@react-types/grid': 3.2.0(react@18.2.0)
      '@react-types/shared': 3.19.0(react@18.2.0)
      '@react-types/table': 3.8.0(react@18.2.0)
      '@swc/helpers': 0.5.1
      react: 18.2.0
    dev: false

  /@react-stately/list@3.9.1(react@18.2.0):
    resolution: {integrity: sha512-GiKrxGakzMTZKe3mp410l4xKiHbZplJCGrtqlxq/+YRD0uCQwWGYpRG+z9A7tTCusruRD3m91/OjWsbfbGdiEw==}
    peerDependencies:
      react: ^16.8.0 || ^17.0.0-rc.1 || ^18.0.0
    dependencies:
      '@react-stately/collections': 3.10.0(react@18.2.0)
      '@react-stately/selection': 3.13.3(react@18.2.0)
      '@react-stately/utils': 3.7.0(react@18.2.0)
      '@react-types/shared': 3.19.0(react@18.2.0)
      '@swc/helpers': 0.5.1
      react: 18.2.0
    dev: false

  /@react-stately/menu@3.5.4(react@18.2.0):
    resolution: {integrity: sha512-+Q71fMDhMM1iARPFtwqpXY/8qkb0dN4PBJbcjwjGCumGs+ja2YbZxLBHCP0DYBElS9l6m3ssF47RKNMtF/Oi5w==}
    peerDependencies:
      react: ^16.8.0 || ^17.0.0-rc.1 || ^18.0.0
    dependencies:
      '@react-stately/overlays': 3.6.1(react@18.2.0)
      '@react-stately/utils': 3.7.0(react@18.2.0)
      '@react-types/menu': 3.9.3(react@18.2.0)
      '@react-types/shared': 3.19.0(react@18.2.0)
      '@swc/helpers': 0.5.1
      react: 18.2.0
    dev: false

  /@react-stately/numberfield@3.6.0(react@18.2.0):
    resolution: {integrity: sha512-4spLEPuYeYQrzs/r13tv/ti4szkJz+6VfVhFNdYwNiW41flUPDpFtGziIqbe2myoEudC+P5WWzryfHkl79tIbQ==}
    peerDependencies:
      react: ^16.8.0 || ^17.0.0-rc.1 || ^18.0.0
    dependencies:
      '@internationalized/number': 3.2.1
      '@react-stately/utils': 3.7.0(react@18.2.0)
      '@react-types/numberfield': 3.5.0(react@18.2.0)
      '@react-types/shared': 3.19.0(react@18.2.0)
      '@swc/helpers': 0.5.1
      react: 18.2.0
    dev: false

  /@react-stately/overlays@3.6.1(react@18.2.0):
    resolution: {integrity: sha512-c/Mda4ZZmFO4e3XZFd7kqt5wuh6Q/7wYJ+0oG59MfDoQstFwGcJTUnx7S8EUMujbocIOCeOmVPA1eE3DNPC2/A==}
    peerDependencies:
      react: ^16.8.0 || ^17.0.0-rc.1 || ^18.0.0
    dependencies:
      '@react-stately/utils': 3.7.0(react@18.2.0)
      '@react-types/overlays': 3.8.1(react@18.2.0)
      '@swc/helpers': 0.5.1
      react: 18.2.0
    dev: false

  /@react-stately/radio@3.8.3(react@18.2.0):
    resolution: {integrity: sha512-3ovJ6tDWzl/Qap8065GZS9mQM7LbQwLc7EhhmQ3dn5+pH4pUCHo8Gb0TIcYFsvFMyHrNMg/r8+N3ICq/WDj5NQ==}
    peerDependencies:
      react: ^16.8.0 || ^17.0.0-rc.1 || ^18.0.0
    dependencies:
      '@react-stately/utils': 3.7.0(react@18.2.0)
      '@react-types/radio': 3.5.0(react@18.2.0)
      '@react-types/shared': 3.19.0(react@18.2.0)
      '@swc/helpers': 0.5.1
      react: 18.2.0
    dev: false

  /@react-stately/searchfield@3.4.4(react@18.2.0):
    resolution: {integrity: sha512-GhgisSXbz18MjGrvLpXXBkb8HeYPCxlrAGp+tq1dCMhAkmgZI9ZqQZB8EFzS7EoXQ/gCb87sIT0vhiy257lxSA==}
    peerDependencies:
      react: ^16.8.0 || ^17.0.0-rc.1 || ^18.0.0
    dependencies:
      '@react-stately/utils': 3.7.0(react@18.2.0)
      '@react-types/searchfield': 3.4.3(react@18.2.0)
      '@react-types/shared': 3.19.0(react@18.2.0)
      '@swc/helpers': 0.5.1
      react: 18.2.0
    dev: false

  /@react-stately/select@3.5.3(react@18.2.0):
    resolution: {integrity: sha512-bzHcCyp2nka6+Gy/YIDM2eWhk+Dz6KP+l2XnGeM62LhbQ7OWdZW/cEjqhCw0MXZFIC+TDMQcLsX4GRkiRDmL7g==}
    peerDependencies:
      react: ^16.8.0 || ^17.0.0-rc.1 || ^18.0.0
    dependencies:
      '@react-stately/collections': 3.10.0(react@18.2.0)
      '@react-stately/list': 3.9.1(react@18.2.0)
      '@react-stately/menu': 3.5.4(react@18.2.0)
      '@react-stately/selection': 3.13.3(react@18.2.0)
      '@react-stately/utils': 3.7.0(react@18.2.0)
      '@react-types/select': 3.8.2(react@18.2.0)
      '@react-types/shared': 3.19.0(react@18.2.0)
      '@swc/helpers': 0.5.1
      react: 18.2.0
    dev: false

  /@react-stately/selection@3.13.3(react@18.2.0):
    resolution: {integrity: sha512-+CmpZpyIXfbxEwd9eBvo5Jatc2MNX7HinBcW3X8GfvqNzkbgOXETsmXaW6jlKJekvLLE13Is78Ob8NNzZVxQYg==}
    peerDependencies:
      react: ^16.8.0 || ^17.0.0-rc.1 || ^18.0.0
    dependencies:
      '@react-stately/collections': 3.10.0(react@18.2.0)
      '@react-stately/utils': 3.7.0(react@18.2.0)
      '@react-types/shared': 3.19.0(react@18.2.0)
      '@swc/helpers': 0.5.1
      react: 18.2.0
    dev: false

  /@react-stately/slider@3.4.1(react@18.2.0):
    resolution: {integrity: sha512-mWnOMTRWO2QHSoH2plQe0yDmjqOHAqHkdGKwPI/vTXiqFVLlFhy5RNz8OkB91PBljIzbHh752W+9Cbi6u2K0yA==}
    peerDependencies:
      react: ^16.8.0 || ^17.0.0-rc.1 || ^18.0.0
    dependencies:
      '@react-aria/i18n': 3.8.1(react@18.2.0)
      '@react-aria/utils': 3.19.0(react@18.2.0)
      '@react-stately/utils': 3.7.0(react@18.2.0)
      '@react-types/shared': 3.19.0(react@18.2.0)
      '@react-types/slider': 3.6.0(react@18.2.0)
      '@swc/helpers': 0.5.1
      react: 18.2.0
    dev: false

  /@react-stately/table@3.11.0(react@18.2.0):
    resolution: {integrity: sha512-mHv8KgNHm6scO0gntQc1ZVbQaAqLiNzYi4hxksz2lY+HN2CJbJkYGl/aRt4jmnfpi1xWpwYP5najXdncMAKpGA==}
    peerDependencies:
      react: ^16.8.0 || ^17.0.0-rc.1 || ^18.0.0
    dependencies:
      '@react-stately/collections': 3.10.0(react@18.2.0)
      '@react-stately/flags': 3.0.0
      '@react-stately/grid': 3.8.0(react@18.2.0)
      '@react-stately/selection': 3.13.3(react@18.2.0)
      '@react-stately/utils': 3.7.0(react@18.2.0)
      '@react-types/grid': 3.2.0(react@18.2.0)
      '@react-types/shared': 3.19.0(react@18.2.0)
      '@react-types/table': 3.8.0(react@18.2.0)
      '@swc/helpers': 0.5.1
      react: 18.2.0
    dev: false

  /@react-stately/tabs@3.5.1(react@18.2.0):
    resolution: {integrity: sha512-p1vZOuIS98GMF9jfEHQA6Pir1wYY6j+Gni6DcluNnWj90rLEubuwARNw7uscoOaXKlK/DiZIhkLKSDsA5tbadQ==}
    peerDependencies:
      react: ^16.8.0 || ^17.0.0-rc.1 || ^18.0.0
    dependencies:
      '@react-stately/list': 3.9.1(react@18.2.0)
      '@react-stately/utils': 3.7.0(react@18.2.0)
      '@react-types/shared': 3.19.0(react@18.2.0)
      '@react-types/tabs': 3.3.1(react@18.2.0)
      '@swc/helpers': 0.5.1
      react: 18.2.0
    dev: false

  /@react-stately/toggle@3.6.1(react@18.2.0):
    resolution: {integrity: sha512-UUWtuI6gZlX6wpF9/bxBikjyAW1yQojRPCJ4MPkjMMBQL0iveAm3WEQkXRLNycEiOCeoaVFBwAd1L9h9+fuCFg==}
    peerDependencies:
      react: ^16.8.0 || ^17.0.0-rc.1 || ^18.0.0
    dependencies:
      '@react-stately/utils': 3.7.0(react@18.2.0)
      '@react-types/checkbox': 3.5.0(react@18.2.0)
      '@react-types/shared': 3.19.0(react@18.2.0)
      '@swc/helpers': 0.5.1
      react: 18.2.0
    dev: false

  /@react-stately/tooltip@3.4.3(react@18.2.0):
    resolution: {integrity: sha512-IX/XlLdwSQWy75TAOARm6hxajRWV0x/C7vGA54O+JNvvfZ212+nxVyTSduM+zjULzhOPICSSUFKmX4ZCV/aHSg==}
    peerDependencies:
      react: ^16.8.0 || ^17.0.0-rc.1 || ^18.0.0
    dependencies:
      '@react-stately/overlays': 3.6.1(react@18.2.0)
      '@react-stately/utils': 3.7.0(react@18.2.0)
      '@react-types/tooltip': 3.4.3(react@18.2.0)
      '@swc/helpers': 0.5.1
      react: 18.2.0
    dev: false

  /@react-stately/tree@3.7.1(react@18.2.0):
    resolution: {integrity: sha512-D0BWcLTRx7EOTdAJCgYV6zm18xpNDxmv4meKJ/WmYSFq1bkHPN75NLv7VPf5Uvsm66xshbO/B3A4HB2/ag1yPA==}
    peerDependencies:
      react: ^16.8.0 || ^17.0.0-rc.1 || ^18.0.0
    dependencies:
      '@react-stately/collections': 3.10.0(react@18.2.0)
      '@react-stately/selection': 3.13.3(react@18.2.0)
      '@react-stately/utils': 3.7.0(react@18.2.0)
      '@react-types/shared': 3.19.0(react@18.2.0)
      '@swc/helpers': 0.5.1
      react: 18.2.0
    dev: false

  /@react-stately/utils@3.7.0(react@18.2.0):
    resolution: {integrity: sha512-VbApRiUV2rhozOfk0Qj9xt0qjVbQfLTgAzXLdrfeZSBnyIgo1bFRnjDpnDZKZUUCeGQcJJI03I9niaUtY+kwJQ==}
    peerDependencies:
      react: ^16.8.0 || ^17.0.0-rc.1 || ^18.0.0
    dependencies:
      '@swc/helpers': 0.5.1
      react: 18.2.0
    dev: false

  /@react-stately/virtualizer@3.6.1(react@18.2.0):
    resolution: {integrity: sha512-Gq5gQ1YPgTakPCkWnmp9P6p5uGoVS+phm6Ie34lmZQ+E62lrkHK0XG0bkOuvMSdWwzql0oLg03E/SMOahI9vNA==}
    peerDependencies:
      react: ^16.8.0 || ^17.0.0-rc.1 || ^18.0.0
    dependencies:
      '@react-aria/utils': 3.19.0(react@18.2.0)
      '@react-types/shared': 3.19.0(react@18.2.0)
      '@swc/helpers': 0.5.1
      react: 18.2.0
    dev: false

  /@react-types/breadcrumbs@3.6.1(react@18.2.0):
    resolution: {integrity: sha512-O4Jeh2DdYqqbG9tFDkcMEBZ+MId/vouy0gSuRf7Q9HWnT3E68GE1LM8yj2z58XIYOecDeWhlbzvPMfXztouYzg==}
    peerDependencies:
      react: ^16.8.0 || ^17.0.0-rc.1 || ^18.0.0
    dependencies:
      '@react-types/link': 3.4.4(react@18.2.0)
      '@react-types/shared': 3.19.0(react@18.2.0)
      react: 18.2.0
    dev: false

  /@react-types/button@3.7.4(react@18.2.0):
    resolution: {integrity: sha512-y1JOnJ3pqg2ezZz/fdwMMToPj+8fgj/He7z1NRWtIy1/I7HP+ilSK6S/MLO2jRsM2QfCq8KSw5MQEZBPiPWsjw==}
    peerDependencies:
      react: ^16.8.0 || ^17.0.0-rc.1 || ^18.0.0
    dependencies:
      '@react-types/shared': 3.19.0(react@18.2.0)
      react: 18.2.0
    dev: false

  /@react-types/calendar@3.3.1(react@18.2.0):
    resolution: {integrity: sha512-9pn4M8GK6dCMyCN5oilsGYnphe+tSU5zfHucdiVCOyss3HrOBVxLQnr9eZfDxN/nEqz7fCu8QPIIMFFgOi/YCA==}
    peerDependencies:
      react: ^16.8.0 || ^17.0.0-rc.1 || ^18.0.0
    dependencies:
      '@internationalized/date': 3.4.0
      '@react-types/shared': 3.19.0(react@18.2.0)
      react: 18.2.0
    dev: false

  /@react-types/checkbox@3.5.0(react@18.2.0):
    resolution: {integrity: sha512-fCisTdqFKkz7FvxNoexXIiVsTBt0ZwIyeIZz/S41M6hzIZM38nKbh6yS/lveQ+/877Dn7+ngvbpJ8QYnXYVrIQ==}
    peerDependencies:
      react: ^16.8.0 || ^17.0.0-rc.1 || ^18.0.0
    dependencies:
      '@react-types/shared': 3.19.0(react@18.2.0)
      react: 18.2.0
    dev: false

  /@react-types/combobox@3.7.0(react@18.2.0):
    resolution: {integrity: sha512-w9LSAq/DR1mM8lwHk7cGbIGGm75yg+A2pdnLaViFNEVqv7nBUuhHUBzIihnCQ2k/4piWxa5Ih5gcggDFv2yE4g==}
    peerDependencies:
      react: ^16.8.0 || ^17.0.0-rc.1 || ^18.0.0
    dependencies:
      '@react-types/shared': 3.19.0(react@18.2.0)
      react: 18.2.0
    dev: false

  /@react-types/datepicker@3.5.0(react@18.2.0):
    resolution: {integrity: sha512-PQSfLR0CgSaD3T70enZQZH/L4s1+KPAJLRxwtyy8toDekKfrkoIjrnUOP91e0rkajeHCSG9T1kL6w8FtaUvbmg==}
    peerDependencies:
      react: ^16.8.0 || ^17.0.0-rc.1 || ^18.0.0
    dependencies:
      '@internationalized/date': 3.4.0
      '@react-types/calendar': 3.3.1(react@18.2.0)
      '@react-types/overlays': 3.8.1(react@18.2.0)
      '@react-types/shared': 3.19.0(react@18.2.0)
      react: 18.2.0
    dev: false

  /@react-types/dialog@3.5.4(react@18.2.0):
    resolution: {integrity: sha512-WCEkUf93XauGaPaF1efTJ8u04Z5iUgmmzRbFnGLrske7rQJYfryP3+26zCxtKKlOTgeFORq5AHeH6vqaMKOhhg==}
    peerDependencies:
      react: ^16.8.0 || ^17.0.0-rc.1 || ^18.0.0
    dependencies:
      '@react-types/overlays': 3.8.1(react@18.2.0)
      '@react-types/shared': 3.19.0(react@18.2.0)
      react: 18.2.0
    dev: false

  /@react-types/grid@3.2.0(react@18.2.0):
    resolution: {integrity: sha512-ZIzFDbuBgqaPNvZ18/fOdm9Ol0m5rFPlhSxQfyAgUOXFaQhl/1+BsG8FsHla/Y6tTmxDt5cVrF5PX2CWzZmtOw==}
    peerDependencies:
      react: ^16.8.0 || ^17.0.0-rc.1 || ^18.0.0
    dependencies:
      '@react-types/shared': 3.19.0(react@18.2.0)
      react: 18.2.0
    dev: false

  /@react-types/label@3.7.5(react@18.2.0):
    resolution: {integrity: sha512-iNO5T1UYK7FPF23cwRLQJ4zth2rqoJWbz27Wikwt8Cw8VbVVzfLBPUBZoUyeBVZ0/zzTvEgZUW75OrmKb4gqhw==}
    peerDependencies:
      react: ^16.8.0 || ^17.0.0-rc.1 || ^18.0.0
    dependencies:
      '@react-types/shared': 3.19.0(react@18.2.0)
      react: 18.2.0
    dev: false

  /@react-types/link@3.4.4(react@18.2.0):
    resolution: {integrity: sha512-/FnKf7W6nCNZ2E96Yo1gaX63eSxERmtovQbkRRdsgPLfgRcqzQIVzQtNJThIbVNncOnAw3qvIyhrS0weUTFacQ==}
    peerDependencies:
      react: ^16.8.0 || ^17.0.0-rc.1 || ^18.0.0
    dependencies:
      '@react-aria/interactions': 3.17.0(react@18.2.0)
      '@react-types/shared': 3.19.0(react@18.2.0)
      react: 18.2.0
    dev: false

  /@react-types/listbox@3.4.3(react@18.2.0):
    resolution: {integrity: sha512-AHOnx5z+q/uIsBnGqrNJ25OSTbOe2/kWXWUcPDdfZ29OBqoDZu86psAOA97glYod97w/KzU5xq8EaxDrWupKuQ==}
    peerDependencies:
      react: ^16.8.0 || ^17.0.0-rc.1 || ^18.0.0
    dependencies:
      '@react-types/shared': 3.19.0(react@18.2.0)
      react: 18.2.0
    dev: false

  /@react-types/menu@3.9.3(react@18.2.0):
    resolution: {integrity: sha512-0dgIIM9z3hzjFltT+1/L8Hj3oDEcdYkexQhaA+jv6xBHUI5Bqs4SaJAeSGrGz5u6tsrHBPEgf/TLk9Dg9c7XMA==}
    peerDependencies:
      react: ^16.8.0 || ^17.0.0-rc.1 || ^18.0.0
    dependencies:
      '@react-types/overlays': 3.8.1(react@18.2.0)
      '@react-types/shared': 3.19.0(react@18.2.0)
      react: 18.2.0
    dev: false

  /@react-types/meter@3.3.3(react@18.2.0):
    resolution: {integrity: sha512-cuNMHAG9SF/QjM0bjukC1ezjWxp0KRInmEQN3kQuQt+eAVC2GLCJjDRfRSLgf5jld8S68xOVw8fEAWY+VK/NHg==}
    peerDependencies:
      react: ^16.8.0 || ^17.0.0-rc.1 || ^18.0.0
    dependencies:
      '@react-types/progress': 3.4.2(react@18.2.0)
      '@react-types/shared': 3.19.0(react@18.2.0)
      react: 18.2.0
    dev: false

  /@react-types/numberfield@3.5.0(react@18.2.0):
    resolution: {integrity: sha512-uKN6uJCJICIvngk3d2AzD/XU+LZHSriALpsM58l6Zy7xmVu3Wdb11WeWL9z/cwJ+KAdt4tcD+rCE/Y2rcfjWDA==}
    peerDependencies:
      react: ^16.8.0 || ^17.0.0-rc.1 || ^18.0.0
    dependencies:
      '@react-types/shared': 3.19.0(react@18.2.0)
      react: 18.2.0
    dev: false

  /@react-types/overlays@3.8.1(react@18.2.0):
    resolution: {integrity: sha512-aDI/K3E2XACkey8SCBmAerLhYSUFa8g8tML4SoQbfEJPRj+jJztbHbg9F7b3HKDUk4ZOjcUdQRfz1nFHORdbtQ==}
    peerDependencies:
      react: ^16.8.0 || ^17.0.0-rc.1 || ^18.0.0
    dependencies:
      '@react-types/shared': 3.19.0(react@18.2.0)
      react: 18.2.0
    dev: false

  /@react-types/progress@3.4.2(react@18.2.0):
    resolution: {integrity: sha512-UvnBt1OtjgQgOM3556KpuAXSdvSIVGSeD4+otTfkl05ieTcy6Lx7ef3TFI2KfQP45a9JeRBstTNpThBmuRe03A==}
    peerDependencies:
      react: ^16.8.0 || ^17.0.0-rc.1 || ^18.0.0
    dependencies:
      '@react-types/shared': 3.19.0(react@18.2.0)
      react: 18.2.0
    dev: false

  /@react-types/radio@3.5.0(react@18.2.0):
    resolution: {integrity: sha512-jpAG03eYxLvD1+zLoHXVUR7BCXfzbaQnOv5vu2R4EXhBA7t1/HBOAY/WHbUEgrnyDYa2na7dr/RbY81H9JqR0g==}
    peerDependencies:
      react: ^16.8.0 || ^17.0.0-rc.1 || ^18.0.0
    dependencies:
      '@react-types/shared': 3.19.0(react@18.2.0)
      react: 18.2.0
    dev: false

  /@react-types/searchfield@3.4.3(react@18.2.0):
    resolution: {integrity: sha512-gnOKM2r5GuRspe+8gmKZxuiPYUlzxge9r1SADWgCCrF9091Aq6uEL+oXT4nAIMlRCwxxKXjAa8KlGeqz3dEgxw==}
    peerDependencies:
      react: ^16.8.0 || ^17.0.0-rc.1 || ^18.0.0
    dependencies:
      '@react-types/shared': 3.19.0(react@18.2.0)
      '@react-types/textfield': 3.7.3(react@18.2.0)
      react: 18.2.0
    dev: false

  /@react-types/select@3.8.2(react@18.2.0):
    resolution: {integrity: sha512-m11J/xBR8yFwPLuueoFHzr4DiLyY7nKLCbZCz1W2lwIyd8Tl2iJwcLcuJiyUTJwdSTcCDgvbkY4vdTfLOIktYQ==}
    peerDependencies:
      react: ^16.8.0 || ^17.0.0-rc.1 || ^18.0.0
    dependencies:
      '@react-types/shared': 3.19.0(react@18.2.0)
      react: 18.2.0
    dev: false

  /@react-types/shared@3.19.0(react@18.2.0):
    resolution: {integrity: sha512-h852l8bWhqUxbXIG8vH3ab7gE19nnP3U1kuWf6SNSMvgmqjiRN9jXKPIFxF/PbfdvnXXm0yZSgSMWfUCARF0Cg==}
    peerDependencies:
      react: ^16.8.0 || ^17.0.0-rc.1 || ^18.0.0
    dependencies:
      react: 18.2.0
    dev: false

  /@react-types/slider@3.6.0(react@18.2.0):
    resolution: {integrity: sha512-X9h7g1eoYx5+Xts0qCfLd7Qje8NknK3AWq9BZKul2KSZ/5VJeFhIsRjN5MzaUNngO1aYOvSPlPn1oaAWx/ZXHw==}
    peerDependencies:
      react: ^16.8.0 || ^17.0.0-rc.1 || ^18.0.0
    dependencies:
      '@react-types/shared': 3.19.0(react@18.2.0)
      react: 18.2.0
    dev: false

  /@react-types/switch@3.4.0(react@18.2.0):
    resolution: {integrity: sha512-vUA4Etm7ZiThYN3IotPXl99gHYZNJlc/f9o/SgAUSxtk5pBv5unOSmXLdrvk01Kd6TJ/MjL42IxRShygyr8mTQ==}
    peerDependencies:
      react: ^16.8.0 || ^17.0.0-rc.1 || ^18.0.0
    dependencies:
      '@react-types/checkbox': 3.5.0(react@18.2.0)
      '@react-types/shared': 3.19.0(react@18.2.0)
      react: 18.2.0
    dev: false

  /@react-types/table@3.8.0(react@18.2.0):
    resolution: {integrity: sha512-/7IBG4ZlJHvEPQwND/q6ZFzfXq0Bc1ohaocDFzEOeNtVUrgQ2rFS64EY2p8G7BL9XDJFTY2R5dLYqjyGFojUvQ==}
    peerDependencies:
      react: ^16.8.0 || ^17.0.0-rc.1 || ^18.0.0
    dependencies:
      '@react-types/grid': 3.2.0(react@18.2.0)
      '@react-types/shared': 3.19.0(react@18.2.0)
      react: 18.2.0
    dev: false

  /@react-types/tabs@3.3.1(react@18.2.0):
    resolution: {integrity: sha512-vPxSbLCU7RT+Rupvu/1uOAesxlR/53GD5ZbgLuQRr/oEZRbsjY8Cs3CE3LGv49VdvBWivXUvHiF5wSE7CdWs1w==}
    peerDependencies:
      react: ^16.8.0 || ^17.0.0-rc.1 || ^18.0.0
    dependencies:
      '@react-types/shared': 3.19.0(react@18.2.0)
      react: 18.2.0
    dev: false

  /@react-types/textfield@3.7.3(react@18.2.0):
    resolution: {integrity: sha512-M2u9NK3iqQEmTp4G1Dk36pCleyH/w1n+N52u5n0fRlxvucY/Od8W1zvk3w9uqJLFHSlzleHsfSvkaETDJn7FYw==}
    peerDependencies:
      react: ^16.8.0 || ^17.0.0-rc.1 || ^18.0.0
    dependencies:
      '@react-types/shared': 3.19.0(react@18.2.0)
      react: 18.2.0
    dev: false

  /@react-types/tooltip@3.4.3(react@18.2.0):
    resolution: {integrity: sha512-ne1SVhgofHRZNhoQM4iMCSjCstpdPBpM81B4KDJ7XmWax0+dP4qmdxMc7qvEm7GjuZLfYx5f44fWytKm1BkZmg==}
    peerDependencies:
      react: ^16.8.0 || ^17.0.0-rc.1 || ^18.0.0
    dependencies:
      '@react-types/overlays': 3.8.1(react@18.2.0)
      '@react-types/shared': 3.19.0(react@18.2.0)
      react: 18.2.0
    dev: false

  /@scure/base@1.1.3:
    resolution: {integrity: sha512-/+SgoRjLq7Xlf0CWuLHq2LUZeL/w65kfzAPG5NH9pcmBhs+nunQTn4gvdwgMTIXnt9b2C/1SeL2XiysZEyIC9Q==}
    dev: false

  /@scure/bip32@1.3.1:
    resolution: {integrity: sha512-osvveYtyzdEVbt3OfwwXFr4P2iVBL5u1Q3q4ONBfDY/UpOuXmOlbgwc1xECEboY8wIays8Yt6onaWMUdUbfl0A==}
    dependencies:
      '@noble/curves': 1.1.0
      '@noble/hashes': 1.3.1
      '@scure/base': 1.1.3
    dev: false

  /@scure/bip39@1.2.1:
    resolution: {integrity: sha512-Z3/Fsz1yr904dduJD0NpiyRHhRYHdcnyh73FZWiV+/qhWi83wNJ3NWolYqCEN+ZWsUz2TWwajJggcRE9r1zUYg==}
    dependencies:
      '@noble/hashes': 1.3.1
      '@scure/base': 1.1.3
    dev: false

  /@swc/helpers@0.4.14:
    resolution: {integrity: sha512-4C7nX/dvpzB7za4Ql9K81xK3HPxCpHMgwTZVyf+9JQ6VUbn9jjZVN7/Nkdz/Ugzs2CSjqnL/UPXroiVBVHUWUw==}
    dependencies:
      tslib: 2.6.2
    dev: false

  /@swc/helpers@0.4.36:
    resolution: {integrity: sha512-5lxnyLEYFskErRPenYItLRSge5DjrJngYKdVjRSrWfza9G6KkgHEXi0vUZiyUeMU5JfXH1YnvXZzSp8ul88o2Q==}
    dependencies:
      legacy-swc-helpers: /@swc/helpers@0.4.14
      tslib: 2.6.2
    dev: false

  /@swc/helpers@0.5.1:
    resolution: {integrity: sha512-sJ902EfIzn1Fa+qYmjdQqh8tPsoxyBz+8yBKC2HKUxyezKJFwPGOn7pv4WY6QuQW//ySQi5lJjA/ZT9sNWWNTg==}
    dependencies:
      tslib: 2.6.2
    dev: false

  /@tabler/icons@2.33.0:
    resolution: {integrity: sha512-cmVBeVANYGniLa0Q9gSUXU3SY0V9D3bfvHAq2bE+S0sdvnbMRNCHAmVQQv1lV6LT/aT7kzpwHAQz+6Iz1rPPsA==}
    dev: false

  /@tanstack/query-core@4.33.0:
    resolution: {integrity: sha512-qYu73ptvnzRh6se2nyBIDHGBQvPY1XXl3yR769B7B6mIDD7s+EZhdlWHQ67JI6UOTFRaI7wupnTnwJ3gE0Mr/g==}
    dev: false

  /@tanstack/react-query@4.33.0(react-dom@18.2.0)(react@18.2.0):
    resolution: {integrity: sha512-97nGbmDK0/m0B86BdiXzx3EW9RcDYKpnyL2+WwyuLHEgpfThYAnXFaMMmnTDuAO4bQJXEhflumIEUfKmP7ESGA==}
    peerDependencies:
      react: ^16.8.0 || ^17.0.0 || ^18.0.0
      react-dom: ^16.8.0 || ^17.0.0 || ^18.0.0
      react-native: '*'
    peerDependenciesMeta:
      react-dom:
        optional: true
      react-native:
        optional: true
    dependencies:
      '@tanstack/query-core': 4.33.0
      react: 18.2.0
      react-dom: 18.2.0(react@18.2.0)
      use-sync-external-store: 1.2.0(react@18.2.0)
    dev: false

  /@testing-library/dom@9.3.1:
    resolution: {integrity: sha512-0DGPd9AR3+iDTjGoMpxIkAsUihHZ3Ai6CneU6bRRrffXMgzCdlNk43jTrD2/5LT6CBb3MWTP8v510JzYtahD2w==}
    engines: {node: '>=14'}
    dependencies:
      '@babel/code-frame': 7.22.13
      '@babel/runtime': 7.22.11
      '@types/aria-query': 5.0.1
      aria-query: 5.1.3
      chalk: 4.1.2
      dom-accessibility-api: 0.5.16
      lz-string: 1.5.0
      pretty-format: 27.5.1
    dev: false

  /@testing-library/react@14.0.0(react-dom@18.2.0)(react@18.2.0):
    resolution: {integrity: sha512-S04gSNJbYE30TlIMLTzv6QCTzt9AqIF5y6s6SzVFILNcNvbV/jU96GeiTPillGQo+Ny64M/5PV7klNYYgv5Dfg==}
    engines: {node: '>=14'}
    peerDependencies:
      react: ^18.0.0
      react-dom: ^18.0.0
    dependencies:
      '@babel/runtime': 7.22.11
      '@testing-library/dom': 9.3.1
      '@types/react-dom': 18.2.7
      react: 18.2.0
      react-dom: 18.2.0(react@18.2.0)
    dev: false

  /@tootallnate/quickjs-emscripten@0.23.0:
    resolution: {integrity: sha512-C5Mc6rdnsaJDjO3UpGW/CQTHtCKaYlScZTly4JIu97Jxo/odCiH0ITnDXSJPTOrEKk/ycSZ0AOgTmkDtkOsvIA==}
    dev: false

  /@trysound/sax@0.2.0:
    resolution: {integrity: sha512-L7z9BgrNEcYyUYtF+HaEfiS5ebkh9jXqbszz7pC0hRBPaatV0XjSD3+eHrpqFemQfgwiFF0QPIarnIihIDn7OA==}
    engines: {node: '>=10.13.0'}
    dev: false

  /@types/acorn@4.0.6:
    resolution: {integrity: sha512-veQTnWP+1D/xbxVrPC3zHnCZRjSrKfhbMUlEA43iMZLu7EsnTtkJklIuwrCPbOi8YkvDQAiW05VQQFvvz9oieQ==}
    dependencies:
      '@types/estree': 1.0.1
    dev: false

  /@types/aria-query@5.0.1:
    resolution: {integrity: sha512-XTIieEY+gvJ39ChLcB4If5zHtPxt3Syj5rgZR+e1ctpmK8NjPf0zFqsz4JpLJT0xla9GFDKjy8Cpu331nrmE1Q==}
    dev: false

  /@types/bn.js@5.1.1:
    resolution: {integrity: sha512-qNrYbZqMx0uJAfKnKclPh+dTwK33KfLHYqtyODwd5HnXOjnkhc4qgn3BrK6RWyGZm5+sIFE7Q7Vz6QQtJB7w7g==}
    dependencies:
      '@types/node': 20.5.9
    dev: false

  /@types/chrome@0.0.243:
    resolution: {integrity: sha512-4PHv0kxxxpZFHWPBiJJ9TWH8kbx0567j1b2djnhpJjpiSGNI7UKkz7dSEECBtQ0B3N5nQTMwSB/5IopkWGAbEA==}
    dependencies:
      '@types/filesystem': 0.0.32
      '@types/har-format': 1.2.12
    dev: false

  /@types/chrome@0.0.245:
    resolution: {integrity: sha512-bBdONkLO8wMbJK6iG0Q8ShFuh67Grnod+5OpClJaa8MuKJXP/Kjl3f8wRYeMOnQ0Q8HDgpUlopu8bvl9siR8/A==}
    dependencies:
      '@types/filesystem': 0.0.32
      '@types/har-format': 1.2.12
    dev: true

  /@types/cookie@0.5.2:
    resolution: {integrity: sha512-DBpRoJGKJZn7RY92dPrgoMew8xCWc2P71beqsjyhEI/Ds9mOyVmBwtekyfhpwFIVt1WrxTonFifiOZ62V8CnNA==}
    dev: true

  /@types/debug@4.1.8:
    resolution: {integrity: sha512-/vPO1EPOs306Cvhwv7KfVfYvOJqA/S/AXjaHQiJboCZzcNDb+TIJFN9/2C9DZ//ijSKWioNyUxD792QmDJ+HKQ==}
    dependencies:
      '@types/ms': 0.7.31
    dev: false

  /@types/estree-jsx@1.0.0:
    resolution: {integrity: sha512-3qvGd0z8F2ENTGr/GG1yViqfiKmRfrXVx5sJyHGFu3z7m5g5utCQtGp/g29JnjflhtQJBv1WDQukHiT58xPcYQ==}
    dependencies:
      '@types/estree': 1.0.1
    dev: false

  /@types/estree@1.0.1:
    resolution: {integrity: sha512-LG4opVs2ANWZ1TJoKc937iMmNstM/d0ae1vNbnBvBhqCSezgVUOzcLCqbI5elV8Vy6WKwKjaqR+zO9VKirBBCA==}
    dev: false

  /@types/filesystem@0.0.32:
    resolution: {integrity: sha512-Yuf4jR5YYMR2DVgwuCiP11s0xuVRyPKmz8vo6HBY3CGdeMj8af93CFZX+T82+VD1+UqHOxTq31lO7MI7lepBtQ==}
    dependencies:
      '@types/filewriter': 0.0.29

  /@types/filewriter@0.0.29:
    resolution: {integrity: sha512-BsPXH/irW0ht0Ji6iw/jJaK8Lj3FJemon2gvEqHKpCdDCeemHa+rI3WBGq5z7cDMZgoLjY40oninGxqk+8NzNQ==}

  /@types/har-format@1.2.12:
    resolution: {integrity: sha512-P20p/YBrqUBmzD6KhIQ8EiY4/RRzlekL4eCvfQnulFPfjmiGxKIoyCeI7qam5I7oKH3P8EU4ptEi0EfyGoLysw==}

  /@types/hast@2.3.5:
    resolution: {integrity: sha512-SvQi0L/lNpThgPoleH53cdjB3y9zpLlVjRbqB3rH8hx1jiRSBGAhyjV3H+URFjNVRqt2EdYNrbZE5IsGlNfpRg==}
    dependencies:
      '@types/unist': 2.0.8
    dev: false

  /@types/json-schema@7.0.12:
    resolution: {integrity: sha512-Hr5Jfhc9eYOQNPYO5WLDq/n4jqijdHNlDXjuAQkkt+mWdQR+XJToOHrsD4cPaMXpn6KO7y2+wM8AZEs8VpBLVA==}
    dev: false

  /@types/json5@0.0.29:
    resolution: {integrity: sha512-dRLjCWHYg4oaA77cxO64oO+7JwCwnIzkZPdrrC71jQmQtlhM556pwKo5bUzqvZndkVbeFLIIi+9TC40JNF5hNQ==}
    dev: false

  /@types/long@4.0.0:
    resolution: {integrity: sha512-1w52Nyx4Gq47uuu0EVcsHBxZFJgurQ+rTKS3qMHxR1GY2T8c2AJYd6vZoZ9q1rupaDjU0yT+Jc2XTyXkjeMA+Q==}
    dev: false

  /@types/mdast@3.0.12:
    resolution: {integrity: sha512-DT+iNIRNX884cx0/Q1ja7NyUPpZuv0KPyL5rGNxm1WC1OtHstl7n4Jb7nk+xacNShQMbczJjt8uFzznpp6kYBg==}
    dependencies:
      '@types/unist': 2.0.8
    dev: false

  /@types/mdx@2.0.7:
    resolution: {integrity: sha512-BG4tyr+4amr3WsSEmHn/fXPqaCba/AYZ7dsaQTiavihQunHSIxk+uAtqsjvicNpyHN6cm+B9RVrUOtW9VzIKHw==}
    dev: false

  /@types/ms@0.7.31:
    resolution: {integrity: sha512-iiUgKzV9AuaEkZqkOLDIvlQiL6ltuZd9tGcW3gwpnX8JbuiuhFlEGmmFXEXkN50Cvq7Os88IY2v0dkDqXYWVgA==}
    dev: false

  /@types/node@10.12.18:
    resolution: {integrity: sha512-fh+pAqt4xRzPfqA6eh3Z2y6fyZavRIumvjhaCL753+TVkGKGhpPeyrJG2JftD0T9q4GF00KjefsQ+PQNDdWQaQ==}
    dev: false

  /@types/node@14.18.56:
    resolution: {integrity: sha512-+k+57NVS9opgrEn5l9c0gvD1r6C+PtyhVE4BTnMMRwiEA8ZO8uFcs6Yy2sXIy0eC95ZurBtRSvhZiHXBysbl6w==}
    dev: false

  /@types/node@20.5.9:
    resolution: {integrity: sha512-PcGNd//40kHAS3sTlzKB9C9XL4K0sTup8nbG5lC14kzEteTNuAFh9u5nA0o5TWnSG2r/JNPRXFVcHJIIeRlmqQ==}

  /@types/parse5@6.0.3:
    resolution: {integrity: sha512-SuT16Q1K51EAVPz1K29DJ/sXjhSQ0zjvsypYJ6tlwVsRV9jwW5Adq2ch8Dq8kDBCkYnELS7N7VNCSB5nC56t/g==}
    dev: false

  /@types/prop-types@15.7.5:
    resolution: {integrity: sha512-JCB8C6SnDoQf0cNycqd/35A7MjcnK+ZTqE7judS6o7utxUCg6imJg3QK2qzHKszlTjcj2cn+NwMB2i96ubpj7w==}

  /@types/react-dom@18.2.7:
    resolution: {integrity: sha512-GRaAEriuT4zp9N4p1i8BDBYmEyfo+xQ3yHjJU4eiK5NDa1RmUZG+unZABUTK4/Ox/M+GaHwb6Ow8rUITrtjszA==}
    dependencies:
      '@types/react': 18.2.21

  /@types/react-syntax-highlighter@15.5.7:
    resolution: {integrity: sha512-bo5fEO5toQeyCp0zVHBeggclqf5SQ/Z5blfFmjwO5dkMVGPgmiwZsJh9nu/Bo5L7IHTuGWrja6LxJVE2uB5ZrQ==}
    dependencies:
      '@types/react': 18.2.21
    dev: true

  /@types/react@18.2.21:
    resolution: {integrity: sha512-neFKG/sBAwGxHgXiIxnbm3/AAVQ/cMRS93hvBpg8xYRbeQSPVABp9U2bRnPf0iI4+Ucdv3plSxKK+3CW2ENJxA==}
    dependencies:
      '@types/prop-types': 15.7.5
      '@types/scheduler': 0.16.3
      csstype: 3.1.2

  /@types/resolve@1.20.2:
    resolution: {integrity: sha512-60BCwRFOZCQhDncwQdxxeOEEkbc5dIMccYLwbxsS4TUNeVECQ/pBJ0j09mrHOl/JJvpRPGwO9SvE4nR2Nb/a4Q==}
    dev: false

  /@types/scheduler@0.16.3:
    resolution: {integrity: sha512-5cJ8CB4yAx7BH1oMvdU0Jh9lrEXyPkar6F9G/ERswkCuvP4KQZfZkSjcMbAICCpQTN4OuZn8tz0HiKv9TGZgrQ==}

  /@types/semver@7.5.1:
    resolution: {integrity: sha512-cJRQXpObxfNKkFAZbJl2yjWtJCqELQIdShsogr1d2MilP8dKD9TE/nEKHkJgUNHdGKCQaf9HbIynuV2csLGVLg==}
    dev: false

  /@types/unist@2.0.8:
    resolution: {integrity: sha512-d0XxK3YTObnWVp6rZuev3c49+j4Lo8g4L1ZRm9z5L0xpoZycUPshHgczK5gsUMaZOstjVYYi09p5gYvUtfChYw==}
    dev: false

  /@types/unist@3.0.0:
    resolution: {integrity: sha512-MFETx3tbTjE7Uk6vvnWINA/1iJ7LuMdO4fcq8UfF0pRbj01aGLduVvQcRyswuACJdpnHgg8E3rQLhaRdNEJS0w==}
    dev: false

  /@typescript-eslint/eslint-plugin@6.6.0(@typescript-eslint/parser@6.6.0)(eslint@8.48.0)(typescript@5.2.2):
    resolution: {integrity: sha512-CW9YDGTQnNYMIo5lMeuiIG08p4E0cXrXTbcZ2saT/ETE7dWUrNxlijsQeU04qAAKkILiLzdQz+cGFxCJjaZUmA==}
    engines: {node: ^16.0.0 || >=18.0.0}
    peerDependencies:
      '@typescript-eslint/parser': ^6.0.0 || ^6.0.0-alpha
      eslint: ^7.0.0 || ^8.0.0
      typescript: '*'
    peerDependenciesMeta:
      typescript:
        optional: true
    dependencies:
      '@eslint-community/regexpp': 4.8.0
      '@typescript-eslint/parser': 6.6.0(eslint@8.48.0)(typescript@5.2.2)
      '@typescript-eslint/scope-manager': 6.6.0
      '@typescript-eslint/type-utils': 6.6.0(eslint@8.48.0)(typescript@5.2.2)
      '@typescript-eslint/utils': 6.6.0(eslint@8.48.0)(typescript@5.2.2)
      '@typescript-eslint/visitor-keys': 6.6.0
      debug: 4.3.4
      eslint: 8.48.0
      graphemer: 1.4.0
      ignore: 5.2.4
      natural-compare: 1.4.0
      semver: 7.5.4
      ts-api-utils: 1.0.2(typescript@5.2.2)
      typescript: 5.2.2
    transitivePeerDependencies:
      - supports-color
    dev: false

  /@typescript-eslint/parser@6.6.0(eslint@8.48.0)(typescript@5.2.2):
    resolution: {integrity: sha512-setq5aJgUwtzGrhW177/i+DMLqBaJbdwGj2CPIVFFLE0NCliy5ujIdLHd2D1ysmlmsjdL2GWW+hR85neEfc12w==}
    engines: {node: ^16.0.0 || >=18.0.0}
    peerDependencies:
      eslint: ^7.0.0 || ^8.0.0
      typescript: '*'
    peerDependenciesMeta:
      typescript:
        optional: true
    dependencies:
      '@typescript-eslint/scope-manager': 6.6.0
      '@typescript-eslint/types': 6.6.0
      '@typescript-eslint/typescript-estree': 6.6.0(typescript@5.2.2)
      '@typescript-eslint/visitor-keys': 6.6.0
      debug: 4.3.4
      eslint: 8.48.0
      typescript: 5.2.2
    transitivePeerDependencies:
      - supports-color
    dev: false

  /@typescript-eslint/scope-manager@5.62.0:
    resolution: {integrity: sha512-VXuvVvZeQCQb5Zgf4HAxc04q5j+WrNAtNh9OwCsCgpKqESMTu3tF/jhZ3xG6T4NZwWl65Bg8KuS2uEvhSfLl0w==}
    engines: {node: ^12.22.0 || ^14.17.0 || >=16.0.0}
    dependencies:
      '@typescript-eslint/types': 5.62.0
      '@typescript-eslint/visitor-keys': 5.62.0
    dev: false

  /@typescript-eslint/scope-manager@6.6.0:
    resolution: {integrity: sha512-pT08u5W/GT4KjPUmEtc2kSYvrH8x89cVzkA0Sy2aaOUIw6YxOIjA8ilwLr/1fLjOedX1QAuBpG9XggWqIIfERw==}
    engines: {node: ^16.0.0 || >=18.0.0}
    dependencies:
      '@typescript-eslint/types': 6.6.0
      '@typescript-eslint/visitor-keys': 6.6.0
    dev: false

  /@typescript-eslint/type-utils@6.6.0(eslint@8.48.0)(typescript@5.2.2):
    resolution: {integrity: sha512-8m16fwAcEnQc69IpeDyokNO+D5spo0w1jepWWY2Q6y5ZKNuj5EhVQXjtVAeDDqvW6Yg7dhclbsz6rTtOvcwpHg==}
    engines: {node: ^16.0.0 || >=18.0.0}
    peerDependencies:
      eslint: ^7.0.0 || ^8.0.0
      typescript: '*'
    peerDependenciesMeta:
      typescript:
        optional: true
    dependencies:
      '@typescript-eslint/typescript-estree': 6.6.0(typescript@5.2.2)
      '@typescript-eslint/utils': 6.6.0(eslint@8.48.0)(typescript@5.2.2)
      debug: 4.3.4
      eslint: 8.48.0
      ts-api-utils: 1.0.2(typescript@5.2.2)
      typescript: 5.2.2
    transitivePeerDependencies:
      - supports-color
    dev: false

  /@typescript-eslint/types@5.62.0:
    resolution: {integrity: sha512-87NVngcbVXUahrRTqIK27gD2t5Cu1yuCXxbLcFtCzZGlfyVWWh8mLHkoxzjsB6DDNnvdL+fW8MiwPEJyGJQDgQ==}
    engines: {node: ^12.22.0 || ^14.17.0 || >=16.0.0}
    dev: false

  /@typescript-eslint/types@6.6.0:
    resolution: {integrity: sha512-CB6QpJQ6BAHlJXdwUmiaXDBmTqIE2bzGTDLADgvqtHWuhfNP3rAOK7kAgRMAET5rDRr9Utt+qAzRBdu3AhR3sg==}
    engines: {node: ^16.0.0 || >=18.0.0}
    dev: false

  /@typescript-eslint/typescript-estree@5.62.0(typescript@5.2.2):
    resolution: {integrity: sha512-CmcQ6uY7b9y694lKdRB8FEel7JbU/40iSAPomu++SjLMntB+2Leay2LO6i8VnJk58MtE9/nQSFIH6jpyRWyYzA==}
    engines: {node: ^12.22.0 || ^14.17.0 || >=16.0.0}
    peerDependencies:
      typescript: '*'
    peerDependenciesMeta:
      typescript:
        optional: true
    dependencies:
      '@typescript-eslint/types': 5.62.0
      '@typescript-eslint/visitor-keys': 5.62.0
      debug: 4.3.4
      globby: 11.1.0
      is-glob: 4.0.3
      semver: 7.5.4
      tsutils: 3.21.0(typescript@5.2.2)
      typescript: 5.2.2
    transitivePeerDependencies:
      - supports-color
    dev: false

  /@typescript-eslint/typescript-estree@6.6.0(typescript@5.2.2):
    resolution: {integrity: sha512-hMcTQ6Al8MP2E6JKBAaSxSVw5bDhdmbCEhGW/V8QXkb9oNsFkA4SBuOMYVPxD3jbtQ4R/vSODBsr76R6fP3tbA==}
    engines: {node: ^16.0.0 || >=18.0.0}
    peerDependencies:
      typescript: '*'
    peerDependenciesMeta:
      typescript:
        optional: true
    dependencies:
      '@typescript-eslint/types': 6.6.0
      '@typescript-eslint/visitor-keys': 6.6.0
      debug: 4.3.4
      globby: 11.1.0
      is-glob: 4.0.3
      semver: 7.5.4
      ts-api-utils: 1.0.2(typescript@5.2.2)
      typescript: 5.2.2
    transitivePeerDependencies:
      - supports-color
    dev: false

  /@typescript-eslint/utils@5.62.0(eslint@8.48.0)(typescript@5.2.2):
    resolution: {integrity: sha512-n8oxjeb5aIbPFEtmQxQYOLI0i9n5ySBEY/ZEHHZqKQSFnxio1rv6dthascc9dLuwrL0RC5mPCxB7vnAVGAYWAQ==}
    engines: {node: ^12.22.0 || ^14.17.0 || >=16.0.0}
    peerDependencies:
      eslint: ^6.0.0 || ^7.0.0 || ^8.0.0
    dependencies:
      '@eslint-community/eslint-utils': 4.4.0(eslint@8.48.0)
      '@types/json-schema': 7.0.12
      '@types/semver': 7.5.1
      '@typescript-eslint/scope-manager': 5.62.0
      '@typescript-eslint/types': 5.62.0
      '@typescript-eslint/typescript-estree': 5.62.0(typescript@5.2.2)
      eslint: 8.48.0
      eslint-scope: 5.1.1
      semver: 7.5.4
    transitivePeerDependencies:
      - supports-color
      - typescript
    dev: false

  /@typescript-eslint/utils@6.6.0(eslint@8.48.0)(typescript@5.2.2):
    resolution: {integrity: sha512-mPHFoNa2bPIWWglWYdR0QfY9GN0CfvvXX1Sv6DlSTive3jlMTUy+an67//Gysc+0Me9pjitrq0LJp0nGtLgftw==}
    engines: {node: ^16.0.0 || >=18.0.0}
    peerDependencies:
      eslint: ^7.0.0 || ^8.0.0
    dependencies:
      '@eslint-community/eslint-utils': 4.4.0(eslint@8.48.0)
      '@types/json-schema': 7.0.12
      '@types/semver': 7.5.1
      '@typescript-eslint/scope-manager': 6.6.0
      '@typescript-eslint/types': 6.6.0
      '@typescript-eslint/typescript-estree': 6.6.0(typescript@5.2.2)
      eslint: 8.48.0
      semver: 7.5.4
    transitivePeerDependencies:
      - supports-color
      - typescript
    dev: false

  /@typescript-eslint/visitor-keys@5.62.0:
    resolution: {integrity: sha512-07ny+LHRzQXepkGg6w0mFY41fVUNBrL2Roj/++7V1txKugfjm/Ci/qSND03r2RhlJhJYMcTn9AhhSSqQp0Ysyw==}
    engines: {node: ^12.22.0 || ^14.17.0 || >=16.0.0}
    dependencies:
      '@typescript-eslint/types': 5.62.0
      eslint-visitor-keys: 3.4.3
    dev: false

  /@typescript-eslint/visitor-keys@6.6.0:
    resolution: {integrity: sha512-L61uJT26cMOfFQ+lMZKoJNbAEckLe539VhTxiGHrWl5XSKQgA0RTBZJW2HFPy5T0ZvPVSD93QsrTKDkfNwJGyQ==}
    engines: {node: ^16.0.0 || >=18.0.0}
    dependencies:
      '@typescript-eslint/types': 6.6.0
      eslint-visitor-keys: 3.4.3
    dev: false

  /@vercel/analytics@1.0.2:
    resolution: {integrity: sha512-BZFxVrv24VbNNl5xMxqUojQIegEeXMI6rX3rg1uVLYUEXsuKNBSAEQf4BWEcjQDp/8aYJOj6m8V4PUA3x/cxgg==}
    dev: false

  /@xstate/react@3.2.2(@types/react@18.2.21)(react@18.2.0)(xstate@4.38.2):
    resolution: {integrity: sha512-feghXWLedyq8JeL13yda3XnHPZKwYDN5HPBLykpLeuNpr9178tQd2/3d0NrH6gSd0sG5mLuLeuD+ck830fgzLQ==}
    peerDependencies:
      '@xstate/fsm': ^2.0.0
      react: ^16.8.0 || ^17.0.0 || ^18.0.0
      xstate: ^4.37.2
    peerDependenciesMeta:
      '@xstate/fsm':
        optional: true
      xstate:
        optional: true
    dependencies:
      react: 18.2.0
      use-isomorphic-layout-effect: 1.1.2(@types/react@18.2.21)(react@18.2.0)
      use-sync-external-store: 1.2.0(react@18.2.0)
      xstate: 4.38.2
    transitivePeerDependencies:
      - '@types/react'
    dev: false

  /abort-controller@3.0.0:
    resolution: {integrity: sha512-h8lQ8tacZYnR3vNQTgibj+tODHI5/+l06Au2Pcriv/Gmet0eaj4TwWH41sO9wnHDiQsEj19q0drzdWdeAHtweg==}
    engines: {node: '>=6.5'}
    dependencies:
      event-target-shim: 5.0.1
    dev: false

  /abortcontroller-polyfill@1.7.5:
    resolution: {integrity: sha512-JMJ5soJWP18htbbxJjG7bG6yuI6pRhgJ0scHHTfkUjf6wjP912xZWvM+A4sJK3gqd9E8fcPbDnOefbA9Th/FIQ==}
    dev: false

  /acorn-jsx@5.3.2(acorn@8.10.0):
    resolution: {integrity: sha512-rq9s+JNhf0IChjtDXxllJ7g41oZk5SlXtp0LHwyA5cejwn7vKmKp4pPri6YEePv2PU65sAsegbXtIinmDFDXgQ==}
    peerDependencies:
      acorn: ^6.0.0 || ^7.0.0 || ^8.0.0
    dependencies:
      acorn: 8.10.0

  /acorn-loose@8.3.0:
    resolution: {integrity: sha512-75lAs9H19ldmW+fAbyqHdjgdCrz0pWGXKmnqFoh8PyVd1L2RIb4RzYrSjmopeqv3E1G3/Pimu6GgLlrGbrkF7w==}
    engines: {node: '>=0.4.0'}
    dependencies:
      acorn: 8.10.0
    dev: false

  /acorn-walk@8.2.0:
    resolution: {integrity: sha512-k+iyHEuPgSw6SbuDpGQM+06HQUa04DZ3o+F6CSzXMvvI5KMvnaEqXe+YVe555R9nn6GPt404fos4wcgpw12SDA==}
    engines: {node: '>=0.4.0'}
    dev: false

  /acorn@8.10.0:
    resolution: {integrity: sha512-F0SAmZ8iUtS//m8DmCTA0jlh6TDKkHQyK6xc6V4KDTyZKA9dnvX9/3sRTVQrWm79glUAZbnmmNcdYwUIHWVybw==}
    engines: {node: '>=0.4.0'}
    hasBin: true

  /adm-zip@0.5.10:
    resolution: {integrity: sha512-x0HvcHqVJNTPk/Bw8JbLWlWoo6Wwnsug0fnYYro1HBrjxZ3G7/AZk7Ahv8JwDe1uIcz8eBqvu86FuF1POiG7vQ==}
    engines: {node: '>=6.0'}
    dev: false

  /agent-base@7.1.0:
    resolution: {integrity: sha512-o/zjMZRhJxny7OyEF+Op8X+efiELC7k7yOjMzgfzVqOzXqkBkWI79YoTdOtsuWd5BWhAGAuOY/Xa6xpiaWXiNg==}
    engines: {node: '>= 14'}
    dependencies:
      debug: 4.3.4
    transitivePeerDependencies:
      - supports-color
    dev: false

  /airtable@0.12.2:
    resolution: {integrity: sha512-HS3VytUBTKj8A0vPl7DDr5p/w3IOGv6RXL0fv7eczOWAtj9Xe8ri4TAiZRXoOyo+Z/COADCj+oARFenbxhmkIg==}
    engines: {node: '>=8.0.0'}
    dependencies:
      '@types/node': 14.18.56
      abort-controller: 3.0.0
      abortcontroller-polyfill: 1.7.5
      lodash: 4.17.21
      node-fetch: 2.7.0
    transitivePeerDependencies:
      - encoding
    dev: false

  /ajv@6.12.6:
    resolution: {integrity: sha512-j3fVLgvTo527anyYyJOGTYJbG+vnnQYvE0m5mmkc1TK+nxAppkCLMIL0aZ4dblVCNoGShhm+kzE4ZUykBoMg4g==}
    dependencies:
      fast-deep-equal: 3.1.3
      fast-json-stable-stringify: 2.1.0
      json-schema-traverse: 0.4.1
      uri-js: 4.4.1

  /algoliasearch@4.19.1:
    resolution: {integrity: sha512-IJF5b93b2MgAzcE/tuzW0yOPnuUyRgGAtaPv5UUywXM8kzqfdwZTO4sPJBzoGz1eOy6H9uEchsJsBFTELZSu+g==}
    dependencies:
      '@algolia/cache-browser-local-storage': 4.19.1
      '@algolia/cache-common': 4.19.1
      '@algolia/cache-in-memory': 4.19.1
      '@algolia/client-account': 4.19.1
      '@algolia/client-analytics': 4.19.1
      '@algolia/client-common': 4.19.1
      '@algolia/client-personalization': 4.19.1
      '@algolia/client-search': 4.19.1
      '@algolia/logger-common': 4.19.1
      '@algolia/logger-console': 4.19.1
      '@algolia/requester-browser-xhr': 4.19.1
      '@algolia/requester-common': 4.19.1
      '@algolia/requester-node-http': 4.19.1
      '@algolia/transporter': 4.19.1
    dev: false

  /amp-message@0.1.2:
    resolution: {integrity: sha512-JqutcFwoU1+jhv7ArgW38bqrE+LQdcRv4NxNw0mp0JHQyB6tXesWRjtYKlDgHRY2o3JE5UTaBGUK8kSWUdxWUg==}
    dependencies:
      amp: 0.3.1
    dev: false

  /amp@0.3.1:
    resolution: {integrity: sha512-OwIuC4yZaRogHKiuU5WlMR5Xk/jAcpPtawWL05Gj8Lvm2F6mwoJt4O/bHI+DHwG79vWd+8OFYM4/BzYqyRd3qw==}
    dev: false

  /ansi-colors@4.1.3:
    resolution: {integrity: sha512-/6w/C21Pm1A7aZitlI5Ni/2J6FFQN8i1Cvz3kHABAAbw93v/NlvKdVOqz7CCWz/3iv/JplRSEEZ83XION15ovw==}
    engines: {node: '>=6'}
    dev: false

  /ansi-escapes@5.0.0:
    resolution: {integrity: sha512-5GFMVX8HqE/TB+FuBJGuO5XG0WrsA6ptUqoODaT/n9mmUaZFkqnBueB4leqGBCmrUHnCnC4PCZTCd0E7QQ83bA==}
    engines: {node: '>=12'}
    dependencies:
      type-fest: 1.4.0
    dev: true

  /ansi-regex@5.0.1:
    resolution: {integrity: sha512-quJQXlTSUGL2LH9SUXo8VwsY4soanhgo6LNSm84E1LBcE8s3O0wpdiRzyR9z/ZZJMlMWv37qOOb9pdJlMUEKFQ==}
    engines: {node: '>=8'}

  /ansi-regex@6.0.1:
    resolution: {integrity: sha512-n5M855fKb2SsfMIiFFoVrABHJC8QtHwVx+mHWP3QcEqBHYienj5dHSgjbxtC0WEZXYt4wcD6zrQElDPhFuZgfA==}
    engines: {node: '>=12'}

  /ansi-sequence-parser@1.1.1:
    resolution: {integrity: sha512-vJXt3yiaUL4UU546s3rPXlsry/RnM730G1+HkpKE012AN0sx1eOrxSu95oKDIonskeLTijMgqWZ3uDEe3NFvyg==}
    dev: false

  /ansi-styles@3.2.1:
    resolution: {integrity: sha512-VT0ZI6kZRdTh8YyJw3SMbYm/u+NqfsAxEpWO0Pf9sq8/e94WxxOpPKx9FR1FlyCtOVDNOQ+8ntlqFxiRc+r5qA==}
    engines: {node: '>=4'}
    dependencies:
      color-convert: 1.9.3

  /ansi-styles@4.3.0:
    resolution: {integrity: sha512-zbB9rCJAT1rbjiVDb2hqKFHNYLxgtk8NURxZ3IZwD3F6NtxbXZQCnnSi1Lkx+IDohdPlFp222wVALIheZJQSEg==}
    engines: {node: '>=8'}
    dependencies:
      color-convert: 2.0.1

  /ansi-styles@5.2.0:
    resolution: {integrity: sha512-Cxwpt2SfTzTtXcfOlzGEee8O+c+MmUgGrNiBcXnuWxuFJHe6a5Hz7qwhwe5OgaSYI0IJvkLqWX1ASG+cJOkEiA==}
    engines: {node: '>=10'}
    dev: false

  /ansi-styles@6.2.1:
    resolution: {integrity: sha512-bN798gFfQX+viw3R7yrGWRqnrN2oRkEkUjjl4JNn4E8GxxbjtG3FbrEIIY3l8/hrwUwIeCZvi4QuOTP4MErVug==}
    engines: {node: '>=12'}

  /anymatch@3.1.3:
    resolution: {integrity: sha512-KMReFUr0B4t+D+OBkjR3KYqvocp2XaSzO55UcB6mgQMd3KbcE+mWTyvVV7D/zsdEbNnV6acZUutkiHQXvTr1Rw==}
    engines: {node: '>= 8'}
    dependencies:
      normalize-path: 3.0.0
      picomatch: 2.3.1
    dev: false

  /argparse@1.0.10:
    resolution: {integrity: sha512-o5Roy6tNG4SL/FOkCAN6RzjiakZS25RLYFrcMttJqbdd8BWrnA+fGz57iN5Pb06pvBGvl5gQ0B48dJlslXvoTg==}
    dependencies:
      sprintf-js: 1.0.3
    dev: false

  /argparse@2.0.1:
    resolution: {integrity: sha512-8+9WqebbFzpX9OR+Wa6O29asIogeRMzcGtAINdpMHHyAg10f05aSFVBbcEqGf/PXw1EjAZ+q2/bEBg3DvurK3Q==}

  /aria-hidden@1.2.3:
    resolution: {integrity: sha512-xcLxITLe2HYa1cnYnwCjkOO1PqUHQpozB8x9AR0OgWN2woOBi5kSDVxKfd0b7sb1hw5qFeJhXm9H1nu3xSfLeQ==}
    engines: {node: '>=10'}
    dependencies:
      tslib: 2.6.2
    dev: false

  /aria-query@5.1.3:
    resolution: {integrity: sha512-R5iJ5lkuHybztUfuOAznmboyjWq8O6sqNqtK7CLOqdydi54VNbORp49mb14KbWgG1QD3JFO9hJdZ+y4KutfdOQ==}
    dependencies:
      deep-equal: 2.2.2
    dev: false

  /aria-query@5.3.0:
    resolution: {integrity: sha512-b0P0sZPKtyu8HkeRAfCq0IfURZK+SuwMjY1UXGBU27wpAiTwQAIlq56IbIO+ytk/JjS1fMR14ee5WBBfKi5J6A==}
    dependencies:
      dequal: 2.0.3
    dev: false

  /array-buffer-byte-length@1.0.0:
    resolution: {integrity: sha512-LPuwb2P+NrQw3XhxGc36+XSvuBPopovXYTR9Ew++Du9Yb/bx5AzBfrIsBoj0EZUifjQU+sHL21sseZ3jerWO/A==}
    dependencies:
      call-bind: 1.0.2
      is-array-buffer: 3.0.2

  /array-includes@3.1.6:
    resolution: {integrity: sha512-sgTbLvL6cNnw24FnbaDyjmvddQ2ML8arZsgaJhoABMoplz/4QRhtrYS+alr1BUM1Bwp6dhx8vVCBSLG+StwOFw==}
    engines: {node: '>= 0.4'}
    dependencies:
      call-bind: 1.0.2
      define-properties: 1.2.0
      es-abstract: 1.22.1
      get-intrinsic: 1.2.1
      is-string: 1.0.7
    dev: false

  /array-timsort@1.0.3:
    resolution: {integrity: sha512-/+3GRL7dDAGEfM6TseQk/U+mi18TU2Ms9I3UlLdUMhz2hbvGNTKdj9xniwXfUqgYhHxRx0+8UnKkvlNwVU+cWQ==}
    dev: false

  /array-union@2.1.0:
    resolution: {integrity: sha512-HGyxoOTYUyCM6stUe6EJgnd4EoewAI7zMdfqO+kGjnlZmBDz/cR5pf8r/cR4Wq60sL/p0IkcjUEEPwS3GFrIyw==}
    engines: {node: '>=8'}
    dev: false

  /array.prototype.findlastindex@1.2.3:
    resolution: {integrity: sha512-LzLoiOMAxvy+Gd3BAq3B7VeIgPdo+Q8hthvKtXybMvRV0jrXfJM/t8mw7nNlpEcVlVUnCnM2KSX4XU5HmpodOA==}
    engines: {node: '>= 0.4'}
    dependencies:
      call-bind: 1.0.2
      define-properties: 1.2.0
      es-abstract: 1.22.1
      es-shim-unscopables: 1.0.0
      get-intrinsic: 1.2.1
    dev: false

  /array.prototype.flat@1.3.1:
    resolution: {integrity: sha512-roTU0KWIOmJ4DRLmwKd19Otg0/mT3qPNt0Qb3GWW8iObuZXxrjB/pzn0R3hqpRSWg4HCwqx+0vwOnWnvlOyeIA==}
    engines: {node: '>= 0.4'}
    dependencies:
      call-bind: 1.0.2
      define-properties: 1.2.0
      es-abstract: 1.22.1
      es-shim-unscopables: 1.0.0
    dev: false

  /array.prototype.flatmap@1.3.1:
    resolution: {integrity: sha512-8UGn9O1FDVvMNB0UlLv4voxRMze7+FpHyF5mSMRjWHUMlpoDViniy05870VlxhfgTnLbpuwTzvD76MTtWxB/mQ==}
    engines: {node: '>= 0.4'}
    dependencies:
      call-bind: 1.0.2
      define-properties: 1.2.0
      es-abstract: 1.22.1
      es-shim-unscopables: 1.0.0
    dev: false

  /array.prototype.tosorted@1.1.1:
    resolution: {integrity: sha512-pZYPXPRl2PqWcsUs6LOMn+1f1532nEoPTYowBtqLwAW+W8vSVhkIGnmOX1t/UQjD6YGI0vcD2B1U7ZFGQH9jnQ==}
    dependencies:
      call-bind: 1.0.2
      define-properties: 1.2.0
      es-abstract: 1.22.1
      es-shim-unscopables: 1.0.0
      get-intrinsic: 1.2.1
    dev: false

  /arraybuffer.prototype.slice@1.0.1:
    resolution: {integrity: sha512-09x0ZWFEjj4WD8PDbykUwo3t9arLn8NIzmmYEJFpYekOAQjpkGSyrQhNoRTcwwcFRu+ycWF78QZ63oWTqSjBcw==}
    engines: {node: '>= 0.4'}
    dependencies:
      array-buffer-byte-length: 1.0.0
      call-bind: 1.0.2
      define-properties: 1.2.0
      get-intrinsic: 1.2.1
      is-array-buffer: 3.0.2
      is-shared-array-buffer: 1.0.2

  /ast-types-flow@0.0.7:
    resolution: {integrity: sha512-eBvWn1lvIApYMhzQMsu9ciLfkBY499mFZlNqG+/9WR7PVlroQw0vG30cOQQbaKz3sCEc44TAOu2ykzqXSNnwag==}
    dev: false

  /ast-types@0.13.4:
    resolution: {integrity: sha512-x1FCFnFifvYDDzTaLII71vG5uvDwgtmDTEVWAxrgeiR8VjMONcCXJx7E+USjDtHlwFmt9MysbqgF9b9Vjr6w+w==}
    engines: {node: '>=4'}
    dependencies:
      tslib: 2.6.2
    dev: false

  /astring@1.8.6:
    resolution: {integrity: sha512-ISvCdHdlTDlH5IpxQJIex7BWBywFWgjJSVdwst+/iQCoEYnyOaQ95+X1JGshuBjGp6nxKUy1jMgE3zPqN7fQdg==}
    hasBin: true
    dev: false

  /async-listener@0.6.10:
    resolution: {integrity: sha512-gpuo6xOyF4D5DE5WvyqZdPA3NGhiT6Qf07l7DCB0wwDEsLvDIbCr6j9S5aj5Ch96dLace5tXVzWBZkxU/c5ohw==}
    engines: {node: <=0.11.8 || >0.11.10}
    dependencies:
      semver: 7.5.4
      shimmer: 1.2.1
    dev: false

  /async@2.6.4:
    resolution: {integrity: sha512-mzo5dfJYwAn29PeiJ0zvwTo04zj8HDJj0Mn8TD7sno7q12prdbnasKJHhkm2c1LgrhlJ0teaea8860oxi51mGA==}
    dependencies:
      lodash: 4.17.21
    dev: false

  /async@3.2.4:
    resolution: {integrity: sha512-iAB+JbDEGXhyIUavoDl9WP/Jj106Kz9DEn1DPgYw5ruDn0e3Wgi3sKFm55sASdGBNOQB8F59d9qQ7deqrHA8wQ==}
    dev: false

  /asynciterator.prototype@1.0.0:
    resolution: {integrity: sha512-wwHYEIS0Q80f5mosx3L/dfG5t5rjEa9Ft51GTaNt862EnpyGHpgz2RkZvLPp1oF5TnAiTohkEKVEu8pQPJI7Vg==}
    dependencies:
      has-symbols: 1.0.3
    dev: false

  /asynckit@0.4.0:
    resolution: {integrity: sha512-Oei9OH4tRh0YqU3GxhX79dM/mwVgvbZJaSNaRk+bshkj0S5cfHcgYakreBjrHwatXKbz+IoIdYLxrKim2MjW0Q==}
    dev: false

  /available-typed-arrays@1.0.5:
    resolution: {integrity: sha512-DMD0KiN46eipeziST1LPP/STfDU0sufISXmjSgvVsoU2tqxctQeASejWcfNtxYKqETM1UxQ8sp2OrSBWpHY6sw==}
    engines: {node: '>= 0.4'}

  /axe-core@4.7.2:
    resolution: {integrity: sha512-zIURGIS1E1Q4pcrMjp+nnEh+16G56eG/MUllJH8yEvw7asDo7Ac9uhC9KIH5jzpITueEZolfYglnCGIuSBz39g==}
    engines: {node: '>=4'}
    dev: false

  /axios@0.21.4(debug@4.3.4):
    resolution: {integrity: sha512-ut5vewkiu8jjGBdqpM44XxjuCjq9LAKeHVmoVfHVzy8eHgxxq8SbAVQNovDA8mVi05kP0Ea/n/UzcSHcTJQfNg==}
    dependencies:
      follow-redirects: 1.15.3(debug@4.3.4)
    transitivePeerDependencies:
      - debug
    dev: false

  /axobject-query@3.2.1:
    resolution: {integrity: sha512-jsyHu61e6N4Vbz/v18DHwWYKK0bSWLqn47eeDSKPB7m8tqMHF9YJ+mhIk2lVteyZrY8tnSj/jHOv4YiTCuCJgg==}
    dependencies:
      dequal: 2.0.3
    dev: false

  /b4a@1.6.4:
    resolution: {integrity: sha512-fpWrvyVHEKyeEvbKZTVOeZF3VSKKWtJxFIxX/jaVPf+cLbGUSitjb49pHLqPV2BUNNZ0LcoeEGfE/YCpyDYHIw==}
    dev: true

  /bail@2.0.2:
    resolution: {integrity: sha512-0xO6mYd7JB2YesxDKplafRpsiOzPt9V02ddPCLbY1xYGPOX24NTyN50qnUxgCPcSoYMhKpAuBTjQoRZCAkUDRw==}
    dev: false

  /balanced-match@1.0.2:
    resolution: {integrity: sha512-3oSeUO0TMV67hN1AmbXsK4yaqU7tjiHlbxRDZOpH0KW9+CeX4bRAaX0Anxt0tx2MrpRpWwQaPwIlISEJhYU5Pw==}

  /base64-js@1.5.1:
    resolution: {integrity: sha512-AKpaYlHn8t4SVbOHCy+b5+KKgvR4vrsD8vbvrbiQJps7fKDTkjkDry6ji0rUJjC0kzbNePLwzxq8iypo41qeWA==}
    dev: true

  /basic-ftp@5.0.3:
    resolution: {integrity: sha512-QHX8HLlncOLpy54mh+k/sWIFd0ThmRqwe9ZjELybGZK+tZ8rUb9VO0saKJUROTbE+KhzDUT7xziGpGrW8Kmd+g==}
    engines: {node: '>=10.0.0'}
    dev: false

  /bech32@2.0.0:
    resolution: {integrity: sha512-LcknSilhIGatDAsY1ak2I8VtGaHNhgMSYVxFrGLXv+xLHytaKZKcaUJJUE7qmBr7h33o5YQwP55pMI0xmkpJwg==}
    dev: false

  /before-after-hook@2.2.3:
    resolution: {integrity: sha512-NzUnlZexiaH/46WDhANlyR2bXRopNg4F/zuSA3OpZnllCUgRaOF2znDioDWrmbNVsuZk6l9pMquQB38cfBZwkQ==}
    dev: false

  /big-integer@1.6.51:
    resolution: {integrity: sha512-GPEid2Y9QU1Exl1rpO9B2IPJGHPSupF5GnVIP0blYvNOMer2bTvSWs1jGOUg04hTmu67nmLsQ9TBo1puaotBHg==}
    engines: {node: '>=0.6'}
    dev: false

  /binary-extensions@2.2.0:
    resolution: {integrity: sha512-jDctJ/IVQbZoJykoeHbhXpOlNBqGNcwXJKJog42E5HDPUwQTSdjCHdihjj0DlnheQ7blbT6dHOafNAiS8ooQKA==}
    engines: {node: '>=8'}
    dev: false

  /bl@4.1.0:
    resolution: {integrity: sha512-1W07cM9gS6DcLperZfFSj+bWLtaPGSOHWhPiGzXmvVJbRLdG82sH/Kn8EtW1VqWVA54AKf2h5k5BbnIbwF3h6w==}
    dependencies:
      buffer: 5.7.1
      inherits: 2.0.4
      readable-stream: 3.6.2
    dev: true

  /blessed@0.1.81:
    resolution: {integrity: sha512-LoF5gae+hlmfORcG1M5+5XZi4LBmvlXTzwJWzUlPryN/SJdSflZvROM2TwkT0GMpq7oqT48NRd4GS7BiVBc5OQ==}
    engines: {node: '>= 0.8.0'}
    hasBin: true
    dev: false

  /bn.js@4.12.0:
    resolution: {integrity: sha512-c98Bf3tPniI+scsdk237ku1Dc3ujXQTSgyiPUDEOe7tRkhrqridvh8klBv0HCEso1OLOYcHuCv/cS6DNxKH+ZA==}
    dev: false

  /bn.js@5.2.1:
    resolution: {integrity: sha512-eXRvHzWyYPBuB4NBy0cmYQjGitUrtqwbvlzP3G6VFnNRbsZQIxQ10PbKKHt8gZ/HW/D/747aDl+QkDqg3KQLMQ==}
    dev: false

  /bodec@0.1.0:
    resolution: {integrity: sha512-Ylo+MAo5BDUq1KA3f3R/MFhh+g8cnHmo8bz3YPGhI1znrMaf77ol1sfvYJzsw3nTE+Y2GryfDxBaR+AqpAkEHQ==}
    dev: false

  /boolbase@1.0.0:
    resolution: {integrity: sha512-JZOSA7Mo9sNGB8+UjSgzdLtokWAky1zbztM3WRLCbZ70/3cTANmQmOdR7y2g+J0e2WXywy1yS468tY+IruqEww==}
    dev: false

  /bplist-parser@0.2.0:
    resolution: {integrity: sha512-z0M+byMThzQmD9NILRniCUXYsYpjwnlO8N5uCFaCqIOpqRsJCrQL9NK3JsD67CN5a08nF5oIL2bD6loTdHOuKw==}
    engines: {node: '>= 5.10.0'}
    dependencies:
      big-integer: 1.6.51
    dev: false

  /brace-expansion@1.1.11:
    resolution: {integrity: sha512-iCuPHDFgrHX7H2vEI/5xpz07zSHB00TpugqhmYtVmMO6518mCuRMoOYFldEBl0g187ufozdaHgWKcYFb61qGiA==}
    dependencies:
      balanced-match: 1.0.2
      concat-map: 0.0.1

  /brace-expansion@2.0.1:
    resolution: {integrity: sha512-XnAIvQ8eM+kC6aULx6wuQiwVsnzsi9d3WxzV3FpWTGA19F621kwdbsAcFKXgKUHZWsy+mY6iL1sHTxWEFCytDA==}
    dependencies:
      balanced-match: 1.0.2
    dev: false

  /braces@3.0.2:
    resolution: {integrity: sha512-b8um+L1RzM3WDSzvhm6gIz1yfTbBt6YTlcEKAvsmqCZZFw46z626lVj9j1yEPW33H5H+lBQpZMP1k8l+78Ha0A==}
    engines: {node: '>=8'}
    dependencies:
      fill-range: 7.0.1

  /brorand@1.1.0:
    resolution: {integrity: sha512-cKV8tMCEpQs4hK/ik71d6LrPOnpkpGBR0wzxqr68g2m/LB2GxVYQroAjMJZRVM1Y4BCjCKc3vAamxSzOY2RP+w==}
    dev: false

  /buffer-from@1.1.2:
    resolution: {integrity: sha512-E+XQCRwSbaaiChtv6k6Dwgc+bx+Bs6vuKJHHl5kox/BaKbhiXzqQOwK4cO22yElGp2OCmjwVhT3HmxgyPGnJfQ==}
    dev: false

  /buffer@5.7.1:
    resolution: {integrity: sha512-EHcyIPBQ4BSGlvjB16k5KgAJ27CIsHY/2JBmCRReo48y9rQ3MaUzWX3KVlBa4U7MyX02HdVj0K7C3WaB3ju7FQ==}
    dependencies:
      base64-js: 1.5.1
      ieee754: 1.2.1
    dev: true

  /bundle-name@3.0.0:
    resolution: {integrity: sha512-PKA4BeSvBpQKQ8iPOGCSiell+N8P+Tf1DlwqmYhpe2gAhKPHn8EYOxVT+ShuGmhg8lN8XiSlS80yiExKXrURlw==}
    engines: {node: '>=12'}
    dependencies:
      run-applescript: 5.0.0
    dev: false

  /busboy@1.6.0:
    resolution: {integrity: sha512-8SFQbg/0hQ9xy3UNTB0YEnsNBbWfhf7RtnzpL7TkBiTBRfrQ9Fxcnz7VJsleJpyp6rVLvXiuORqjlHi5q+PYuA==}
    engines: {node: '>=10.16.0'}
    dependencies:
      streamsearch: 1.1.0
    dev: false

  /call-bind@1.0.2:
    resolution: {integrity: sha512-7O+FbCihrB5WGbFYesctwmTKae6rOiIzmz1icreWJ+0aA7LJfuqhEso2T9ncpcFtzMQtzXf2QGGueWJGTYsqrA==}
    dependencies:
      function-bind: 1.1.1
      get-intrinsic: 1.2.1

  /callsites@3.1.0:
    resolution: {integrity: sha512-P8BjAsXvZS+VIDUI11hHCQEv74YT67YUi5JJFNWIqL235sBmjX4+qx9Muvls5ivyNENctx46xQLQ3aTuE7ssaQ==}
    engines: {node: '>=6'}

  /camel-case@4.1.2:
    resolution: {integrity: sha512-gxGWBrTT1JuMx6R+o5PTXMmUnhnVzLQ9SNutD4YqKtI6ap897t3tKECYla6gCWEkplXnlNybEkZg9GEGxKFCgw==}
    dependencies:
      pascal-case: 3.1.2
      tslib: 2.6.2
    dev: false

  /caniuse-lite@1.0.30001525:
    resolution: {integrity: sha512-/3z+wB4icFt3r0USMwxujAqRvaD/B7rvGTsKhbhSQErVrJvkZCLhgNLJxU8MevahQVH6hCU9FsHdNUFbiwmE7Q==}
    dev: false

  /ccount@2.0.1:
    resolution: {integrity: sha512-eyrF0jiFpY+3drT6383f1qhkbGsLSifNAjA61IUjZjmLCWjItY6LB9ft9YhoDgwfmclB2zhu51Lc7+95b8NRAg==}
    dev: false

  /chalk@2.4.2:
    resolution: {integrity: sha512-Mti+f9lpJNcwF4tWV8/OrTTtF1gZi+f8FqlyAdouralcFWFQWF2+NgCHShjkCb+IFBLq9buZwE1xckQU4peSuQ==}
    engines: {node: '>=4'}
    dependencies:
      ansi-styles: 3.2.1
      escape-string-regexp: 1.0.5
      supports-color: 5.5.0

  /chalk@3.0.0:
    resolution: {integrity: sha512-4D3B6Wf41KOYRFdszmDqMCGq5VV/uMAB273JILmO+3jAlh8X4qDtdtgCR3fxtbLEMzSx22QdhnDcJvu2u1fVwg==}
    engines: {node: '>=8'}
    dependencies:
      ansi-styles: 4.3.0
      supports-color: 7.2.0
    dev: false

  /chalk@4.1.2:
    resolution: {integrity: sha512-oKnbhFyRIXpUuez8iBMmyEa4nbj4IOQyuhc/wy9kY7/WVPcwIO9VA668Pu8RkO7+0G76SLROeyw9CpQ061i4mA==}
    engines: {node: '>=10'}
    dependencies:
      ansi-styles: 4.3.0
      supports-color: 7.2.0

  /chalk@5.3.0:
    resolution: {integrity: sha512-dLitG79d+GV1Nb/VYcCDFivJeK1hiukt9QjRNVOsUtTy1rR1YJsmpGGTZ3qJos+uw7WmWF4wUwBd9jxjocFC2w==}
    engines: {node: ^12.17.0 || ^14.13 || >=16.0.0}
    dev: true

  /character-entities-html4@2.1.0:
    resolution: {integrity: sha512-1v7fgQRj6hnSwFpq1Eu0ynr/CDEw0rXo2B61qXrLNdHZmPKgb7fqS1a2JwF0rISo9q77jDI8VMEHoApn8qDoZA==}
    dev: false

  /character-entities-legacy@3.0.0:
    resolution: {integrity: sha512-RpPp0asT/6ufRm//AJVwpViZbGM/MkjQFxJccQRHmISF/22NBtsHqAWmL+/pmkPWoIUJdWyeVleTl1wydHATVQ==}
    dev: false

  /character-entities@2.0.2:
    resolution: {integrity: sha512-shx7oQ0Awen/BRIdkjkvz54PnEEI/EjwXDSIZp86/KKdbafHh1Df/RYGBhn4hbe2+uKC9FnT5UCEdyPz3ai9hQ==}
    dev: false

  /character-reference-invalid@2.0.1:
    resolution: {integrity: sha512-iBZ4F4wRbyORVsu0jPV7gXkOsGYjGHPmAyv+HiHG8gi5PtC9KI2j1+v8/tlibRvjoWX027ypmG/n0HtO5t7unw==}
    dev: false

  /charm@0.1.2:
    resolution: {integrity: sha512-syedaZ9cPe7r3hoQA9twWYKu5AIyCswN5+szkmPBe9ccdLrj4bYaCnLVPTLd2kgVRc7+zoX4tyPgRnFKCj5YjQ==}
    dev: false

  /chokidar@3.5.3:
    resolution: {integrity: sha512-Dr3sfKRP6oTcjf2JmUmFJfeVMvXBdegxB0iVQ5eb2V10uFJUCAS8OByZdVAyVb8xXNz3GjjTgj9kLWsZTqE6kw==}
    engines: {node: '>= 8.10.0'}
    dependencies:
      anymatch: 3.1.3
      braces: 3.0.2
      glob-parent: 5.1.2
      is-binary-path: 2.1.0
      is-glob: 4.0.3
      normalize-path: 3.0.0
      readdirp: 3.6.0
    optionalDependencies:
      fsevents: 2.3.3
    dev: false

  /chownr@1.1.4:
    resolution: {integrity: sha512-jJ0bqzaylmJtVnNgzTeSOs8DPavpbYgEr/b0YL8/2GO3xJEhInFmhKMUnEJQjZumK7KXGFhUy89PrsJWlakBVg==}
    dev: true

  /chroma-js@2.4.2:
    resolution: {integrity: sha512-U9eDw6+wt7V8z5NncY2jJfZa+hUH8XEj8FQHgFJTrUFnJfXYf4Ml4adI2vXZOjqRDpFWtYVWypDfZwnJ+HIR4A==}
    dev: false

  /classnames@2.3.2:
    resolution: {integrity: sha512-CSbhY4cFEJRe6/GQzIk5qXZ4Jeg5pcsP7b5peFSDpffpe1cqjASH/n9UTjBwOp6XpMSTwQ8Za2K5V02ueA7Tmw==}
    dev: false

  /cli-cursor@4.0.0:
    resolution: {integrity: sha512-VGtlMu3x/4DOtIUwEkRezxUZ2lBacNJCHash0N0WeZDBS+7Ux1dm3XWAgWYxLJFMMdOeXMHXorshEFhbMSGelg==}
    engines: {node: ^12.20.0 || ^14.13.1 || >=16.0.0}
    dependencies:
      restore-cursor: 4.0.0
    dev: true

  /cli-table@0.3.11:
    resolution: {integrity: sha512-IqLQi4lO0nIB4tcdTpN4LCB9FI3uqrJZK7RC515EnhZ6qBaglkIgICb1wjeAqpdoOabm1+SuQtkXIPdYC93jhQ==}
    engines: {node: '>= 0.2.0'}
    dependencies:
      colors: 1.0.3
    dev: false

  /cli-tableau@2.0.1:
    resolution: {integrity: sha512-he+WTicka9cl0Fg/y+YyxcN6/bfQ/1O3QmgxRXDhABKqLzvoOSM4fMzp39uMyLBulAFuywD2N7UaoQE7WaADxQ==}
    engines: {node: '>=8.10.0'}
    dependencies:
      chalk: 3.0.0
    dev: false

  /cli-truncate@3.1.0:
    resolution: {integrity: sha512-wfOBkjXteqSnI59oPcJkcPl/ZmwvMMOj340qUIY1SKZCv0B9Cf4D4fAucRkIKQmsIuYK3x1rrgU7MeGRruiuiA==}
    engines: {node: ^12.20.0 || ^14.13.1 || >=16.0.0}
    dependencies:
      slice-ansi: 5.0.0
      string-width: 5.1.2
    dev: true

  /client-only@0.0.1:
    resolution: {integrity: sha512-IV3Ou0jSMzZrd3pZ48nLkT9DA7Ag1pnPzaiQhpW7c3RbcqqzvzzVu+L8gfqMp/8IM2MQtSiqaCxrrcfu8I8rMA==}
    dev: false

  /clipanion@3.2.1(typanion@3.14.0):
    resolution: {integrity: sha512-dYFdjLb7y1ajfxQopN05mylEpK9ZX0sO1/RfMXdfmwjlIsPkbh4p7A682x++zFPLDCo1x3p82dtljHf5cW2LKA==}
    peerDependencies:
      typanion: '*'
    dependencies:
      typanion: 3.14.0
    dev: false

  /cliui@8.0.1:
    resolution: {integrity: sha512-BSeNnyus75C4//NQ9gQt1/csTXyo/8Sb+afLAkzAptFuMsod9HFokGNudZpi/oQV73hnVK+sR+5PVRMd+Dr7YQ==}
    engines: {node: '>=12'}
    dependencies:
      string-width: 4.2.3
      strip-ansi: 6.0.1
      wrap-ansi: 7.0.0
    dev: false

  /clsx@1.2.1:
    resolution: {integrity: sha512-EcR6r5a8bj6pu3ycsa/E/cKVGuTgZJZdsyUYHOksG/UHIiKfjxzRxYJpyVBwYaQeOvghal9fcc4PidlgzugAQg==}
    engines: {node: '>=6'}
    dev: false

  /color-convert@1.9.3:
    resolution: {integrity: sha512-QfAUtd+vFdAtFQcC8CCyYt1fYWxSqAiK2cSD6zDB8N3cpsEBAvRxp9zOGg6G/SHHJYAT88/az/IuDGALsNVbGg==}
    dependencies:
      color-name: 1.1.3

  /color-convert@2.0.1:
    resolution: {integrity: sha512-RRECPsj7iu/xb5oKYcsFHSppFNnsj/52OVTRKb4zP5onXwVF3zVmmToNcOfGC+CRDpfK/U584fMg38ZHCaElKQ==}
    engines: {node: '>=7.0.0'}
    dependencies:
      color-name: 1.1.4

  /color-name@1.1.3:
    resolution: {integrity: sha512-72fSenhMw2HZMTVHeCA9KCmpEIbzWiQsjN+BHcBbS9vr1mtt+vJjPdksIBNUmKAW8TFUDPJK5SUU3QhE9NEXDw==}

  /color-name@1.1.4:
    resolution: {integrity: sha512-dOy+3AuW3a2wNbZHIuMZpTcgjGuLU/uBL/ubcZF9OXbDo8ff4O8yVp5Bf0efS8uEoYo5q4Fx7dY9OgQGXgAsQA==}

  /color-string@1.9.1:
    resolution: {integrity: sha512-shrVawQFojnZv6xM40anx4CkoDP+fZsw/ZerEMsW/pyzsRbElpsL/DBVW7q3ExxwusdNXI3lXpuhEZkzs8p5Eg==}
    dependencies:
      color-name: 1.1.4
      simple-swizzle: 0.2.2
    dev: true

  /color@4.2.3:
    resolution: {integrity: sha512-1rXeuUUiGGrykh+CeBdu5Ie7OJwinCgQY0bc7GCRxy5xVHy+moaqkpL/jqQq0MtQOeYcrqEz4abc5f0KtU7W4A==}
    engines: {node: '>=12.5.0'}
    dependencies:
      color-convert: 2.0.1
      color-string: 1.9.1
    dev: true

  /colorette@2.0.20:
    resolution: {integrity: sha512-IfEDxwoWIjkeXL1eXcDiow4UbKjhLdq6/EuSVR9GMN7KVH3r9gQ83e73hsz1Nd1T3ijd5xv1wcWRYO+D6kCI2w==}
    dev: true

  /colors@1.0.3:
    resolution: {integrity: sha512-pFGrxThWcWQ2MsAz6RtgeWe4NK2kUE1WfsrvvlctdII745EW9I0yflqhe7++M5LEc7bV2c/9/5zc8sFcpL0Drw==}
    engines: {node: '>=0.1.90'}
    dev: false

  /combined-stream@1.0.8:
    resolution: {integrity: sha512-FQN4MRfuJeHf7cBbBMJFXhKSDq+2kAArBlmRBvcvFE5BB1HZKXtSFASDhdlz9zOYwxh8lDdnvmMOe/+5cdoEdg==}
    engines: {node: '>= 0.8'}
    dependencies:
      delayed-stream: 1.0.0
    dev: false

  /comma-separated-tokens@2.0.3:
    resolution: {integrity: sha512-Fu4hJdvzeylCfQPp9SGWidpzrMs7tTrlu6Vb8XGaRGck8QSNZJJp538Wrb60Lax4fPwR64ViY468OIUTbRlGZg==}
    dev: false

  /commander@11.0.0:
    resolution: {integrity: sha512-9HMlXtt/BNoYr8ooyjjNRdIilOTkVJXB+GhxMTtOKwk0R4j4lS4NpjuqmRxroBfnfTSHQIHQB7wryHhXarNjmQ==}
    engines: {node: '>=16'}
    dev: true

  /commander@2.15.1:
    resolution: {integrity: sha512-VlfT9F3V0v+jr4yxPc5gg9s62/fIVWsd2Bk2iD435um1NlGMYdVCq+MjcXnhYq2icNOizHr1kK+5TI6H0Hy0ag==}
    dev: false

  /commander@7.2.0:
    resolution: {integrity: sha512-QrWXB+ZQSVPmIWIhtEO9H+gwHaMGYiF5ChvoJ+K9ZGHG/sVsa6yiesAD1GC/x46sET00Xlwo1u49RVVVzvcSkw==}
    engines: {node: '>= 10'}
    dev: false

  /commander@9.5.0:
    resolution: {integrity: sha512-KRs7WVDKg86PWiuAqhDrAQnTXZKraVcCc6vFdL14qrZ/DcWwuRo7VoiYXalXO7S5GKpqYiVEwCbgFDfxNHKJBQ==}
    engines: {node: ^12.20.0 || >=14}
    dev: false

  /comment-json@4.2.3:
    resolution: {integrity: sha512-SsxdiOf064DWoZLH799Ata6u7iV658A11PlWtZATDlXPpKGJnbJZ5Z24ybixAi+LUUqJ/GKowAejtC5GFUG7Tw==}
    engines: {node: '>= 6'}
    dependencies:
      array-timsort: 1.0.3
      core-util-is: 1.0.3
      esprima: 4.0.1
      has-own-prop: 2.0.0
      repeat-string: 1.6.1
    dev: false

  /concat-map@0.0.1:
    resolution: {integrity: sha512-/Srv4dswyQNBfohGpz9o6Yb3Gz3SrUDqBH5rTuhGR7ahtlbYKnVxw2bCFMRljaA7EXHaXZ8wsHdodFvbkhKmqg==}

  /contentlayer@0.3.4(esbuild@0.19.2):
    resolution: {integrity: sha512-FYDdTUFaN4yqep0waswrhcXjmMJnPD5iXDTtxcUCGdklfuIrXM2xLx51xl748cHmGA6IsC+27YZFxU6Ym13QIA==}
    engines: {node: '>=14.18'}
    hasBin: true
    requiresBuild: true
    dependencies:
      '@contentlayer/cli': 0.3.4(esbuild@0.19.2)
      '@contentlayer/client': 0.3.4(esbuild@0.19.2)
      '@contentlayer/core': 0.3.4(esbuild@0.19.2)
      '@contentlayer/source-files': 0.3.4(esbuild@0.19.2)
      '@contentlayer/source-remote-files': 0.3.4(esbuild@0.19.2)
      '@contentlayer/utils': 0.3.4
    transitivePeerDependencies:
      - '@effect-ts/otel-node'
      - esbuild
      - markdown-wasm
      - supports-color
    dev: false

  /continuation-local-storage@3.2.1:
    resolution: {integrity: sha512-jx44cconVqkCEEyLSKWwkvUXwO561jXMa3LPjTPsm5QR22PA0/mhe33FT4Xb5y74JDvt/Cq+5lm8S8rskLv9ZA==}
    dependencies:
      async-listener: 0.6.10
      emitter-listener: 1.1.2
    dev: false

  /cookie@0.5.0:
    resolution: {integrity: sha512-YZ3GUyn/o8gfKJlnlX7g7xq4gyO6OSuhGPKaaGssGB2qgDUS0gPgtTvoyZLTt9Ab6dC4hfc9dV5arkvc/OCmrw==}
    engines: {node: '>= 0.6'}
    dev: false

  /copy-to-clipboard@3.3.3:
    resolution: {integrity: sha512-2KV8NhB5JqC3ky0r9PMCAZKbUHSwtEo4CwCs0KXgruG43gX5PMqDEBbVU4OUzw2MuAWUfsuFmWvEKG5QRfSnJA==}
    dependencies:
      toggle-selection: 1.0.6
    dev: false

  /core-js@3.32.1:
    resolution: {integrity: sha512-lqufgNn9NLnESg5mQeYsxQP5w7wrViSj0jr/kv6ECQiByzQkrn1MKvV0L3acttpDqfQrHLwr2KCMgX5b8X+lyQ==}
    requiresBuild: true
    dev: false

  /core-util-is@1.0.3:
    resolution: {integrity: sha512-ZQBvi1DcpJ4GDqanjucZ2Hj3wEO5pZDS89BWbkcrvdxksJorwUDDZamX9ldFkp9aw2lmBDLgkObEA4DWNJ9FYQ==}
    dev: false

  /croner@4.1.97:
    resolution: {integrity: sha512-/f6gpQuxDaqXu+1kwQYSckUglPaOrHdbIlBAu0YuW8/Cdb45XwXYNUBXg3r/9Mo6n540Kn/smKcZWko5x99KrQ==}
    dev: false

  /cross-fetch@3.1.8:
    resolution: {integrity: sha512-cvA+JwZoU0Xq+h6WkMvAUqPEYy92Obet6UdKLfW60qn99ftItKjB5T+BkyWOFWe2pUyfQ+IJHmpOTznqk1M6Kg==}
    dependencies:
      node-fetch: 2.7.0
    transitivePeerDependencies:
      - encoding
    dev: false

  /cross-spawn@6.0.5:
    resolution: {integrity: sha512-eTVLrBSt7fjbDygz805pMnstIs2VTBNkRm0qxZd+M7A5XDdxVRWO5MxGBXZhjY4cqLYLdtrGqRf8mBPmzwSpWQ==}
    engines: {node: '>=4.8'}
    dependencies:
      nice-try: 1.0.5
      path-key: 2.0.1
      semver: 7.5.4
      shebang-command: 1.2.0
      which: 1.3.1
    dev: true

  /cross-spawn@7.0.3:
    resolution: {integrity: sha512-iRDPJKUPVEND7dHPO8rkbOnPpyDygcDFtWjpeWNCgy8WP2rXcxXL8TskReQl6OrB2G7+UJrags1q15Fudc7G6w==}
    engines: {node: '>= 8'}
    dependencies:
      path-key: 3.1.1
      shebang-command: 2.0.0
      which: 2.0.2

  /css-select@5.1.0:
    resolution: {integrity: sha512-nwoRF1rvRRnnCqqY7updORDsuqKzqYJ28+oSMaJMMgOauh3fvwHqMS7EZpIPqK8GL+g9mKxF1vP/ZjSeNjEVHg==}
    dependencies:
      boolbase: 1.0.0
      css-what: 6.1.0
      domhandler: 5.0.3
      domutils: 3.1.0
      nth-check: 2.1.1
    dev: false

  /css-tree@2.2.1:
    resolution: {integrity: sha512-OA0mILzGc1kCOCSJerOeqDxDQ4HOh+G8NbOJFOTgOCzpw7fCBubk0fEyxp8AgOL/jvLgYA/uV0cMbe43ElF1JA==}
    engines: {node: ^10 || ^12.20.0 || ^14.13.0 || >=15.0.0, npm: '>=7.0.0'}
    dependencies:
      mdn-data: 2.0.28
      source-map-js: 1.0.2
    dev: false

  /css-tree@2.3.1:
    resolution: {integrity: sha512-6Fv1DV/TYw//QF5IzQdqsNDjx/wc8TrMBZsqjL9eW01tWb7R7k/mq+/VXfJCl7SoD5emsJop9cOByJZfs8hYIw==}
    engines: {node: ^10 || ^12.20.0 || ^14.13.0 || >=15.0.0}
    dependencies:
      mdn-data: 2.0.30
      source-map-js: 1.0.2
    dev: false

  /css-what@6.1.0:
    resolution: {integrity: sha512-HTUrgRJ7r4dsZKU6GjmpfRK1O76h97Z8MfS1G0FozR+oF2kG6Vfe8JE6zwrkbxigziPHinCJ+gCPjA9EaBDtRw==}
    engines: {node: '>= 6'}
    dev: false

  /csso@5.0.5:
    resolution: {integrity: sha512-0LrrStPOdJj+SPCCrGhzryycLjwcgUSHBtxNA8aIDxf0GLsRh1cKYhB00Gd1lDOS4yGH69+SNn13+TWbVHETFQ==}
    engines: {node: ^10 || ^12.20.0 || ^14.13.0 || >=15.0.0, npm: '>=7.0.0'}
    dependencies:
      css-tree: 2.2.1
    dev: false

  /csstype@3.1.2:
    resolution: {integrity: sha512-I7K1Uu0MBPzaFKg4nI5Q7Vs2t+3gWWW648spaF+Rg7pI9ds18Ugn+lvg4SHczUdKlHI5LWBXyqfS8+DufyBsgQ==}

  /culvert@0.1.2:
    resolution: {integrity: sha512-yi1x3EAWKjQTreYWeSd98431AV+IEE0qoDyOoaHJ7KJ21gv6HtBXHVLX74opVSGqcR8/AbjJBHAHpcOy2bj5Gg==}
    dev: false

  /custom-event-polyfill@1.0.7:
    resolution: {integrity: sha512-TDDkd5DkaZxZFM8p+1I3yAlvM3rSr1wbrOliG4yJiwinMZN8z/iGL7BTlDkrJcYTmgUSb4ywVCc3ZaUtOtC76w==}
    dev: false

  /damerau-levenshtein@1.0.8:
    resolution: {integrity: sha512-sdQSFB7+llfUcQHUQO3+B8ERRj0Oa4w9POWMI/puGtuf7gFywGmkaLCElnudfTiKZV+NvHqL0ifzdrI8Ro7ESA==}
    dev: false

  /data-uri-to-buffer@4.0.1:
    resolution: {integrity: sha512-0R9ikRb668HB7QDxT1vkpuUBtqc53YyAwMwGeUFKRojY/NWKvdZ+9UYtRfGmhqNbRkTSVpMbmyhXipFFv2cb/A==}
    engines: {node: '>= 12'}
    dev: false

  /data-uri-to-buffer@5.0.1:
    resolution: {integrity: sha512-a9l6T1qqDogvvnw0nKlfZzqsyikEBZBClF39V3TFoKhDtGBqHu2HkuomJc02j5zft8zrUaXEuoicLeW54RkzPg==}
    engines: {node: '>= 14'}
    dev: false

  /dayjs@1.11.10:
    resolution: {integrity: sha512-vjAczensTgRcqDERK0SR2XMwsF/tSvnvlv6VcF2GIhg6Sx4yOIt/irsr1RDJsKiIyBzJDpCoXiWWq28MqH2cnQ==}
    dev: false

  /dayjs@1.8.36:
    resolution: {integrity: sha512-3VmRXEtw7RZKAf+4Tv1Ym9AGeo8r8+CjDi26x+7SYQil1UqtqdaokhzoEJohqlzt0m5kacJSDhJQkG/LWhpRBw==}
    dev: false

  /debug@3.2.7:
    resolution: {integrity: sha512-CFjzYYAi4ThfiQvizrFQevTTXHtnCqWfe7x1AhgEscTz6ZbLbfoLRLPugTQyBth6f8ZERVUSyWHFD/7Wu4t1XQ==}
    peerDependencies:
      supports-color: '*'
    peerDependenciesMeta:
      supports-color:
        optional: true
    dependencies:
      ms: 2.1.3
    dev: false

  /debug@4.3.4:
    resolution: {integrity: sha512-PRWFHuSU3eDtQJPvnNY7Jcket1j0t5OuOsFzPPzsekD52Zl8qUfFIPEiswXqIvHWGVHOgX+7G/vCNNhehwxfkQ==}
    engines: {node: '>=6.0'}
    peerDependencies:
      supports-color: '*'
    peerDependenciesMeta:
      supports-color:
        optional: true
    dependencies:
      ms: 2.1.2

  /decode-named-character-reference@1.0.2:
    resolution: {integrity: sha512-O8x12RzrUF8xyVcY0KJowWsmaJxQbmy0/EtnNtHRpsOcT7dFk5W598coHqBVpmWo1oQQfsCqfCmkZN5DJrZVdg==}
    dependencies:
      character-entities: 2.0.2
    dev: false

  /decompress-response@6.0.0:
    resolution: {integrity: sha512-aW35yZM6Bb/4oJlZncMH2LCoZtJXTRxES17vE3hoRiowU2kWHaJKFkSBDnDR+cm9J+9QhXmREyIfv0pji9ejCQ==}
    engines: {node: '>=10'}
    dependencies:
      mimic-response: 3.1.0
    dev: true

  /deep-equal@2.2.2:
    resolution: {integrity: sha512-xjVyBf0w5vH0I42jdAZzOKVldmPgSulmiyPRywoyq7HXC9qdgo17kxJE+rdnif5Tz6+pIrpJI8dCpMNLIGkUiA==}
    dependencies:
      array-buffer-byte-length: 1.0.0
      call-bind: 1.0.2
      es-get-iterator: 1.1.3
      get-intrinsic: 1.2.1
      is-arguments: 1.1.1
      is-array-buffer: 3.0.2
      is-date-object: 1.0.5
      is-regex: 1.1.4
      is-shared-array-buffer: 1.0.2
      isarray: 2.0.5
      object-is: 1.1.5
      object-keys: 1.1.1
      object.assign: 4.1.4
      regexp.prototype.flags: 1.5.0
      side-channel: 1.0.4
      which-boxed-primitive: 1.0.2
      which-collection: 1.0.1
      which-typed-array: 1.1.11
    dev: false

  /deep-extend@0.6.0:
    resolution: {integrity: sha512-LOHxIOaPYdHlJRtCQfDIVZtfw/ufM8+rVj649RIHzcm/vGwQRXFt6OPqIFWsm2XEMrNIEtWR64sY1LEKD2vAOA==}
    engines: {node: '>=4.0.0'}
    dev: true

  /deep-is@0.1.4:
    resolution: {integrity: sha512-oIPzksmTg4/MriiaYGO+okXDT7ztn/w3Eptv/+gSIdMdKsJo0u4CfYNFJPy+4SKMuCqGw2wxnA+URMg3t8a/bQ==}

  /deepmerge-json@1.5.0:
    resolution: {integrity: sha512-jZRrDmBKjmGcqMFEUJ14FjMJwm05Qaked+1vxaALRtF0UAl7lPU8OLWXFxvoeg3jbQM249VPFVn8g2znaQkEtA==}
    engines: {node: '>=4.0.0'}
    dev: false

  /default-browser-id@3.0.0:
    resolution: {integrity: sha512-OZ1y3y0SqSICtE8DE4S8YOE9UZOJ8wO16fKWVP5J1Qz42kV9jcnMVFrEE/noXb/ss3Q4pZIH79kxofzyNNtUNA==}
    engines: {node: '>=12'}
    dependencies:
      bplist-parser: 0.2.0
      untildify: 4.0.0
    dev: false

  /default-browser@4.0.0:
    resolution: {integrity: sha512-wX5pXO1+BrhMkSbROFsyxUm0i/cJEScyNhA4PPxc41ICuv05ZZB/MX28s8aZx6xjmatvebIapF6hLEKEcpneUA==}
    engines: {node: '>=14.16'}
    dependencies:
      bundle-name: 3.0.0
      default-browser-id: 3.0.0
      execa: 7.2.0
      titleize: 3.0.0
    dev: false

  /define-lazy-prop@3.0.0:
    resolution: {integrity: sha512-N+MeXYoqr3pOgn8xfyRPREN7gHakLYjhsHhWGT3fWAiL4IkAt0iDw14QiiEm2bE30c5XX5q0FtAA3CK5f9/BUg==}
    engines: {node: '>=12'}
    dev: false

  /define-properties@1.2.0:
    resolution: {integrity: sha512-xvqAVKGfT1+UAvPwKTVw/njhdQ8ZhXK4lI0bCIuCMrp2up9nPnaDftrLtmpTazqd1o+UY4zgzU+avtMbDP+ldA==}
    engines: {node: '>= 0.4'}
    dependencies:
      has-property-descriptors: 1.0.0
      object-keys: 1.1.1

  /degenerator@5.0.1:
    resolution: {integrity: sha512-TllpMR/t0M5sqCXfj85i4XaAzxmS5tVA16dqvdkMwGmzI+dXLXnw3J+3Vdv7VKw+ThlTMboK6i9rnZ6Nntj5CQ==}
    engines: {node: '>= 14'}
    dependencies:
      ast-types: 0.13.4
      escodegen: 2.1.0
      esprima: 4.0.1
    dev: false

  /delayed-stream@1.0.0:
    resolution: {integrity: sha512-ZySD7Nf91aLB0RxL4KGrKHBXl7Eds1DAmEdcoVawXnLD7SDhpNgtuII2aAkg7a7QS41jxPSZ17p4VdGnMHk3MQ==}
    engines: {node: '>=0.4.0'}
    dev: false

  /deprecation@2.3.1:
    resolution: {integrity: sha512-xmHIy4F3scKVwMsQ4WnVaS8bHOx0DmVwRywosKhaILI0ywMDWPtBSku2HNxRvF7jtwDRsoEwYQSfbxj8b7RlJQ==}
    dev: false

  /dequal@2.0.3:
    resolution: {integrity: sha512-0je+qPKHEMohvfRTCEo3CrPG6cAzAYgmzKyxRiYSSDkS6eGJdyVJm7WaYA5ECaAD9wLB2T4EEeymA5aFVcYXCA==}
    engines: {node: '>=6'}
    dev: false

  /detect-libc@2.0.2:
    resolution: {integrity: sha512-UX6sGumvvqSaXgdKGUsgZWqcUyIXZ/vZTrlRT/iobiKhGL0zL4d3osHj3uqllWJK+i+sixDS/3COVEOFbupFyw==}
    engines: {node: '>=8'}
    dev: true

  /detect-node-es@1.1.0:
    resolution: {integrity: sha512-ypdmJU/TbBby2Dxibuv7ZLW3Bs1QEmM7nHjEANfohJLvE0XVujisn1qPJcZxg+qDucsr+bP6fLD1rPS3AhJ7EQ==}
    dev: false

  /dexie-observable@4.0.1-beta.13(dexie@3.2.4):
    resolution: {integrity: sha512-axmgPk7yjoPwj+0DdQIE5s1MBXi+6XcIFIjBKdQAmSGpsLQSth/LHvMOQ3q3Wj6pwIE5hqIxg2GL75sVqQbhEw==}
    peerDependencies:
      dexie: ^3.0.2 || ^4.0.1-alpha.5
    dependencies:
      dexie: 3.2.4
    dev: false

  /dexie@3.2.4:
    resolution: {integrity: sha512-VKoTQRSv7+RnffpOJ3Dh6ozknBqzWw/F3iqMdsZg958R0AS8AnY9x9d1lbwENr0gzeGJHXKcGhAMRaqys6SxqA==}
    engines: {node: '>=6.0'}
    dev: false

  /diff@5.1.0:
    resolution: {integrity: sha512-D+mk+qE8VC/PAUrlAU34N+VfXev0ghe5ywmpqrawphmVZc1bEfn56uo9qpyGp1p4xpzOHkSW4ztBd6L7Xx4ACw==}
    engines: {node: '>=0.3.1'}
    dev: false

  /dir-glob@3.0.1:
    resolution: {integrity: sha512-WkrWp9GR4KXfKGYzOLmTuGVi1UWFfws377n9cc55/tb6DuqyF6pcQ5AbiHEshaDpY9v6oaSr2XCDidGmMwdzIA==}
    engines: {node: '>=8'}
    dependencies:
      path-type: 4.0.0
    dev: false

  /doctrine@2.1.0:
    resolution: {integrity: sha512-35mSku4ZXK0vfCuHEDAwt55dg2jNajHZ1odvF+8SSr82EsZY4QmXfuWso8oEd8zRhVObSN18aM0CjSdoBX7zIw==}
    engines: {node: '>=0.10.0'}
    dependencies:
      esutils: 2.0.3
    dev: false

  /doctrine@3.0.0:
    resolution: {integrity: sha512-yS+Q5i3hBf7GBkd4KG8a7eBNNWNGLTaEwwYWUijIYM7zrlYDM0BFXHjjPWlWZ1Rg7UaddZeIDmi9jF3HmqiQ2w==}
    engines: {node: '>=6.0.0'}
    dependencies:
      esutils: 2.0.3

  /dom-accessibility-api@0.5.16:
    resolution: {integrity: sha512-X7BJ2yElsnOJ30pZF4uIIDfBEVgF4XEBxL9Bxhy6dnrm5hkzqmsWHGTiHqRiITNhMyFLyAiWndIJP7Z1NTteDg==}
    dev: false

  /dom-serializer@2.0.0:
    resolution: {integrity: sha512-wIkAryiqt/nV5EQKqQpo3SToSOV9J0DnbJqwK7Wv/Trc92zIAYZ4FlMu+JPFW1DfGFt81ZTCGgDEabffXeLyJg==}
    dependencies:
      domelementtype: 2.3.0
      domhandler: 5.0.3
      entities: 4.5.0
    dev: false

  /domelementtype@2.3.0:
    resolution: {integrity: sha512-OLETBj6w0OsagBwdXnPdN0cnMfF9opN69co+7ZrbfPGrdpPVNBUj02spi6B1N7wChLQiPn4CSH/zJvXw56gmHw==}
    dev: false

  /domhandler@5.0.3:
    resolution: {integrity: sha512-cgwlv/1iFQiFnU96XXgROh8xTeetsnJiDsTc7TYCLFd9+/WNkIqPTxiM/8pSd8VIrhXGTf1Ny1q1hquVqDJB5w==}
    engines: {node: '>= 4'}
    dependencies:
      domelementtype: 2.3.0
    dev: false

  /domutils@3.1.0:
    resolution: {integrity: sha512-H78uMmQtI2AhgDJjWeQmHwJJ2bLPD3GMmO7Zja/ZZh84wkm+4ut+IUnUdRa8uCGX88DiVx1j6FRe1XfxEgjEZA==}
    dependencies:
      dom-serializer: 2.0.0
      domelementtype: 2.3.0
      domhandler: 5.0.3
    dev: false

  /dotenv@16.3.1:
    resolution: {integrity: sha512-IPzF4w4/Rd94bA9imS68tZBaYyBWSCE47V1RGuMrB94iyTOIEwRmVL2x/4An+6mETpLrKJ5hQkB8W4kFAadeIQ==}
    engines: {node: '>=12'}
    dev: false

  /eastasianwidth@0.2.0:
    resolution: {integrity: sha512-I88TYZWc9XiYHRQ4/3c5rjjfgkjhLyW2luGIheGERbNQ6OY7yTybanSpDXZa8y7VUP9YmDcYa+eyq4ca7iLqWA==}

  /elliptic@6.5.4:
    resolution: {integrity: sha512-iLhC6ULemrljPZb+QutR5TQGB+pdW6KGD5RSegS+8sorOZT+rdQFbsQFJgvN3eRqNALqJer4oQ16YvJHlU8hzQ==}
    dependencies:
      bn.js: 4.12.0
      brorand: 1.1.0
      hash.js: 1.1.7
      hmac-drbg: 1.0.1
      inherits: 2.0.4
      minimalistic-assert: 1.0.1
      minimalistic-crypto-utils: 1.0.1
    dev: false

  /emitter-listener@1.1.2:
    resolution: {integrity: sha512-Bt1sBAGFHY9DKY+4/2cV6izcKJUf5T7/gkdmkxzX/qv9CcGH8xSwVRW5mtX03SWJtRTWSOpzCuWN9rBFYZepZQ==}
    dependencies:
      shimmer: 1.2.1
    dev: false

  /emoji-regex@8.0.0:
    resolution: {integrity: sha512-MSjYzcWNOA0ewAHpz0MxpYFvwg6yjy1NG3xteoqz644VCo/RPgnr1/GGt+ic3iJTzQ8Eu3TdM14SawnVUmGE6A==}
    dev: false

  /emoji-regex@9.2.2:
    resolution: {integrity: sha512-L18DaJsXSUk2+42pv8mLs5jJT2hqFkFE4j21wOmgbUqsZ2hL72NsUU785g9RXgo3s0ZNgVl42TiHp3ZtOv/Vyg==}

  /end-of-stream@1.4.4:
    resolution: {integrity: sha512-+uw1inIHVPQoaVuHzRyXd21icM+cnt4CzD5rW+NC1wjOUSTOs+Te7FOv7AhN7vS9x/oIyhLP5PR1H+phQAHu5Q==}
    dependencies:
      once: 1.4.0
    dev: true

  /enhanced-resolve@5.15.0:
    resolution: {integrity: sha512-LXYT42KJ7lpIKECr2mAXIaMldcNCh/7E0KBKOu4KSfkHmP+mZmSs+8V5gBAqisWBy0OO4W5Oyys0GO1Y8KtdKg==}
    engines: {node: '>=10.13.0'}
    dependencies:
      graceful-fs: 4.2.11
      tapable: 2.2.1
    dev: false

  /enquirer@2.3.6:
    resolution: {integrity: sha512-yjNnPr315/FjS4zIsUxYguYUPP2e1NK4d7E7ZOLiyYCcbFBiTMyID+2wvm2w6+pZ/odMA7cRkjhsPbltwBOrLg==}
    engines: {node: '>=8.6'}
    dependencies:
      ansi-colors: 4.1.3
    dev: false

  /entities@4.5.0:
    resolution: {integrity: sha512-V0hjH4dGPh9Ao5p0MoRY6BVqtwCjhz6vI5LT8AJ55H+4g9/4vbHx1I54fS0XuclLhDHArPQCiMjDxjaL8fPxhw==}
    engines: {node: '>=0.12'}
    dev: false

  /error-ex@1.3.2:
    resolution: {integrity: sha512-7dFHNmqeFSEt2ZBsCriorKnn3Z2pj+fd9kmI6QoWw4//DL+icEBfc0U7qJCisqrTsKTjw4fNFy2pW9OqStD84g==}
    dependencies:
      is-arrayish: 0.2.1
    dev: true

  /es-abstract@1.22.1:
    resolution: {integrity: sha512-ioRRcXMO6OFyRpyzV3kE1IIBd4WG5/kltnzdxSCqoP8CMGs/Li+M1uF5o7lOkZVFjDs+NLesthnF66Pg/0q0Lw==}
    engines: {node: '>= 0.4'}
    dependencies:
      array-buffer-byte-length: 1.0.0
      arraybuffer.prototype.slice: 1.0.1
      available-typed-arrays: 1.0.5
      call-bind: 1.0.2
      es-set-tostringtag: 2.0.1
      es-to-primitive: 1.2.1
      function.prototype.name: 1.1.6
      get-intrinsic: 1.2.1
      get-symbol-description: 1.0.0
      globalthis: 1.0.3
      gopd: 1.0.1
      has: 1.0.3
      has-property-descriptors: 1.0.0
      has-proto: 1.0.1
      has-symbols: 1.0.3
      internal-slot: 1.0.5
      is-array-buffer: 3.0.2
      is-callable: 1.2.7
      is-negative-zero: 2.0.2
      is-regex: 1.1.4
      is-shared-array-buffer: 1.0.2
      is-string: 1.0.7
      is-typed-array: 1.1.12
      is-weakref: 1.0.2
      object-inspect: 1.12.3
      object-keys: 1.1.1
      object.assign: 4.1.4
      regexp.prototype.flags: 1.5.0
      safe-array-concat: 1.0.0
      safe-regex-test: 1.0.0
      string.prototype.trim: 1.2.7
      string.prototype.trimend: 1.0.6
      string.prototype.trimstart: 1.0.6
      typed-array-buffer: 1.0.0
      typed-array-byte-length: 1.0.0
      typed-array-byte-offset: 1.0.0
      typed-array-length: 1.0.4
      unbox-primitive: 1.0.2
      which-typed-array: 1.1.11

  /es-get-iterator@1.1.3:
    resolution: {integrity: sha512-sPZmqHBe6JIiTfN5q2pEi//TwxmAFHwj/XEuYjTuse78i8KxaqMTTzxPoFKuzRpDpTJ+0NAbpfenkmH2rePtuw==}
    dependencies:
      call-bind: 1.0.2
      get-intrinsic: 1.2.1
      has-symbols: 1.0.3
      is-arguments: 1.1.1
      is-map: 2.0.2
      is-set: 2.0.2
      is-string: 1.0.7
      isarray: 2.0.5
      stop-iteration-iterator: 1.0.0
    dev: false

  /es-iterator-helpers@1.0.14:
    resolution: {integrity: sha512-JgtVnwiuoRuzLvqelrvN3Xu7H9bu2ap/kQ2CrM62iidP8SKuD99rWU3CJy++s7IVL2qb/AjXPGR/E7i9ngd/Cw==}
    dependencies:
      asynciterator.prototype: 1.0.0
      call-bind: 1.0.2
      define-properties: 1.2.0
      es-abstract: 1.22.1
      es-set-tostringtag: 2.0.1
      function-bind: 1.1.1
      get-intrinsic: 1.2.1
      globalthis: 1.0.3
      has-property-descriptors: 1.0.0
      has-proto: 1.0.1
      has-symbols: 1.0.3
      internal-slot: 1.0.5
      iterator.prototype: 1.1.1
      safe-array-concat: 1.0.0
    dev: false

  /es-set-tostringtag@2.0.1:
    resolution: {integrity: sha512-g3OMbtlwY3QewlqAiMLI47KywjWZoEytKr8pf6iTC8uJq5bIAH52Z9pnQ8pVL6whrCto53JZDuUIsifGeLorTg==}
    engines: {node: '>= 0.4'}
    dependencies:
      get-intrinsic: 1.2.1
      has: 1.0.3
      has-tostringtag: 1.0.0

  /es-shim-unscopables@1.0.0:
    resolution: {integrity: sha512-Jm6GPcCdC30eMLbZ2x8z2WuRwAws3zTBBKuusffYVUrNj/GVSUAZ+xKMaUpfNDR5IbyNA5LJbaecoUVbmUcB1w==}
    dependencies:
      has: 1.0.3
    dev: false

  /es-to-primitive@1.2.1:
    resolution: {integrity: sha512-QCOllgZJtaUo9miYBcLChTUaHNjJF3PYs1VidD7AwiEj1kYxKeQTctLAezAOH5ZKRH0g2IgPn6KwB4IT8iRpvA==}
    engines: {node: '>= 0.4'}
    dependencies:
      is-callable: 1.2.7
      is-date-object: 1.0.5
      is-symbol: 1.0.4

  /esbuild@0.19.2:
    resolution: {integrity: sha512-G6hPax8UbFakEj3hWO0Vs52LQ8k3lnBhxZWomUJDxfz3rZTLqF5k/FCzuNdLx2RbpBiQQF9H9onlDDH1lZsnjg==}
    engines: {node: '>=12'}
    hasBin: true
    requiresBuild: true
    optionalDependencies:
      '@esbuild/android-arm': 0.19.2
      '@esbuild/android-arm64': 0.19.2
      '@esbuild/android-x64': 0.19.2
      '@esbuild/darwin-arm64': 0.19.2
      '@esbuild/darwin-x64': 0.19.2
      '@esbuild/freebsd-arm64': 0.19.2
      '@esbuild/freebsd-x64': 0.19.2
      '@esbuild/linux-arm': 0.19.2
      '@esbuild/linux-arm64': 0.19.2
      '@esbuild/linux-ia32': 0.19.2
      '@esbuild/linux-loong64': 0.19.2
      '@esbuild/linux-mips64el': 0.19.2
      '@esbuild/linux-ppc64': 0.19.2
      '@esbuild/linux-riscv64': 0.19.2
      '@esbuild/linux-s390x': 0.19.2
      '@esbuild/linux-x64': 0.19.2
      '@esbuild/netbsd-x64': 0.19.2
      '@esbuild/openbsd-x64': 0.19.2
      '@esbuild/sunos-x64': 0.19.2
      '@esbuild/win32-arm64': 0.19.2
      '@esbuild/win32-ia32': 0.19.2
      '@esbuild/win32-x64': 0.19.2
    dev: false

  /escalade@3.1.1:
    resolution: {integrity: sha512-k0er2gUkLf8O0zKJiAhmkTnJlTvINGv7ygDNPbeIsX/TJjGJZHuh9B2UxbsaEkmlEo9MfhrSzmhIlhRlI2GXnw==}
    engines: {node: '>=6'}
    dev: false

  /escape-string-regexp@1.0.5:
    resolution: {integrity: sha512-vbRorB5FUQWvla16U8R/qgaFIya2qGzwDrNmCZuYKrbdSUMG6I1ZCGQRefkRVhuOkIGVne7BQ35DSfo1qvJqFg==}
    engines: {node: '>=0.8.0'}

  /escape-string-regexp@4.0.0:
    resolution: {integrity: sha512-TtpcNJ3XAzx3Gq8sWRzJaVajRs0uVxA2YAkdb1jm2YkPz4G6egUFAyA3n5vtEIZefPk5Wa4UXbKuS5fKkJWdgA==}
    engines: {node: '>=10'}

  /escape-string-regexp@5.0.0:
    resolution: {integrity: sha512-/veY75JbMK4j1yjvuUxuVsiS/hr/4iHs9FTT6cgTexxdE0Ly/glccBAkloH/DofkjRbZU3bnoj38mOmhkZ0lHw==}
    engines: {node: '>=12'}
    dev: false

  /escodegen@2.1.0:
    resolution: {integrity: sha512-2NlIDTwUWJN0mRPQOdtQBzbUHvdGY2P1VXSyU83Q3xKxM7WHX2Ql8dKq782Q9TgQUNOLEzEYu9bzLNj1q88I5w==}
    engines: {node: '>=6.0'}
    hasBin: true
    dependencies:
      esprima: 4.0.1
      estraverse: 5.3.0
      esutils: 2.0.3
    optionalDependencies:
      source-map: 0.6.1
    dev: false

  /eslint-config-prettier@9.0.0(eslint@8.48.0):
    resolution: {integrity: sha512-IcJsTkJae2S35pRsRAwoCE+925rJJStOdkKnLVgtE+tEpqU0EVVM7OqrwxqgptKdX29NUwC82I5pXsGFIgSevw==}
    hasBin: true
    peerDependencies:
      eslint: '>=7.0.0'
    dependencies:
      eslint: 8.48.0
    dev: false

  /eslint-import-resolver-node@0.3.9:
    resolution: {integrity: sha512-WFj2isz22JahUv+B788TlO3N6zL3nNJGU8CcZbPZvVEkBPaJdCV4vy5wyghty5ROFbCRnm132v8BScu5/1BQ8g==}
    dependencies:
      debug: 3.2.7
      is-core-module: 2.13.0
      resolve: 1.22.4
    transitivePeerDependencies:
      - supports-color
    dev: false

  /eslint-import-resolver-typescript@3.6.0(@typescript-eslint/parser@6.6.0)(eslint-import-resolver-node@0.3.9)(eslint-plugin-import@2.28.1)(eslint@8.48.0):
    resolution: {integrity: sha512-QTHR9ddNnn35RTxlaEnx2gCxqFlF2SEN0SE2d17SqwyM7YOSI2GHWRYp5BiRkObTUNYPupC/3Fq2a0PpT+EKpg==}
    engines: {node: ^14.18.0 || >=16.0.0}
    peerDependencies:
      eslint: '*'
      eslint-plugin-import: '*'
    dependencies:
      debug: 4.3.4
      enhanced-resolve: 5.15.0
      eslint: 8.48.0
      eslint-module-utils: 2.8.0(@typescript-eslint/parser@6.6.0)(eslint-import-resolver-node@0.3.9)(eslint-import-resolver-typescript@3.6.0)(eslint@8.48.0)
      eslint-plugin-import: 2.28.1(@typescript-eslint/parser@6.6.0)(eslint-import-resolver-typescript@3.6.0)(eslint@8.48.0)
      fast-glob: 3.3.1
      get-tsconfig: 4.7.0
      is-core-module: 2.13.0
      is-glob: 4.0.3
    transitivePeerDependencies:
      - '@typescript-eslint/parser'
      - eslint-import-resolver-node
      - eslint-import-resolver-webpack
      - supports-color
    dev: false

  /eslint-module-utils@2.8.0(@typescript-eslint/parser@6.6.0)(eslint-import-resolver-node@0.3.9)(eslint-import-resolver-typescript@3.6.0)(eslint@8.48.0):
    resolution: {integrity: sha512-aWajIYfsqCKRDgUfjEXNN/JlrzauMuSEy5sbd7WXbtW3EH6A6MpwEh42c7qD+MqQo9QMJ6fWLAeIJynx0g6OAw==}
    engines: {node: '>=4'}
    peerDependencies:
      '@typescript-eslint/parser': '*'
      eslint: '*'
      eslint-import-resolver-node: '*'
      eslint-import-resolver-typescript: '*'
      eslint-import-resolver-webpack: '*'
    peerDependenciesMeta:
      '@typescript-eslint/parser':
        optional: true
      eslint:
        optional: true
      eslint-import-resolver-node:
        optional: true
      eslint-import-resolver-typescript:
        optional: true
      eslint-import-resolver-webpack:
        optional: true
    dependencies:
      '@typescript-eslint/parser': 6.6.0(eslint@8.48.0)(typescript@5.2.2)
      debug: 3.2.7
      eslint: 8.48.0
      eslint-import-resolver-node: 0.3.9
      eslint-import-resolver-typescript: 3.6.0(@typescript-eslint/parser@6.6.0)(eslint-import-resolver-node@0.3.9)(eslint-plugin-import@2.28.1)(eslint@8.48.0)
    transitivePeerDependencies:
      - supports-color
    dev: false

  /eslint-plugin-eslint-comments@3.2.0(eslint@8.48.0):
    resolution: {integrity: sha512-0jkOl0hfojIHHmEHgmNdqv4fmh7300NdpA9FFpF7zaoLvB/QeXOGNLIo86oAveJFrfB1p05kC8hpEMHM8DwWVQ==}
    engines: {node: '>=6.5.0'}
    peerDependencies:
      eslint: '>=4.19.1'
    dependencies:
      escape-string-regexp: 1.0.5
      eslint: 8.48.0
      ignore: 5.2.4
    dev: false

  /eslint-plugin-import@2.28.1(@typescript-eslint/parser@6.6.0)(eslint-import-resolver-typescript@3.6.0)(eslint@8.48.0):
    resolution: {integrity: sha512-9I9hFlITvOV55alzoKBI+K9q74kv0iKMeY6av5+umsNwayt59fz692daGyjR+oStBQgx6nwR9rXldDev3Clw+A==}
    engines: {node: '>=4'}
    peerDependencies:
      '@typescript-eslint/parser': '*'
      eslint: ^2 || ^3 || ^4 || ^5 || ^6 || ^7.2.0 || ^8
    peerDependenciesMeta:
      '@typescript-eslint/parser':
        optional: true
    dependencies:
      '@typescript-eslint/parser': 6.6.0(eslint@8.48.0)(typescript@5.2.2)
      array-includes: 3.1.6
      array.prototype.findlastindex: 1.2.3
      array.prototype.flat: 1.3.1
      array.prototype.flatmap: 1.3.1
      debug: 3.2.7
      doctrine: 2.1.0
      eslint: 8.48.0
      eslint-import-resolver-node: 0.3.9
      eslint-module-utils: 2.8.0(@typescript-eslint/parser@6.6.0)(eslint-import-resolver-node@0.3.9)(eslint-import-resolver-typescript@3.6.0)(eslint@8.48.0)
      has: 1.0.3
      is-core-module: 2.13.0
      is-glob: 4.0.3
      minimatch: 3.1.2
      object.fromentries: 2.0.7
      object.groupby: 1.0.1
      object.values: 1.1.7
      semver: 7.5.4
      tsconfig-paths: 3.14.2
    transitivePeerDependencies:
      - eslint-import-resolver-typescript
      - eslint-import-resolver-webpack
      - supports-color
    dev: false

  /eslint-plugin-jest-dom@5.1.0(eslint@8.48.0):
    resolution: {integrity: sha512-JIXZp+E/h/aGlP/rQc4tuOejiHlZXg65qw8JAJMIJA5VsdjOkss/SYcRSqBrQuEOytEM8JvngUjcz31d1RrCrA==}
    engines: {node: ^12.22.0 || ^14.17.0 || >=16.0.0, npm: '>=6', yarn: '>=1'}
    peerDependencies:
      '@testing-library/dom': ^8.0.0 || ^9.0.0
      eslint: ^6.8.0 || ^7.0.0 || ^8.0.0
    peerDependenciesMeta:
      '@testing-library/dom':
        optional: true
    dependencies:
      '@babel/runtime': 7.22.11
      eslint: 8.48.0
      requireindex: 1.2.0
    dev: false

  /eslint-plugin-jsx-a11y@6.7.1(eslint@8.48.0):
    resolution: {integrity: sha512-63Bog4iIethyo8smBklORknVjB0T2dwB8Mr/hIC+fBS0uyHdYYpzM/Ed+YC8VxTjlXHEWFOdmgwcDn1U2L9VCA==}
    engines: {node: '>=4.0'}
    peerDependencies:
      eslint: ^3 || ^4 || ^5 || ^6 || ^7 || ^8
    dependencies:
      '@babel/runtime': 7.22.11
      aria-query: 5.3.0
      array-includes: 3.1.6
      array.prototype.flatmap: 1.3.1
      ast-types-flow: 0.0.7
      axe-core: 4.7.2
      axobject-query: 3.2.1
      damerau-levenshtein: 1.0.8
      emoji-regex: 9.2.2
      eslint: 8.48.0
      has: 1.0.3
      jsx-ast-utils: 3.3.5
      language-tags: 1.0.5
      minimatch: 3.1.2
      object.entries: 1.1.7
      object.fromentries: 2.0.7
      semver: 7.5.4
    dev: false

  /eslint-plugin-prettier@5.0.0(eslint-config-prettier@9.0.0)(eslint@8.48.0)(prettier@3.0.3):
    resolution: {integrity: sha512-AgaZCVuYDXHUGxj/ZGu1u8H8CYgDY3iG6w5kUFw4AzMVXzB7VvbKgYR4nATIN+OvUrghMbiDLeimVjVY5ilq3w==}
    engines: {node: ^14.18.0 || >=16.0.0}
    peerDependencies:
      '@types/eslint': '>=8.0.0'
      eslint: '>=8.0.0'
      eslint-config-prettier: '*'
      prettier: '>=3.0.0'
    peerDependenciesMeta:
      '@types/eslint':
        optional: true
      eslint-config-prettier:
        optional: true
    dependencies:
      eslint: 8.48.0
      eslint-config-prettier: 9.0.0(eslint@8.48.0)
      prettier: 3.0.3
      prettier-linter-helpers: 1.0.0
      synckit: 0.8.5
    dev: false

  /eslint-plugin-react-hooks@4.6.0(eslint@8.48.0):
    resolution: {integrity: sha512-oFc7Itz9Qxh2x4gNHStv3BqJq54ExXmfC+a1NjAta66IAN87Wu0R/QArgIS9qKzX3dXKPI9H5crl9QchNMY9+g==}
    engines: {node: '>=10'}
    peerDependencies:
      eslint: ^3.0.0 || ^4.0.0 || ^5.0.0 || ^6.0.0 || ^7.0.0 || ^8.0.0-0
    dependencies:
      eslint: 8.48.0
    dev: false

  /eslint-plugin-react@7.33.2(eslint@8.48.0):
    resolution: {integrity: sha512-73QQMKALArI8/7xGLNI/3LylrEYrlKZSb5C9+q3OtOewTnMQi5cT+aE9E41sLCmli3I9PGGmD1yiZydyo4FEPw==}
    engines: {node: '>=4'}
    peerDependencies:
      eslint: ^3 || ^4 || ^5 || ^6 || ^7 || ^8
    dependencies:
      array-includes: 3.1.6
      array.prototype.flatmap: 1.3.1
      array.prototype.tosorted: 1.1.1
      doctrine: 2.1.0
      es-iterator-helpers: 1.0.14
      eslint: 8.48.0
      estraverse: 5.3.0
      jsx-ast-utils: 3.3.5
      minimatch: 3.1.2
      object.entries: 1.1.7
      object.fromentries: 2.0.7
      object.hasown: 1.1.3
      object.values: 1.1.7
      prop-types: 15.8.1
      resolve: 2.0.0-next.4
      semver: 7.5.4
      string.prototype.matchall: 4.0.9
    dev: false

  /eslint-plugin-testing-library@6.0.1(eslint@8.48.0)(typescript@5.2.2):
    resolution: {integrity: sha512-CEYtjpcF3hAaQtYsTZqciR7s5z+T0LCMTwJeW+pz6kBnGtc866wAKmhaiK2Gsjc2jWNP7Gt6zhNr2DE1ZW4e+g==}
    engines: {node: ^12.22.0 || ^14.17.0 || >=16.0.0, npm: '>=6'}
    peerDependencies:
      eslint: ^7.5.0 || ^8.0.0
    dependencies:
      '@typescript-eslint/utils': 5.62.0(eslint@8.48.0)(typescript@5.2.2)
      eslint: 8.48.0
    transitivePeerDependencies:
      - supports-color
      - typescript
    dev: false

  /eslint-scope@5.1.1:
    resolution: {integrity: sha512-2NxwbF/hZ0KpepYN0cNbo+FN6XoK7GaHlQhgx/hIZl6Va0bF45RQOOwhLIy8lQDbuCiadSLCBnH2CFYquit5bw==}
    engines: {node: '>=8.0.0'}
    dependencies:
      esrecurse: 4.3.0
      estraverse: 4.3.0
    dev: false

  /eslint-scope@7.2.2:
    resolution: {integrity: sha512-dOt21O7lTMhDM+X9mB4GX+DZrZtCUJPL/wlcTqxyrx5IvO0IYtILdtrQGQp+8n5S0gwSVmOf9NQrjMOgfQZlIg==}
    engines: {node: ^12.22.0 || ^14.17.0 || >=16.0.0}
    dependencies:
      esrecurse: 4.3.0
      estraverse: 5.3.0

  /eslint-visitor-keys@3.4.3:
    resolution: {integrity: sha512-wpc+LXeiyiisxPlEkUzU6svyS1frIO3Mgxj1fdy7Pm8Ygzguax2N3Fa/D/ag1WqbOprdI+uY6wMUl8/a2G+iag==}
    engines: {node: ^12.22.0 || ^14.17.0 || >=16.0.0}

  /eslint@8.48.0:
    resolution: {integrity: sha512-sb6DLeIuRXxeM1YljSe1KEx9/YYeZFQWcV8Rq9HfigmdDEugjLEVEa1ozDjL6YDjBpQHPJxJzze+alxi4T3OLg==}
    engines: {node: ^12.22.0 || ^14.17.0 || >=16.0.0}
    hasBin: true
    dependencies:
      '@eslint-community/eslint-utils': 4.4.0(eslint@8.48.0)
      '@eslint-community/regexpp': 4.8.0
      '@eslint/eslintrc': 2.1.2
      '@eslint/js': 8.48.0
      '@humanwhocodes/config-array': 0.11.11
      '@humanwhocodes/module-importer': 1.0.1
      '@nodelib/fs.walk': 1.2.8
      ajv: 6.12.6
      chalk: 4.1.2
      cross-spawn: 7.0.3
      debug: 4.3.4
      doctrine: 3.0.0
      escape-string-regexp: 4.0.0
      eslint-scope: 7.2.2
      eslint-visitor-keys: 3.4.3
      espree: 9.6.1
      esquery: 1.5.0
      esutils: 2.0.3
      fast-deep-equal: 3.1.3
      file-entry-cache: 6.0.1
      find-up: 5.0.0
      glob-parent: 6.0.2
      globals: 13.21.0
      graphemer: 1.4.0
      ignore: 5.2.4
      imurmurhash: 0.1.4
      is-glob: 4.0.3
      is-path-inside: 3.0.3
      js-yaml: 4.1.0
      json-stable-stringify-without-jsonify: 1.0.1
      levn: 0.4.1
      lodash.merge: 4.6.2
      minimatch: 3.1.2
      natural-compare: 1.4.0
      optionator: 0.9.3
      strip-ansi: 6.0.1
      text-table: 0.2.0
    transitivePeerDependencies:
      - supports-color

  /espree@9.6.1:
    resolution: {integrity: sha512-oruZaFkjorTpF32kDSI5/75ViwGeZginGGy2NoOSg3Q9bnwlnmDm4HLnkl0RE3n+njDXR037aY1+x58Z/zFdwQ==}
    engines: {node: ^12.22.0 || ^14.17.0 || >=16.0.0}
    dependencies:
      acorn: 8.10.0
      acorn-jsx: 5.3.2(acorn@8.10.0)
      eslint-visitor-keys: 3.4.3

  /esprima@4.0.1:
    resolution: {integrity: sha512-eGuFFw7Upda+g4p+QHvnW0RyTX/SVeJBDM/gCtMARO0cLuT2HcEKnTPvhjV6aGeqrCB/sbNop0Kszm0jsaWU4A==}
    engines: {node: '>=4'}
    hasBin: true
    dev: false

  /esquery@1.5.0:
    resolution: {integrity: sha512-YQLXUplAwJgCydQ78IMJywZCceoqk1oH01OERdSAJc/7U2AylwjhSCLDEtqwg811idIS/9fIU5GjG73IgjKMVg==}
    engines: {node: '>=0.10'}
    dependencies:
      estraverse: 5.3.0

  /esrecurse@4.3.0:
    resolution: {integrity: sha512-KmfKL3b6G+RXvP8N1vr3Tq1kL/oCFgn2NYXEtqP8/L3pKapUA4G8cFVaoF3SU323CD4XypR/ffioHmkti6/Tag==}
    engines: {node: '>=4.0'}
    dependencies:
      estraverse: 5.3.0

  /estraverse@4.3.0:
    resolution: {integrity: sha512-39nnKffWz8xN1BU/2c79n9nB9HDzo0niYUqx6xyqUnyoAnQyyWpOTdZEeiCch8BBu515t4wp9ZmgVfVhn9EBpw==}
    engines: {node: '>=4.0'}
    dev: false

  /estraverse@5.3.0:
    resolution: {integrity: sha512-MMdARuVEQziNTeJD8DgMqmhwR11BRQ/cBP+pLtYdSTnf3MIO8fFeiINEbX36ZdNlfU/7A9f3gUw49B3oQsvwBA==}
    engines: {node: '>=4.0'}

  /estree-util-attach-comments@2.1.1:
    resolution: {integrity: sha512-+5Ba/xGGS6mnwFbXIuQiDPTbuTxuMCooq3arVv7gPZtYpjp+VXH/NkHAP35OOefPhNG/UGqU3vt/LTABwcHX0w==}
    dependencies:
      '@types/estree': 1.0.1
    dev: false

  /estree-util-build-jsx@2.2.2:
    resolution: {integrity: sha512-m56vOXcOBuaF+Igpb9OPAy7f9w9OIkb5yhjsZuaPm7HoGi4oTOQi0h2+yZ+AtKklYFZ+rPC4n0wYCJCEU1ONqg==}
    dependencies:
      '@types/estree-jsx': 1.0.0
      estree-util-is-identifier-name: 2.1.0
      estree-walker: 3.0.3
    dev: false

  /estree-util-is-identifier-name@1.1.0:
    resolution: {integrity: sha512-OVJZ3fGGt9By77Ix9NhaRbzfbDV/2rx9EP7YIDJTmsZSEc5kYn2vWcNccYyahJL2uAQZK2a5Or2i0wtIKTPoRQ==}
    dev: false

  /estree-util-is-identifier-name@2.1.0:
    resolution: {integrity: sha512-bEN9VHRyXAUOjkKVQVvArFym08BTWB0aJPppZZr0UNyAqWsLaVfAqP7hbaTJjzHifmB5ebnR8Wm7r7yGN/HonQ==}
    dev: false

  /estree-util-to-js@1.2.0:
    resolution: {integrity: sha512-IzU74r1PK5IMMGZXUVZbmiu4A1uhiPgW5hm1GjcOfr4ZzHaMPpLNJjR7HjXiIOzi25nZDrgFTobHTkV5Q6ITjA==}
    dependencies:
      '@types/estree-jsx': 1.0.0
      astring: 1.8.6
      source-map: 0.7.4
    dev: false

  /estree-util-value-to-estree@1.3.0:
    resolution: {integrity: sha512-Y+ughcF9jSUJvncXwqRageavjrNPAI+1M/L3BI3PyLp1nmgYTGUXU6t5z1Y7OWuThoDdhPME07bQU+d5LxdJqw==}
    engines: {node: '>=12.0.0'}
    dependencies:
      is-plain-obj: 3.0.0
    dev: false

  /estree-util-visit@1.2.1:
    resolution: {integrity: sha512-xbgqcrkIVbIG+lI/gzbvd9SGTJL4zqJKBFttUl5pP27KhAjtMKbX/mQXJ7qgyXpMgVy/zvpm0xoQQaGL8OloOw==}
    dependencies:
      '@types/estree-jsx': 1.0.0
      '@types/unist': 2.0.8
    dev: false

  /estree-walker@3.0.3:
    resolution: {integrity: sha512-7RUKfXgSMMkzt6ZuXmqapOurLGPPfgj6l9uRZ7lRGolvk0y2yocc35LdcxKC5PQZdn2DMqioAQ2NoWcrTKmm6g==}
    dependencies:
      '@types/estree': 1.0.1
    dev: false

  /esutils@2.0.3:
    resolution: {integrity: sha512-kVscqXk4OCp68SZ0dkgEKVi6/8ij300KBWTJq32P/dYeWTSwK41WyTxalN1eRmA5Z9UU/LX9D7FWSmV9SAYx6g==}
    engines: {node: '>=0.10.0'}

  /ethereum-cryptography@2.1.2:
    resolution: {integrity: sha512-Z5Ba0T0ImZ8fqXrJbpHcbpAvIswRte2wGNR/KePnu8GbbvgJ47lMxT/ZZPG6i9Jaht4azPDop4HaM00J0J59ug==}
    dependencies:
      '@noble/curves': 1.1.0
      '@noble/hashes': 1.3.1
      '@scure/bip32': 1.3.1
      '@scure/bip39': 1.2.1
    dev: false

  /event-target-shim@5.0.1:
    resolution: {integrity: sha512-i/2XbnSz/uxRCU6+NdVJgKWDTM427+MqYbkQzD321DuCQJUqOuJKIA0IM2+W2xtYHdKOmZ4dR6fExsd4SXL+WQ==}
    engines: {node: '>=6'}
    dev: false

  /eventemitter2@0.4.14:
    resolution: {integrity: sha512-K7J4xq5xAD5jHsGM5ReWXRTFa3JRGofHiMcVgQ8PRwgWxzjHpMWCIzsmyf60+mh8KLsqYPcjUMa0AC4hd6lPyQ==}
    dev: false

  /eventemitter2@5.0.1:
    resolution: {integrity: sha512-5EM1GHXycJBS6mauYAbVKT1cVs7POKWb2NXD4Vyt8dDqeZa7LaDK1/sjtL+Zb0lzTpSNil4596Dyu97hz37QLg==}
    dev: false

  /eventemitter2@6.4.9:
    resolution: {integrity: sha512-JEPTiaOt9f04oa6NOkc4aH+nVp5I3wEjpHbIPqfgCdD5v5bUzy7xQqwcVO2aDQgOWhI28da57HksMrzK9HlRxg==}
    dev: false

  /eventemitter3@5.0.1:
    resolution: {integrity: sha512-GWkBvjiSZK87ELrYOSESUYeVIc9mvLLf/nXalMOS5dYrgZq9o5OVkbZAVM06CVxYsCwH9BDZFPlQTlPA1j4ahA==}
    dev: true

  /events@3.3.0:
    resolution: {integrity: sha512-mQw+2fkQbALzQ7V0MY0IqdnXNOeTtP4r0lN9z7AAawCXgqea7bDii20AYrIBrFd/Hx0M2Ocz6S111CaFkUcb0Q==}
    engines: {node: '>=0.8.x'}
    dev: false

  /execa@5.1.1:
    resolution: {integrity: sha512-8uSpZZocAZRBAPIEINJj3Lo9HyGitllczc27Eh5YYojjMFMn8yHMDMaUHE2Jqfq05D/wucwI4JGURyXt1vchyg==}
    engines: {node: '>=10'}
    dependencies:
      cross-spawn: 7.0.3
      get-stream: 6.0.1
      human-signals: 2.1.0
      is-stream: 2.0.1
      merge-stream: 2.0.0
      npm-run-path: 4.0.1
      onetime: 5.1.2
      signal-exit: 3.0.7
      strip-final-newline: 2.0.0
    dev: false

  /execa@7.2.0:
    resolution: {integrity: sha512-UduyVP7TLB5IcAQl+OzLyLcS/l32W/GLg+AhHJ+ow40FOk2U3SAllPwR44v4vmdFwIWqpdwxxpQbF1n5ta9seA==}
    engines: {node: ^14.18.0 || ^16.14.0 || >=18.0.0}
    dependencies:
      cross-spawn: 7.0.3
      get-stream: 6.0.1
      human-signals: 4.3.1
      is-stream: 3.0.0
      merge-stream: 2.0.0
      npm-run-path: 5.1.0
      onetime: 6.0.0
      signal-exit: 3.0.7
      strip-final-newline: 3.0.0

  /expand-template@2.0.3:
    resolution: {integrity: sha512-XYfuKMvj4O35f/pOXLObndIRvyQ+/+6AhODh+OKWj9S9498pHHn/IMszH+gt0fBCRWMNfk1ZSp5x3AifmnI2vg==}
    engines: {node: '>=6'}
    dev: true

  /extend-shallow@2.0.1:
    resolution: {integrity: sha512-zCnTtlxNoAiDc3gqY2aYAWFx7XWWiasuF2K8Me5WbN8otHKTUKBwjPtNpRs/rbUZm7KxWAaNj7P1a/p52GbVug==}
    engines: {node: '>=0.10.0'}
    dependencies:
      is-extendable: 0.1.1
    dev: false

  /extend@3.0.2:
    resolution: {integrity: sha512-fjquC59cD7CyW6urNXK0FBufkZcoiGG80wTuPujX590cB5Ttln20E2UB4S/WARVqhXffZl2LNgS+gQdPIIim/g==}
    dev: false

  /extract-files@9.0.0:
    resolution: {integrity: sha512-CvdFfHkC95B4bBBk36hcEmvdR2awOdhhVUYH6S/zrVj3477zven/fJMYg7121h4T1xHZC+tetUpubpAhxwI7hQ==}
    engines: {node: ^10.17.0 || ^12.0.0 || >= 13.7.0}
    dev: false

  /fast-deep-equal@3.1.3:
    resolution: {integrity: sha512-f3qQ9oQy9j2AhBe/H9VC91wLmKBCCU/gDOnKNAYG5hswO7BLKj09Hc5HYNz9cGI++xlpDCIgDaitVs03ATR84Q==}

  /fast-diff@1.3.0:
    resolution: {integrity: sha512-VxPP4NqbUjj6MaAOafWeUn2cXWLcCtljklUtZf0Ind4XQ+QPtmA0b18zZy0jIQx+ExRVCR/ZQpBmik5lXshNsw==}
    dev: false

  /fast-fifo@1.3.2:
    resolution: {integrity: sha512-/d9sfos4yxzpwkDkuN7k2SqFKtYNmCTzgfEpz82x34IM9/zc8KGxQoXg1liNC/izpRM/MBdt44Nmx41ZWqk+FQ==}
    dev: true

  /fast-glob@3.3.1:
    resolution: {integrity: sha512-kNFPyjhh5cKjrUltxs+wFx+ZkbRaxxmZ+X0ZU31SOsxCEtP9VPgtq2teZw1DebupL5GmDaNQ6yKMMVcM41iqDg==}
    engines: {node: '>=8.6.0'}
    dependencies:
      '@nodelib/fs.stat': 2.0.5
      '@nodelib/fs.walk': 1.2.8
      glob-parent: 5.1.2
      merge2: 1.4.1
      micromatch: 4.0.5
    dev: false

  /fast-json-patch@3.1.1:
    resolution: {integrity: sha512-vf6IHUX2SBcA+5/+4883dsIjpBTqmfBjmYiWK1savxQmFk4JfBMLa7ynTYOs1Rolp/T1betJxHiGD3g1Mn8lUQ==}
    dev: false

  /fast-json-stable-stringify@2.1.0:
    resolution: {integrity: sha512-lhd/wF+Lk98HZoTCtlVraHtfh5XYijIjalXck7saUtuanSDyLMxnHhSXEDJqHxD7msR8D0uCmqlkwjCV8xvwHw==}

  /fast-levenshtein@2.0.6:
    resolution: {integrity: sha512-DCXu6Ifhqcks7TZKY3Hxp3y6qphY5SJZmrWMDrKcERSOXWQdMhU9Ig/PYrzyw/ul9jOIyh0N4M0tbC5hodg8dw==}

  /fastq@1.15.0:
    resolution: {integrity: sha512-wBrocU2LCXXa+lWBt8RoIRD89Fi8OdABODa/kEnyeyjS5aZO5/GNvI5sEINADqP/h8M29UHTHUb53sUu5Ihqdw==}
    dependencies:
      reusify: 1.0.4

  /fault@2.0.1:
    resolution: {integrity: sha512-WtySTkS4OKev5JtpHXnib4Gxiurzh5NCGvWrFaZ34m6JehfTUhKZvn9njTfw48t6JumVQOmrKqpmGcdwxnhqBQ==}
    dependencies:
      format: 0.2.2
    dev: false

  /fclone@1.0.11:
    resolution: {integrity: sha512-GDqVQezKzRABdeqflsgMr7ktzgF9CyS+p2oe0jJqUY6izSSbhPIQJDpoU4PtGcD7VPM9xh/dVrTu6z1nwgmEGw==}
    dev: false

  /fetch-blob@3.2.0:
    resolution: {integrity: sha512-7yAQpD2UMJzLi1Dqv7qFYnPbaPx7ZfFK6PiIxQ4PfkGPyNyl2Ugx+a/umUonmKqjhM4DnfbMvdX6otXq83soQQ==}
    engines: {node: ^12.20 || >= 14.13}
    dependencies:
      node-domexception: 1.0.0
      web-streams-polyfill: 3.2.1
    dev: false

  /file-entry-cache@6.0.1:
    resolution: {integrity: sha512-7Gps/XWymbLk2QLYK4NzpMOrYjMhdIxXuIvy2QBsLE6ljuodKvdkWs/cpyJJ3CVIVpH0Oi1Hvg1ovbMzLdFBBg==}
    engines: {node: ^10.12.0 || >=12.0.0}
    dependencies:
      flat-cache: 3.1.0

  /fill-range@7.0.1:
    resolution: {integrity: sha512-qOo9F+dMUmC2Lcb4BbVvnKJxTPjCm+RRpe4gDuGrzkL7mEVl/djYSu2OdQ2Pa302N4oqkSg9ir6jaLWJ2USVpQ==}
    engines: {node: '>=8'}
    dependencies:
      to-regex-range: 5.0.1

  /find-up@5.0.0:
    resolution: {integrity: sha512-78/PXT1wlLLDgTzDs7sjq9hzz0vXD+zn+7wypEe4fXQxCmdmqfGsEPQxmiCSQI3ajFV91bVSsvNtrJRiW6nGng==}
    engines: {node: '>=10'}
    dependencies:
      locate-path: 6.0.0
      path-exists: 4.0.0

  /flat-cache@3.1.0:
    resolution: {integrity: sha512-OHx4Qwrrt0E4jEIcI5/Xb+f+QmJYNj2rrK8wiIdQOIrB9WrrJL8cjZvXdXuBTkkEwEqLycb5BeZDV1o2i9bTew==}
    engines: {node: '>=12.0.0'}
    dependencies:
      flatted: 3.2.7
      keyv: 4.5.3
      rimraf: 3.0.2

  /flatted@3.2.7:
    resolution: {integrity: sha512-5nqDSxl8nn5BSNxyR3n4I6eDmbolI6WT+QqR547RwxQapgjQBmtktdP+HTBb/a/zLsbzERTONyUB5pefh5TtjQ==}

  /follow-redirects@1.15.3(debug@4.3.4):
    resolution: {integrity: sha512-1VzOtuEM8pC9SFU1E+8KfTjZyMztRsgEfwQl44z8A25uy13jSzTj6dyK2Df52iV0vgHCfBwLhDWevLn95w5v6Q==}
    engines: {node: '>=4.0'}
    peerDependencies:
      debug: '*'
    peerDependenciesMeta:
      debug:
        optional: true
    dependencies:
      debug: 4.3.4
    dev: false

  /for-each@0.3.3:
    resolution: {integrity: sha512-jqYfLp7mo9vIyQf8ykW2v7A+2N4QjeCeI5+Dz9XraiO1ign81wjiH7Fb9vSOWvQfNtmSa4H2RoQTrrXivdUZmw==}
    dependencies:
      is-callable: 1.2.7

  /foreground-child@3.1.1:
    resolution: {integrity: sha512-TMKDUnIte6bfb5nWv7V/caI169OHgvwjb7V4WkeUvbQQdjr5rWKqHFiKWb/fcOwB+CzBT+qbWjvj+DVwRskpIg==}
    engines: {node: '>=14'}
    dependencies:
      cross-spawn: 7.0.3
      signal-exit: 4.1.0
    dev: false

  /form-data@3.0.1:
    resolution: {integrity: sha512-RHkBKtLWUVwd7SqRIvCZMEvAMoGUp0XU+seQiZejj0COz3RI3hWP4sCv3gZWWLjJTd7rGwcsF5eKZGii0r/hbg==}
    engines: {node: '>= 6'}
    dependencies:
      asynckit: 0.4.0
      combined-stream: 1.0.8
      mime-types: 2.1.35
    dev: false

  /format@0.2.2:
    resolution: {integrity: sha512-wzsgA6WOq+09wrU1tsJ09udeR/YZRaeArL9e1wPbFg3GG2yDnC2ldKpxs4xunpFF9DgqCqOIra3bc1HWrJ37Ww==}
    engines: {node: '>=0.4.x'}
    dev: false

  /formdata-polyfill@4.0.10:
    resolution: {integrity: sha512-buewHzMvYL29jdeQTVILecSaZKnt/RJWjoZCF5OW60Z67/GmSLBkOFM7qh1PI3zFNtJbaZL5eQu1vLfazOwj4g==}
    engines: {node: '>=12.20.0'}
    dependencies:
      fetch-blob: 3.2.0
    dev: false

  /framer-motion@10.16.4(react-dom@18.2.0)(react@18.2.0):
    resolution: {integrity: sha512-p9V9nGomS3m6/CALXqv6nFGMuFOxbWsmaOrdmhyQimMIlLl3LC7h7l86wge/Js/8cRu5ktutS/zlzgR7eBOtFA==}
    peerDependencies:
      react: ^18.0.0
      react-dom: ^18.0.0
    peerDependenciesMeta:
      react:
        optional: true
      react-dom:
        optional: true
    dependencies:
      react: 18.2.0
      react-dom: 18.2.0(react@18.2.0)
      tslib: 2.6.2
    optionalDependencies:
      '@emotion/is-prop-valid': 0.8.8
    dev: false

  /fs-constants@1.0.0:
    resolution: {integrity: sha512-y6OAwoSIf7FyjMIv94u+b5rdheZEjzR63GTyZJm5qh4Bi+2YgwLCcI/fPFZkL5PSixOt6ZNKm+w+Hfp/Bciwow==}
    dev: true

  /fs-extra@8.1.0:
    resolution: {integrity: sha512-yhlQgA6mnOJUKOsRUFsgJdQCvkKhcz8tlZG5HBQfReYZy46OwLcY+Zia0mtdHsOo9y/hP+CxMN0TU9QxoOtG4g==}
    engines: {node: '>=6 <7 || >=8'}
    dependencies:
      graceful-fs: 4.2.11
      jsonfile: 4.0.0
      universalify: 0.1.2
    dev: false

  /fs-monkey@1.0.4:
    resolution: {integrity: sha512-INM/fWAxMICjttnD0DX1rBvinKskj5G1w+oy/pnm9u/tSlnBrzFonJMcalKJ30P8RRsPzKcCG7Q8l0jx5Fh9YQ==}
    dev: false

  /fs.realpath@1.0.0:
    resolution: {integrity: sha512-OO0pH2lK6a0hZnAdau5ItzHPI6pUlvI7jMVnxUQRtw4owF2wk8lOSabtGDCTP4Ggrg2MbGnWO9X8K1t4+fGMDw==}

  /fsevents@2.3.2:
    resolution: {integrity: sha512-xiqMQR4xAeHTuB9uWm+fFRcIOgKBMiOBP+eXiyT7jsgVCq1bkVygt00oASowB7EdtpOHaaPgKt812P9ab+DDKA==}
    engines: {node: ^8.16.0 || ^10.6.0 || >=11.0.0}
    os: [darwin]
    requiresBuild: true
    dev: true
    optional: true

  /fsevents@2.3.3:
    resolution: {integrity: sha512-5xoDfX+fL7faATnagmWPpbFtwh/R77WmMMqqHGS65C3vvB0YHrgF+B1YmZ3441tMj5n63k0212XNoJwzlhffQw==}
    engines: {node: ^8.16.0 || ^10.6.0 || >=11.0.0}
    os: [darwin]
    requiresBuild: true
    dev: false
    optional: true

  /fuels@0.57.0:
    resolution: {integrity: sha512-TNyZuRT4IdXbElQKQ1BI4fACjFAx+ONfFT+fRDGlvOV5OkUDgFUKkbTal6mZ1jYxSvjJvkrqD/o+ZbnMzxpUhQ==}
    hasBin: true
    dependencies:
      '@ethersproject/bytes': 5.7.0
      '@fuel-ts/abi-coder': 0.57.0
      '@fuel-ts/abi-typegen': 0.57.0
      '@fuel-ts/address': 0.57.0
      '@fuel-ts/contract': 0.57.0
      '@fuel-ts/crypto': 0.57.0
      '@fuel-ts/hasher': 0.57.0
      '@fuel-ts/hdwallet': 0.57.0
      '@fuel-ts/interfaces': 0.57.0
      '@fuel-ts/math': 0.57.0
      '@fuel-ts/merkle': 0.57.0
      '@fuel-ts/mnemonic': 0.57.0
      '@fuel-ts/predicate': 0.57.0
      '@fuel-ts/program': 0.57.0
      '@fuel-ts/providers': 0.57.0
      '@fuel-ts/script': 0.57.0
      '@fuel-ts/signer': 0.57.0
      '@fuel-ts/testcases': 0.57.0
      '@fuel-ts/transactions': 0.57.0
      '@fuel-ts/versions': 0.57.0
      '@fuel-ts/wallet': 0.57.0
      '@fuel-ts/wallet-manager': 0.57.0
      '@fuel-ts/wordlists': 0.57.0
      commander: 9.5.0
    transitivePeerDependencies:
      - encoding
      - supports-color
    dev: false

  /function-bind@1.1.1:
    resolution: {integrity: sha512-yIovAzMX49sF8Yl58fSCWJ5svSLuaibPxXQJFLmBObTuCr0Mf1KiPopGM9NiFjiYBCbfaa2Fh6breQ6ANVTI0A==}

  /function.prototype.name@1.1.6:
    resolution: {integrity: sha512-Z5kx79swU5P27WEayXM1tBi5Ze/lbIyiNgU3qyXUOf9b2rgXYyF9Dy9Cx+IQv/Lc8WCG6L82zwUPpSS9hGehIg==}
    engines: {node: '>= 0.4'}
    dependencies:
      call-bind: 1.0.2
      define-properties: 1.2.0
      es-abstract: 1.22.1
      functions-have-names: 1.2.3

  /functions-have-names@1.2.3:
    resolution: {integrity: sha512-xckBUXyTIqT97tq2x2AMb+g163b5JFysYk0x4qxNFwbfQkmNZoiRHb6sPzI9/QV33WeuvVYBUIiD4NzNIyqaRQ==}

  /get-caller-file@2.0.5:
    resolution: {integrity: sha512-DyFP3BM/3YHTQOCUL/w0OZHR0lpKeGrxotcHWcqNEdnltqFwXVfhEBQ94eIo34AfQpo0rGki4cyIiftY06h2Fg==}
    engines: {node: 6.* || 8.* || >= 10.*}
    dev: false

  /get-intrinsic@1.2.1:
    resolution: {integrity: sha512-2DcsyfABl+gVHEfCOaTrWgyt+tb6MSEGmKq+kI5HwLbIYgjgmMcV8KQ41uaKz1xxUcn9tJtgFbQUEVcEbd0FYw==}
    dependencies:
      function-bind: 1.1.1
      has: 1.0.3
      has-proto: 1.0.1
      has-symbols: 1.0.3

  /get-nonce@1.0.1:
    resolution: {integrity: sha512-FJhYRoDaiatfEkUK8HKlicmu/3SGFD51q3itKDGoSTysQJBnfOcxU5GxnhE1E6soB76MbT0MBtnKJuXyAx+96Q==}
    engines: {node: '>=6'}
    dev: false

  /get-stream@6.0.1:
    resolution: {integrity: sha512-ts6Wi+2j3jQjqi70w5AlN8DFnkSwC+MqmxEzdEALB2qXZYV3X/b1CTfgPLGJNMeAWxdPfU8FO1ms3NUfaHCPYg==}
    engines: {node: '>=10'}

  /get-symbol-description@1.0.0:
    resolution: {integrity: sha512-2EmdH1YvIQiZpltCNgkuiUnyukzxM/R6NDJX31Ke3BG1Nq5b0S2PhX59UKi9vZpPDQVdqn+1IcaAwnzTT5vCjw==}
    engines: {node: '>= 0.4'}
    dependencies:
      call-bind: 1.0.2
      get-intrinsic: 1.2.1

  /get-tsconfig@4.7.0:
    resolution: {integrity: sha512-pmjiZ7xtB8URYm74PlGJozDNyhvsVLUcpBa8DZBG3bWHwaHa9bPiRpiSfovw+fjhwONSCWKRyk+JQHEGZmMrzw==}
    dependencies:
      resolve-pkg-maps: 1.0.0
    dev: false

  /get-uri@6.0.1:
    resolution: {integrity: sha512-7ZqONUVqaabogsYNWlYj0t3YZaL6dhuEueZXGF+/YVmf6dHmaFg8/6psJKqhx9QykIDKzpGcy2cn4oV4YC7V/Q==}
    engines: {node: '>= 14'}
    dependencies:
      basic-ftp: 5.0.3
      data-uri-to-buffer: 5.0.1
      debug: 4.3.4
      fs-extra: 8.1.0
    transitivePeerDependencies:
      - supports-color
    dev: false

  /git-node-fs@1.0.0(js-git@0.7.8):
    resolution: {integrity: sha512-bLQypt14llVXBg0S0u8q8HmU7g9p3ysH+NvVlae5vILuUvs759665HvmR5+wb04KjHyjFcDRxdYb4kyNnluMUQ==}
    peerDependencies:
      js-git: ^0.7.8
    peerDependenciesMeta:
      js-git:
        optional: true
    dependencies:
      js-git: 0.7.8
    dev: false

  /git-sha1@0.1.2:
    resolution: {integrity: sha512-2e/nZezdVlyCopOCYHeW0onkbZg7xP1Ad6pndPy1rCygeRykefUS6r7oA5cJRGEFvseiaz5a/qUHFVX1dd6Isg==}
    dev: false

  /github-from-package@0.0.0:
    resolution: {integrity: sha512-SyHy3T1v2NUXn29OsWdxmK6RwHD+vkj3v8en8AOBZ1wBQ/hCAQ5bAQTD02kW4W9tUp/3Qh6J8r9EvntiyCmOOw==}
    dev: true

  /github-slugger@1.5.0:
    resolution: {integrity: sha512-wIh+gKBI9Nshz2o46B0B3f5k/W+WI9ZAv6y5Dn5WJ5SK1t0TnDimB4WE5rmTD05ZAIn8HALCZVmCsvj0w0v0lw==}
    dev: false

  /glob-parent@5.1.2:
    resolution: {integrity: sha512-AOIgSQCepiJYwP3ARnGx+5VnTu2HBYdzbGP45eLw1vr3zB3vZLeyed1sC9hnbcOc9/SrMyM5RPQrkGz4aS9Zow==}
    engines: {node: '>= 6'}
    dependencies:
      is-glob: 4.0.3
    dev: false

  /glob-parent@6.0.2:
    resolution: {integrity: sha512-XxwI8EOhVQgWp6iDL+3b0r86f4d6AX6zSU55HfB4ydCEuXLXc5FcYeOu+nnGftS4TEju/11rt4KJPTMgbfmv4A==}
    engines: {node: '>=10.13.0'}
    dependencies:
      is-glob: 4.0.3

  /glob-to-regexp@0.4.1:
    resolution: {integrity: sha512-lkX1HJXwyMcprw/5YUZc2s7DrpAiHB21/V+E1rHUrVNokkvB6bqMzT0VfV6/86ZNabt1k14YOIaT7nDvOX3Iiw==}
    dev: false

  /glob@10.3.4:
    resolution: {integrity: sha512-6LFElP3A+i/Q8XQKEvZjkEWEOTgAIALR9AO2rwT8bgPhDd1anmqDJDZ6lLddI4ehxxxR1S5RIqKe1uapMQfYaQ==}
    engines: {node: '>=16 || 14 >=14.17'}
    hasBin: true
    dependencies:
      foreground-child: 3.1.1
      jackspeak: 2.3.1
      minimatch: 9.0.3
      minipass: 7.0.3
      path-scurry: 1.10.1
    dev: false

  /glob@7.1.7:
    resolution: {integrity: sha512-OvD9ENzPLbegENnYP5UUfJIirTg4+XwMWGaQfQTY0JenxNvvIKP3U3/tAQSPIu/lHxXYSZmpXlUHeqAIdKzBLQ==}
    dependencies:
      fs.realpath: 1.0.0
      inflight: 1.0.6
      inherits: 2.0.4
      minimatch: 3.1.2
      once: 1.4.0
      path-is-absolute: 1.0.1

  /glob@7.2.3:
    resolution: {integrity: sha512-nFR0zLpU2YCaRxwoCJvL6UvCH2JFyFVIvwTLsIf21AuHlMskA1hhTdk+LlYJtOlYt9v6dvszD2BGRqBL+iQK9Q==}
    dependencies:
      fs.realpath: 1.0.0
      inflight: 1.0.6
      inherits: 2.0.4
      minimatch: 3.1.2
      once: 1.4.0
      path-is-absolute: 1.0.1

  /globals@13.21.0:
    resolution: {integrity: sha512-ybyme3s4yy/t/3s35bewwXKOf7cvzfreG2lH0lZl0JB7I4GxRP2ghxOK/Nb9EkRXdbBXZLfq/p/0W2JUONB/Gg==}
    engines: {node: '>=8'}
    dependencies:
      type-fest: 0.20.2

  /globalthis@1.0.3:
    resolution: {integrity: sha512-sFdI5LyBiNTHjRd7cGPWapiHWMOXKyuBNX/cWJ3NfzrZQVa8GI/8cofCl74AOVqq9W5kNmguTIzJ/1s2gyI9wA==}
    engines: {node: '>= 0.4'}
    dependencies:
      define-properties: 1.2.0

  /globby@11.1.0:
    resolution: {integrity: sha512-jhIXaOzy1sb8IyocaruWSn1TjmnBVs8Ayhcy83rmxNJ8q2uWKCAj3CnJY+KpGSXCueAPc0i05kVvVKtP1t9S3g==}
    engines: {node: '>=10'}
    dependencies:
      array-union: 2.1.0
      dir-glob: 3.0.1
      fast-glob: 3.3.1
      ignore: 5.2.4
      merge2: 1.4.1
      slash: 3.0.0
    dev: false

  /globby@13.2.2:
    resolution: {integrity: sha512-Y1zNGV+pzQdh7H39l9zgB4PJqjRNqydvdYCDG4HFXM4XuvSaQQlEc91IU1yALL8gUTDomgBAfz3XJdmUS+oo0w==}
    engines: {node: ^12.20.0 || ^14.13.1 || >=16.0.0}
    dependencies:
      dir-glob: 3.0.1
      fast-glob: 3.3.1
      ignore: 5.2.4
      merge2: 1.4.1
      slash: 4.0.0
    dev: false

  /goober@2.1.13(csstype@3.1.2):
    resolution: {integrity: sha512-jFj3BQeleOoy7t93E9rZ2de+ScC4lQICLwiAQmKMg9F6roKGaLSHoCDYKkWlSafg138jejvq/mTdvmnwDQgqoQ==}
    peerDependencies:
      csstype: ^3.0.10
    dependencies:
      csstype: 3.1.2
    dev: false

  /gopd@1.0.1:
    resolution: {integrity: sha512-d65bNlIadxvpb/A2abVdlqKqV563juRnZ1Wtk6s1sIR8uNsXR70xqIzVqxVf1eTqDunwT2MkczEeaezCKTZhwA==}
    dependencies:
      get-intrinsic: 1.2.1

  /graceful-fs@4.2.11:
    resolution: {integrity: sha512-RbJ5/jmFcNNCcDV5o9eTnBLJ/HszWV0P73bc+Ff4nS/rJj+YaS6IGyiOL0VoBYX+l1Wrl3k63h/KrH+nhJ0XvQ==}

  /graphemer@1.4.0:
    resolution: {integrity: sha512-EtKwoO6kxCL9WO5xipiHTZlSzBm7WLT627TqC/uVRd0HKmq8NXyebnNYxDoBi7wt8eTWrUrKXCOVaFq9x1kgag==}

  /graphql-request@5.2.0(graphql@16.8.1):
    resolution: {integrity: sha512-pLhKIvnMyBERL0dtFI3medKqWOz/RhHdcgbZ+hMMIb32mEPa5MJSzS4AuXxfI4sRAu6JVVk5tvXuGfCWl9JYWQ==}
    peerDependencies:
      graphql: '>=16.8.1'
    dependencies:
      '@graphql-typed-document-node/core': 3.2.0(graphql@16.8.1)
      cross-fetch: 3.1.8
      extract-files: 9.0.0
      form-data: 3.0.1
      graphql: 16.8.1
    transitivePeerDependencies:
      - encoding
    dev: false

  /graphql-tag@2.12.6(graphql@16.8.1):
    resolution: {integrity: sha512-FdSNcu2QQcWnM2VNvSCCDCVS5PpPqpzgFT8+GXzqJuoDd0CBncxCY278u4mhRO7tMgo2JjgJA5aZ+nWSQ/Z+xg==}
    engines: {node: '>=10'}
    peerDependencies:
      graphql: '>=16.8.1'
    dependencies:
      graphql: 16.8.1
      tslib: 2.6.2
    dev: false

  /graphql@16.8.1:
    resolution: {integrity: sha512-59LZHPdGZVh695Ud9lRzPBVTtlX9ZCV150Er2W43ro37wVof0ctenSaskPPjN7lVTIN8mSZt8PHUNKZuNQUuxw==}
    engines: {node: ^12.22.0 || ^14.16.0 || ^16.0.0 || >=17.0.0}
    dev: false

  /gray-matter@4.0.3:
    resolution: {integrity: sha512-5v6yZd4JK3eMI3FqqCouswVqwugaA9r4dNZB1wwcmrD02QkV5H0y7XBQW8QwQqEaZY1pM9aqORSORhJRdNK44Q==}
    engines: {node: '>=6.0'}
    dependencies:
      js-yaml: 3.14.1
      kind-of: 6.0.3
      section-matter: 1.0.0
      strip-bom-string: 1.0.0
    dev: false

  /handlebars@4.7.8:
    resolution: {integrity: sha512-vafaFqs8MZkRrSX7sFVUdo3ap/eNiLnb4IakshzvP56X5Nr1iGKAIqdX6tMlm6HcNRIkr6AxO5jFEoJzzpT8aQ==}
    engines: {node: '>=0.4.7'}
    hasBin: true
    dependencies:
      minimist: 1.2.8
      neo-async: 2.6.2
      source-map: 0.6.1
      wordwrap: 1.0.0
    optionalDependencies:
      uglify-js: 3.17.4
    dev: false

  /has-bigints@1.0.2:
    resolution: {integrity: sha512-tSvCKtBr9lkF0Ex0aQiP9N+OpV4zi2r/Nee5VkRDbaqv35RLYMzbwQfFSZZH0kR+Rd6302UJZ2p/bJCEoR3VoQ==}

  /has-flag@3.0.0:
    resolution: {integrity: sha512-sKJf1+ceQBr4SMkvQnBDNDtf4TXpVhVGateu0t918bl30FnbE2m4vNLX+VWe/dpjlb+HugGYzW7uQXH98HPEYw==}
    engines: {node: '>=4'}

  /has-flag@4.0.0:
    resolution: {integrity: sha512-EykJT/Q1KjTWctppgIAgfSO0tKVuZUjhgMr17kqTumMl6Afv3EISleU7qZUzoXDFTAHTDC4NOoG/ZxU3EvlMPQ==}
    engines: {node: '>=8'}

  /has-own-prop@2.0.0:
    resolution: {integrity: sha512-Pq0h+hvsVm6dDEa8x82GnLSYHOzNDt7f0ddFa3FqcQlgzEiptPqL+XrOJNavjOzSYiYWIrgeVYYgGlLmnxwilQ==}
    engines: {node: '>=8'}
    dev: false

  /has-property-descriptors@1.0.0:
    resolution: {integrity: sha512-62DVLZGoiEBDHQyqG4w9xCuZ7eJEwNmJRWw2VY84Oedb7WFcA27fiEVe8oUQx9hAUJ4ekurquucTGwsyO1XGdQ==}
    dependencies:
      get-intrinsic: 1.2.1

  /has-proto@1.0.1:
    resolution: {integrity: sha512-7qE+iP+O+bgF9clE5+UoBFzE65mlBiVj3tKCrlNQ0Ogwm0BjpT/gK4SlLYDMybDh5I3TCTKnPPa0oMG7JDYrhg==}
    engines: {node: '>= 0.4'}

  /has-symbols@1.0.3:
    resolution: {integrity: sha512-l3LCuF6MgDNwTDKkdYGEihYjt5pRPbEg46rtlmnSPlUbgmB8LOIrKJbYYFBSbnPaJexMKtiPO8hmeRjRz2Td+A==}
    engines: {node: '>= 0.4'}

  /has-tostringtag@1.0.0:
    resolution: {integrity: sha512-kFjcSNhnlGV1kyoGk7OXKSawH5JOb/LzUc5w9B02hOTO0dfFRjbHQKvg1d6cf3HbeUmtU9VbbV3qzZ2Teh97WQ==}
    engines: {node: '>= 0.4'}
    dependencies:
      has-symbols: 1.0.3

  /has@1.0.3:
    resolution: {integrity: sha512-f2dvO0VU6Oej7RkWJGrehjbzMAjFp5/VKPp5tTpWIV4JHHZK1/BxbFRtf/siA2SWTe09caDmVtYYzWEIbBS4zw==}
    engines: {node: '>= 0.4.0'}
    dependencies:
      function-bind: 1.1.1

  /hash-obj@4.0.0:
    resolution: {integrity: sha512-FwO1BUVWkyHasWDW4S8o0ssQXjvyghLV2rfVhnN36b2bbcj45eGiuzdn9XOvOpjV3TKQD7Gm2BWNXdE9V4KKYg==}
    engines: {node: '>=12'}
    dependencies:
      is-obj: 3.0.0
      sort-keys: 5.0.0
      type-fest: 1.4.0
    dev: false

  /hash-wasm@4.9.0:
    resolution: {integrity: sha512-7SW7ejyfnRxuOc7ptQHSf4LDoZaWOivfzqw+5rpcQku0nHfmicPKE51ra9BiRLAmT8+gGLestr1XroUkqdjL6w==}
    dev: false

  /hash.js@1.1.7:
    resolution: {integrity: sha512-taOaskGt4z4SOANNseOviYDvjEJinIkRgmp7LbKP2YTTmVxWBl87s/uzK9r+44BclBSp2X7K1hqeNfz9JbBeXA==}
    dependencies:
      inherits: 2.0.4
      minimalistic-assert: 1.0.1
    dev: false

  /hast-util-from-parse5@7.1.2:
    resolution: {integrity: sha512-Nz7FfPBuljzsN3tCQ4kCBKqdNhQE2l0Tn+X1ubgKBPRoiDIu1mL08Cfw4k7q71+Duyaw7DXDN+VTAp4Vh3oCOw==}
    dependencies:
      '@types/hast': 2.3.5
      '@types/unist': 2.0.8
      hastscript: 7.2.0
      property-information: 6.2.0
      vfile: 5.3.7
      vfile-location: 4.1.0
      web-namespaces: 2.0.1
    dev: false

  /hast-util-from-text@2.0.1:
    resolution: {integrity: sha512-tE5xXi0J8Op7TKdAa1tw7idyRPSjJqG86o3+QQSQYCcBtCLgsdFjc3E6dhvz7eLh1FkZlZiSVycTv+IfXjS7KA==}
    dependencies:
      '@types/hast': 2.3.5
    dev: false

  /hast-util-heading-rank@2.1.1:
    resolution: {integrity: sha512-iAuRp+ESgJoRFJbSyaqsfvJDY6zzmFoEnL1gtz1+U8gKtGGj1p0CVlysuUAUjq95qlZESHINLThwJzNGmgGZxA==}
    dependencies:
      '@types/hast': 2.3.5
    dev: false

  /hast-util-is-element@2.1.3:
    resolution: {integrity: sha512-O1bKah6mhgEq2WtVMk+Ta5K7pPMqsBBlmzysLdcwKVrqzZQ0CHqUPiIVspNhAG1rvxpvJjtGee17XfauZYKqVA==}
    dependencies:
      '@types/hast': 2.3.5
      '@types/unist': 2.0.8
    dev: false

  /hast-util-parse-selector@3.1.1:
    resolution: {integrity: sha512-jdlwBjEexy1oGz0aJ2f4GKMaVKkA9jwjr4MjAAI22E5fM/TXVZHuS5OpONtdeIkRKqAaryQ2E9xNQxijoThSZA==}
    dependencies:
      '@types/hast': 2.3.5
    dev: false

  /hast-util-raw@7.2.3:
    resolution: {integrity: sha512-RujVQfVsOrxzPOPSzZFiwofMArbQke6DJjnFfceiEbFh7S05CbPt0cYN+A5YeD3pso0JQk6O1aHBnx9+Pm2uqg==}
    dependencies:
      '@types/hast': 2.3.5
      '@types/parse5': 6.0.3
      hast-util-from-parse5: 7.1.2
      hast-util-to-parse5: 7.1.0
      html-void-elements: 2.0.1
      parse5: 6.0.1
      unist-util-position: 4.0.4
      unist-util-visit: 4.1.2
      vfile: 5.3.7
      web-namespaces: 2.0.1
      zwitch: 2.0.4
    dev: false

  /hast-util-to-estree@2.3.3:
    resolution: {integrity: sha512-ihhPIUPxN0v0w6M5+IiAZZrn0LH2uZomeWwhn7uP7avZC6TE7lIiEh2yBMPr5+zi1aUCXq6VoYRgs2Bw9xmycQ==}
    dependencies:
      '@types/estree': 1.0.1
      '@types/estree-jsx': 1.0.0
      '@types/hast': 2.3.5
      '@types/unist': 2.0.8
      comma-separated-tokens: 2.0.3
      estree-util-attach-comments: 2.1.1
      estree-util-is-identifier-name: 2.1.0
      hast-util-whitespace: 2.0.1
      mdast-util-mdx-expression: 1.3.2
      mdast-util-mdxjs-esm: 1.3.1
      property-information: 6.2.0
      space-separated-tokens: 2.0.2
      style-to-object: 0.4.2
      unist-util-position: 4.0.4
      zwitch: 2.0.4
    transitivePeerDependencies:
      - supports-color
    dev: false

  /hast-util-to-html@8.0.4:
    resolution: {integrity: sha512-4tpQTUOr9BMjtYyNlt0P50mH7xj0Ks2xpo8M943Vykljf99HW6EzulIoJP1N3eKOSScEHzyzi9dm7/cn0RfGwA==}
    dependencies:
      '@types/hast': 2.3.5
      '@types/unist': 2.0.8
      ccount: 2.0.1
      comma-separated-tokens: 2.0.3
      hast-util-raw: 7.2.3
      hast-util-whitespace: 2.0.1
      html-void-elements: 2.0.1
      property-information: 6.2.0
      space-separated-tokens: 2.0.2
      stringify-entities: 4.0.3
      zwitch: 2.0.4
    dev: false

  /hast-util-to-parse5@7.1.0:
    resolution: {integrity: sha512-YNRgAJkH2Jky5ySkIqFXTQiaqcAtJyVE+D5lkN6CdtOqrnkLfGYYrEcKuHOJZlp+MwjSwuD3fZuawI+sic/RBw==}
    dependencies:
      '@types/hast': 2.3.5
      comma-separated-tokens: 2.0.3
      property-information: 6.2.0
      space-separated-tokens: 2.0.2
      web-namespaces: 2.0.1
      zwitch: 2.0.4
    dev: false

  /hast-util-to-string@2.0.0:
    resolution: {integrity: sha512-02AQ3vLhuH3FisaMM+i/9sm4OXGSq1UhOOCpTLLQtHdL3tZt7qil69r8M8iDkZYyC0HCFylcYoP+8IO7ddta1A==}
    dependencies:
      '@types/hast': 2.3.5
    dev: false

  /hast-util-to-text@3.1.2:
    resolution: {integrity: sha512-tcllLfp23dJJ+ju5wCCZHVpzsQQ43+moJbqVX3jNWPB7z/KFC4FyZD6R7y94cHL6MQ33YtMZL8Z0aIXXI4XFTw==}
    dependencies:
      '@types/hast': 2.3.5
      '@types/unist': 2.0.8
      hast-util-is-element: 2.1.3
      unist-util-find-after: 4.0.1
    dev: false

  /hast-util-whitespace@2.0.1:
    resolution: {integrity: sha512-nAxA0v8+vXSBDt3AnRUNjyRIQ0rD+ntpbAp4LnPkumc5M9yUbSMa4XDU9Q6etY4f1Wp4bNgvc1yjiZtsTTrSng==}
    dev: false

  /hastscript@7.2.0:
    resolution: {integrity: sha512-TtYPq24IldU8iKoJQqvZOuhi5CyCQRAbvDOX0x1eW6rsHSxa/1i2CCiptNTotGHJ3VoHRGmqiv6/D3q113ikkw==}
    dependencies:
      '@types/hast': 2.3.5
      comma-separated-tokens: 2.0.3
      hast-util-parse-selector: 3.1.1
      property-information: 6.2.0
      space-separated-tokens: 2.0.2
    dev: false

  /he@1.2.0:
    resolution: {integrity: sha512-F/1DnUGPopORZi0ni+CvrCgHQ5FyEAHRLSApuYWMmrbSwoN2Mn/7k+Gl38gJnR7yyDZk6WLXwiGod1JOWNDKGw==}
    hasBin: true
    dev: false

  /hmac-drbg@1.0.1:
    resolution: {integrity: sha512-Tti3gMqLdZfhOQY1Mzf/AanLiqh1WTiJgEj26ZuYQ9fbkLomzGchCws4FyrSd4VkpBfiNhaE1On+lOz894jvXg==}
    dependencies:
      hash.js: 1.1.7
      minimalistic-assert: 1.0.1
      minimalistic-crypto-utils: 1.0.1
    dev: false

  /hosted-git-info@2.8.9:
    resolution: {integrity: sha512-mxIDAb9Lsm6DoOJ7xH+5+X4y1LU/4Hi50L9C5sIswK3JzULS4bwk1FvjdBgvYR4bzT4tuUQiC15FE2f5HbLvYw==}
    dev: true

  /html-void-elements@2.0.1:
    resolution: {integrity: sha512-0quDb7s97CfemeJAnW9wC0hw78MtW7NU3hqtCD75g2vFlDLt36llsYD7uB7SUzojLMP24N5IatXf7ylGXiGG9A==}
    dev: false

  /http-proxy-agent@7.0.0:
    resolution: {integrity: sha512-+ZT+iBxVUQ1asugqnD6oWoRiS25AkjNfG085dKJGtGxkdwLQrMKU5wJr2bOOFAXzKcTuqq+7fZlTMgG3SRfIYQ==}
    engines: {node: '>= 14'}
    dependencies:
      agent-base: 7.1.0
      debug: 4.3.4
    transitivePeerDependencies:
      - supports-color
    dev: false

  /https-proxy-agent@7.0.2:
    resolution: {integrity: sha512-NmLNjm6ucYwtcUmL7JQC1ZQ57LmHP4lT15FQ8D61nak1rO6DH+fz5qNK2Ap5UN4ZapYICE3/0KodcLYSPsPbaA==}
    engines: {node: '>= 14'}
    dependencies:
      agent-base: 7.1.0
      debug: 4.3.4
    transitivePeerDependencies:
      - supports-color
    dev: false

  /human-signals@2.1.0:
    resolution: {integrity: sha512-B4FFZ6q/T2jhhksgkbEW3HBvWIfDW85snkQgawt07S7J5QXTk6BkNV+0yAeZrM5QpMAdYlocGoljn0sJ/WQkFw==}
    engines: {node: '>=10.17.0'}
    dev: false

  /human-signals@4.3.1:
    resolution: {integrity: sha512-nZXjEF2nbo7lIw3mgYjItAfgQXog3OjJogSbKa2CQIIvSGWcKgeJnQlNXip6NglNzYH45nSRiEVimMvYL8DDqQ==}
    engines: {node: '>=14.18.0'}

  /husky@8.0.3:
    resolution: {integrity: sha512-+dQSyqPh4x1hlO1swXBiNb2HzTDN1I2IGLQx1GrBuiqFJfoMrnZWwVmatvSiO+Iz8fBUnf+lekwNo4c2LlXItg==}
    engines: {node: '>=14'}
    hasBin: true
    dev: true

  /iconv-lite@0.4.24:
    resolution: {integrity: sha512-v3MXnZAcvnywkTUEZomIActle7RXXeedOR31wwl7VlyoXO4Qi9arvSenNQWne1TcRwhCL1HwLI21bEqdpj8/rA==}
    engines: {node: '>=0.10.0'}
    dependencies:
      safer-buffer: 2.1.2
    dev: false

  /ieee754@1.2.1:
    resolution: {integrity: sha512-dcyqhDvX1C46lXZcVqCpK+FtMRQVdIMN6/Df5js2zouUsqG7I6sFxitIC+7KYK29KdXOLHdu9zL4sFnoVQnqaA==}
    dev: true

  /ignore@5.2.4:
    resolution: {integrity: sha512-MAb38BcSbH0eHNBxn7ql2NH/kX33OkB3lZ1BNdh7ENeRChHTYsTvWrMubiIAMNS2llXEEgZ1MUOBtXChP3kaFQ==}
    engines: {node: '>= 4'}

  /imagescript@1.2.16:
    resolution: {integrity: sha512-hhy8OVNymU+cYYj8IwCbdNlXJRoMr4HRd7+efkH32eBVfybVU/5SbzDYf3ZSiiF9ye/ghfBrI/ujec/nwl+fOQ==}
    engines: {node: '>=14.0.0'}
    dev: false

  /import-fresh@3.3.0:
    resolution: {integrity: sha512-veYYhQa+D1QBKznvhUHxb8faxlrwUnxseDAbAp457E0wLNio2bOSKnjYDhMj+YiAq61xrMGhQk9iXVk5FzgQMw==}
    engines: {node: '>=6'}
    dependencies:
      parent-module: 1.0.1
      resolve-from: 4.0.0

  /imurmurhash@0.1.4:
    resolution: {integrity: sha512-JmXMZ6wuvDmLiHEml9ykzqO6lwFbof0GG4IkcGaENdCRDDmMVnny7s5HsIgHCbaq0w2MyPhDqkhTUgS2LU2PHA==}
    engines: {node: '>=0.8.19'}

  /inflection@2.0.1:
    resolution: {integrity: sha512-wzkZHqpb4eGrOKBl34xy3umnYHx8Si5R1U4fwmdxLo5gdH6mEK8gclckTj/qWqy4Je0bsDYe/qazZYuO7xe3XQ==}
    engines: {node: '>=14.0.0'}
    dev: false

  /inflight@1.0.6:
    resolution: {integrity: sha512-k92I/b08q4wvFscXCLvqfsHCrjrF7yiXsQuIVvVE7N82W3+aqpzuUdBbfhWcy/FZR3/4IgflMgKLOsvPDrGCJA==}
    dependencies:
      once: 1.4.0
      wrappy: 1.0.2

  /inherits@2.0.4:
    resolution: {integrity: sha512-k/vGaX4/Yla3WzyMCvTQOXYeIHvqOKtnqBduzTHpzpQZzAskKMhZ2K+EnBiSM9zGSoIFeMpXKxa4dYeZIQqewQ==}

  /ini@1.3.8:
    resolution: {integrity: sha512-JV/yugV2uzW5iMRSiZAyDtQd+nxtUnjeLt0acNdw98kKLrvuRVyB80tsREOE7yvGVgalhZ6RNXCmEHkUKBKxew==}

  /inline-style-parser@0.1.1:
    resolution: {integrity: sha512-7NXolsK4CAS5+xvdj5OMMbI962hU/wvwoxk+LWR9Ek9bVtyuuYScDN6eS0rUm6TxApFpw7CX1o4uJzcd4AyD3Q==}
    dev: false

  /internal-slot@1.0.5:
    resolution: {integrity: sha512-Y+R5hJrzs52QCG2laLn4udYVnxsfny9CpOhNhUvk/SSSVyF6T27FzRbF0sroPidSu3X8oEAkOn2K804mjpt6UQ==}
    engines: {node: '>= 0.4'}
    dependencies:
      get-intrinsic: 1.2.1
      has: 1.0.3
      side-channel: 1.0.4

  /interpret@1.4.0:
    resolution: {integrity: sha512-agE4QfB2Lkp9uICn7BAqoscw4SZP9kTE2hxiFI3jBPmXJfdqiahTbUuKGsMoN2GtqL9AxhYioAcVvgsb1HvRbA==}
    engines: {node: '>= 0.10'}
    dev: false

  /intl-messageformat@10.5.0:
    resolution: {integrity: sha512-AvojYuOaRb6r2veOKfTVpxH9TrmjSdc5iR9R5RgBwrDZYSmAAFVT+QLbW3C4V7Qsg0OguMp67Q/EoUkxZzXRGw==}
    dependencies:
      '@formatjs/ecma402-abstract': 1.17.0
      '@formatjs/fast-memoize': 2.2.0
      '@formatjs/icu-messageformat-parser': 2.6.0
      tslib: 2.6.2
    dev: false

  /invariant@2.2.4:
    resolution: {integrity: sha512-phJfQVBuaJM5raOpJjSfkiD6BpbCE4Ns//LaXl6wGYtUBY83nWS6Rf9tXm2e8VaK60JEjYldbPif/A2B1C2gNA==}
    dependencies:
      loose-envify: 1.4.0
    dev: false

  /ip@1.1.8:
    resolution: {integrity: sha512-PuExPYUiu6qMBQb4l06ecm6T6ujzhmh+MeJcW9wa89PoAz5pvd4zPgN5WJV104mb6S2T1AwNIAaB70JNrLQWhg==}
    dev: false

  /ip@2.0.0:
    resolution: {integrity: sha512-WKa+XuLG1A1R0UWhl2+1XQSi+fZWMsYKffMZTTYsiZaUD8k2yDAj5atimTUD2TZkyCkNEeYE5NhFZmupOGtjYQ==}
    dev: false

  /is-alphabetical@2.0.1:
    resolution: {integrity: sha512-FWyyY60MeTNyeSRpkM2Iry0G9hpr7/9kD40mD/cGQEuilcZYS4okz8SN2Q6rLCJ8gbCt6fN+rC+6tMGS99LaxQ==}
    dev: false

  /is-alphanumerical@2.0.1:
    resolution: {integrity: sha512-hmbYhX/9MUMF5uh7tOXyK/n0ZvWpad5caBA17GsC6vyuCqaWliRG5K1qS9inmUhEMaOBIW7/whAnSwveW/LtZw==}
    dependencies:
      is-alphabetical: 2.0.1
      is-decimal: 2.0.1
    dev: false

  /is-arguments@1.1.1:
    resolution: {integrity: sha512-8Q7EARjzEnKpt/PCD7e1cgUS0a6X8u5tdSiMqXhojOdoV9TsMsiO+9VLC5vAmO8N7/GmXn7yjR8qnA6bVAEzfA==}
    engines: {node: '>= 0.4'}
    dependencies:
      call-bind: 1.0.2
      has-tostringtag: 1.0.0
    dev: false

  /is-array-buffer@3.0.2:
    resolution: {integrity: sha512-y+FyyR/w8vfIRq4eQcM1EYgSTnmHXPqaF+IgzgraytCFq5Xh8lllDVmAZolPJiZttZLeFSINPYMaEJ7/vWUa1w==}
    dependencies:
      call-bind: 1.0.2
      get-intrinsic: 1.2.1
      is-typed-array: 1.1.12

  /is-arrayish@0.2.1:
    resolution: {integrity: sha512-zz06S8t0ozoDXMG+ube26zeCTNXcKIPJZJi8hBrF4idCLms4CG9QtK7qBl1boi5ODzFpjswb5JPmHCbMpjaYzg==}
    dev: true

  /is-arrayish@0.3.2:
    resolution: {integrity: sha512-eVRqCvVlZbuw3GrM63ovNSNAeA1K16kaR/LRY/92w0zxQ5/1YzwblUX652i4Xs9RwAGjW9d9y6X88t8OaAJfWQ==}
    dev: true

  /is-async-function@2.0.0:
    resolution: {integrity: sha512-Y1JXKrfykRJGdlDwdKlLpLyMIiWqWvuSd17TvZk68PLAOGOoF4Xyav1z0Xhoi+gCYjZVeC5SI+hYFOfvXmGRCA==}
    engines: {node: '>= 0.4'}
    dependencies:
      has-tostringtag: 1.0.0
    dev: false

  /is-bigint@1.0.4:
    resolution: {integrity: sha512-zB9CruMamjym81i2JZ3UMn54PKGsQzsJeo6xvN3HJJ4CAsQNB6iRutp2To77OfCNuoxspsIhzaPoO1zyCEhFOg==}
    dependencies:
      has-bigints: 1.0.2

  /is-binary-path@2.1.0:
    resolution: {integrity: sha512-ZMERYes6pDydyuGidse7OsHxtbI7WVeUEozgR/g7rd0xUimYNlvZRE/K2MgZTjWy725IfelLeVcEM97mmtRGXw==}
    engines: {node: '>=8'}
    dependencies:
      binary-extensions: 2.2.0
    dev: false

  /is-boolean-object@1.1.2:
    resolution: {integrity: sha512-gDYaKHJmnj4aWxyj6YHyXVpdQawtVLHU5cb+eztPGczf6cjuTdwve5ZIEfgXqH4e57An1D1AKf8CZ3kYrQRqYA==}
    engines: {node: '>= 0.4'}
    dependencies:
      call-bind: 1.0.2
      has-tostringtag: 1.0.0

  /is-buffer@2.0.5:
    resolution: {integrity: sha512-i2R6zNFDwgEHJyQUtJEk0XFi1i0dPFn/oqjK3/vPCcDeJvW5NQ83V8QbicfF1SupOaB0h8ntgBC2YiE7dfyctQ==}
    engines: {node: '>=4'}
    dev: false

  /is-callable@1.2.7:
    resolution: {integrity: sha512-1BC0BVFhS/p0qtw6enp8e+8OD0UrK0oFLztSjNzhcKA3WDuJxxAPXzPuPtKkjEY9UUoEWlX/8fgKeu2S8i9JTA==}
    engines: {node: '>= 0.4'}

  /is-core-module@2.13.0:
    resolution: {integrity: sha512-Z7dk6Qo8pOCp3l4tsX2C5ZVas4V+UxwQodwZhLopL91TX8UyyHEXafPcyoeeWuLrwzHcr3igO78wNLwHJHsMCQ==}
    dependencies:
      has: 1.0.3

  /is-date-object@1.0.5:
    resolution: {integrity: sha512-9YQaSxsAiSwcvS33MBk3wTCVnWK+HhF8VZR2jRxehM16QcVOdHqPn4VPHmRK4lSr38n9JriurInLcP90xsYNfQ==}
    engines: {node: '>= 0.4'}
    dependencies:
      has-tostringtag: 1.0.0

  /is-decimal@2.0.1:
    resolution: {integrity: sha512-AAB9hiomQs5DXWcRB1rqsxGUstbRroFOPPVAomNk/3XHR5JyEZChOyTWe2oayKnsSsr/kcGqF+z6yuH6HHpN0A==}
    dev: false

  /is-docker@2.2.1:
    resolution: {integrity: sha512-F+i2BKsFrH66iaUFc0woD8sLy8getkwTwtOBjvs56Cx4CgJDeKQeqfz8wAYiSb8JOprWhHH5p77PbmYCvvUuXQ==}
    engines: {node: '>=8'}
    hasBin: true
    dev: false

  /is-docker@3.0.0:
    resolution: {integrity: sha512-eljcgEDlEns/7AXFosB5K/2nCM4P7FQPkGc/DWLy5rmFEWvZayGrik1d9/QIY5nJ4f9YsVvBkA6kJpHn9rISdQ==}
    engines: {node: ^12.20.0 || ^14.13.1 || >=16.0.0}
    hasBin: true
    dev: false

  /is-extendable@0.1.1:
    resolution: {integrity: sha512-5BMULNob1vgFX6EjQw5izWDxrecWK9AM72rugNr0TFldMOi0fj6Jk+zeKIt0xGj4cEfQIJth4w3OKWOJ4f+AFw==}
    engines: {node: '>=0.10.0'}
    dev: false

  /is-extglob@2.1.1:
    resolution: {integrity: sha512-SbKbANkN603Vi4jEZv49LeVJMn4yGwsbzZworEoyEiutsN3nJYdbO36zfhGJ6QEDpOZIFkDtnq5JRxmvl3jsoQ==}
    engines: {node: '>=0.10.0'}

  /is-finalizationregistry@1.0.2:
    resolution: {integrity: sha512-0by5vtUJs8iFQb5TYUHHPudOR+qXYIMKtiUzvLIZITZUjknFmziyBJuLhVRc+Ds0dREFlskDNJKYIdIzu/9pfw==}
    dependencies:
      call-bind: 1.0.2
    dev: false

  /is-fullwidth-code-point@3.0.0:
    resolution: {integrity: sha512-zymm5+u+sCsSWyD9qNaejV3DFvhCKclKdizYaJUuHA83RLjb7nSuGnddCHGv0hk+KY7BMAlsWeK4Ueg6EV6XQg==}
    engines: {node: '>=8'}
    dev: false

  /is-fullwidth-code-point@4.0.0:
    resolution: {integrity: sha512-O4L094N2/dZ7xqVdrXhh9r1KODPJpFms8B5sGdJLPy664AgvXsreZUyCQQNItZRDlYug4xStLjNp/sz3HvBowQ==}
    engines: {node: '>=12'}
    dev: true

  /is-generator-function@1.0.10:
    resolution: {integrity: sha512-jsEjy9l3yiXEQ+PsXdmBwEPcOxaXWLspKdplFUVI9vq1iZgIekeC0L167qeu86czQaxed3q/Uzuw0swL0irL8A==}
    engines: {node: '>= 0.4'}
    dependencies:
      has-tostringtag: 1.0.0
    dev: false

  /is-glob@4.0.3:
    resolution: {integrity: sha512-xelSayHH36ZgE7ZWhli7pW34hNbNl8Ojv5KVmkJD4hBdD3th8Tfk9vYasLM+mXWOZhFkgZfxhLSnrwRr4elSSg==}
    engines: {node: '>=0.10.0'}
    dependencies:
      is-extglob: 2.1.1

  /is-hexadecimal@2.0.1:
    resolution: {integrity: sha512-DgZQp241c8oO6cA1SbTEWiXeoxV42vlcJxgH+B3hi1AiqqKruZR3ZGF8In3fj4+/y/7rHvlOZLZtgJ/4ttYGZg==}
    dev: false

  /is-inside-container@1.0.0:
    resolution: {integrity: sha512-KIYLCCJghfHZxqjYBE7rEy0OBuTd5xCHS7tHVgvCLkx7StIoaxwNW3hCALgEUjFfeRk+MG/Qxmp/vtETEF3tRA==}
    engines: {node: '>=14.16'}
    hasBin: true
    dependencies:
      is-docker: 3.0.0
    dev: false

  /is-map@2.0.2:
    resolution: {integrity: sha512-cOZFQQozTha1f4MxLFzlgKYPTyj26picdZTx82hbc/Xf4K/tZOOXSCkMvU4pKioRXGDLJRn0GM7Upe7kR721yg==}
    dev: false

  /is-negative-zero@2.0.2:
    resolution: {integrity: sha512-dqJvarLawXsFbNDeJW7zAz8ItJ9cd28YufuuFzh0G8pNHjJMnY08Dv7sYX2uF5UpQOwieAeOExEYAWWfu7ZZUA==}
    engines: {node: '>= 0.4'}

  /is-number-object@1.0.7:
    resolution: {integrity: sha512-k1U0IRzLMo7ZlYIfzRu23Oh6MiIFasgpb9X76eqfFZAqwH44UI4KTBvBYIZ1dSL9ZzChTB9ShHfLkR4pdW5krQ==}
    engines: {node: '>= 0.4'}
    dependencies:
      has-tostringtag: 1.0.0

  /is-number@7.0.0:
    resolution: {integrity: sha512-41Cifkg6e8TylSpdtTpeLVMqvSBEVzTttHvERD741+pnZ8ANv0004MRL43QKPDlK9cGvNp6NZWZUBlbGXYxxng==}
    engines: {node: '>=0.12.0'}

  /is-obj@3.0.0:
    resolution: {integrity: sha512-IlsXEHOjtKhpN8r/tRFj2nDyTmHvcfNeu/nrRIcXE17ROeatXchkojffa1SpdqW4cr/Fj6QkEf/Gn4zf6KKvEQ==}
    engines: {node: '>=12'}
    dev: false

  /is-path-inside@3.0.3:
    resolution: {integrity: sha512-Fd4gABb+ycGAmKou8eMftCupSir5lRxqf4aD/vd0cD2qc4HL07OjCeuHMr8Ro4CoMaeCKDB0/ECBOVWjTwUvPQ==}
    engines: {node: '>=8'}

  /is-plain-obj@3.0.0:
    resolution: {integrity: sha512-gwsOE28k+23GP1B6vFl1oVh/WOzmawBrKwo5Ev6wMKzPkaXaCDIQKzLnvsA42DRlbVTWorkgTKIviAKCWkfUwA==}
    engines: {node: '>=10'}
    dev: false

  /is-plain-obj@4.1.0:
    resolution: {integrity: sha512-+Pgi+vMuUNkJyExiMBt5IlFoMyKnr5zhJ4Uspz58WOhBF5QoIZkFyNHIbBAtHwzVAgk5RtndVNsDRN61/mmDqg==}
    engines: {node: '>=12'}
    dev: false

  /is-plain-object@5.0.0:
    resolution: {integrity: sha512-VRSzKkbMm5jMDoKLbltAkFQ5Qr7VDiTFGXxYFXXowVj387GeGNOCsOH6Msy00SGZ3Fp84b1Naa1psqgcCIEP5Q==}
    engines: {node: '>=0.10.0'}
    dev: false

  /is-reference@3.0.1:
    resolution: {integrity: sha512-baJJdQLiYaJdvFbJqXrcGv3WU3QCzBlUcI5QhbesIm6/xPsvmO+2CDoi/GMOFBQEQm+PXkwOPrp9KK5ozZsp2w==}
    dependencies:
      '@types/estree': 1.0.1
    dev: false

  /is-regex@1.1.4:
    resolution: {integrity: sha512-kvRdxDsxZjhzUX07ZnLydzS1TU/TJlTUHHY4YLL87e37oUA49DfkLqgy+VjFocowy29cKvcSiu+kIv728jTTVg==}
    engines: {node: '>= 0.4'}
    dependencies:
      call-bind: 1.0.2
      has-tostringtag: 1.0.0

  /is-set@2.0.2:
    resolution: {integrity: sha512-+2cnTEZeY5z/iXGbLhPrOAaK/Mau5k5eXq9j14CpRTftq0pAJu2MwVRSZhyZWBzx3o6X795Lz6Bpb6R0GKf37g==}
    dev: false

  /is-shared-array-buffer@1.0.2:
    resolution: {integrity: sha512-sqN2UDu1/0y6uvXyStCOzyhAjCSlHceFoMKJW8W9EU9cvic/QdsZ0kEU93HEy3IUEFZIiH/3w+AH/UQbPHNdhA==}
    dependencies:
      call-bind: 1.0.2

  /is-stream@2.0.1:
    resolution: {integrity: sha512-hFoiJiTl63nn+kstHGBtewWSKnQLpyb155KHheA1l39uvtO9nWIop1p3udqPcUd/xbF1VLMO4n7OI6p7RbngDg==}
    engines: {node: '>=8'}
    dev: false

  /is-stream@3.0.0:
    resolution: {integrity: sha512-LnQR4bZ9IADDRSkvpqMGvt/tEJWclzklNgSw48V5EAaAeDd6qGvN8ei6k5p0tvxSR171VmGyHuTiAOfxAbr8kA==}
    engines: {node: ^12.20.0 || ^14.13.1 || >=16.0.0}

  /is-string@1.0.7:
    resolution: {integrity: sha512-tE2UXzivje6ofPW7l23cjDOMa09gb7xlAqG6jG5ej6uPV32TlWP3NKPigtaGeHNu9fohccRYvIiZMfOOnOYUtg==}
    engines: {node: '>= 0.4'}
    dependencies:
      has-tostringtag: 1.0.0

  /is-symbol@1.0.4:
    resolution: {integrity: sha512-C/CPBqKWnvdcxqIARxyOh4v1UUEOCHpgDa0WYgpKDFMszcrPcffg5uhwSgPCLD2WWxmq6isisz87tzT01tuGhg==}
    engines: {node: '>= 0.4'}
    dependencies:
      has-symbols: 1.0.3

  /is-typed-array@1.1.12:
    resolution: {integrity: sha512-Z14TF2JNG8Lss5/HMqt0//T9JeHXttXy5pH/DBU4vi98ozO2btxzq9MwYDZYnKwU8nRsz/+GVFVRDq3DkVuSPg==}
    engines: {node: '>= 0.4'}
    dependencies:
      which-typed-array: 1.1.11

  /is-weakmap@2.0.1:
    resolution: {integrity: sha512-NSBR4kH5oVj1Uwvv970ruUkCV7O1mzgVFO4/rev2cLRda9Tm9HrL70ZPut4rOHgY0FNrUu9BCbXA2sdQ+x0chA==}
    dev: false

  /is-weakref@1.0.2:
    resolution: {integrity: sha512-qctsuLZmIQ0+vSSMfoVvyFe2+GSEvnmZ2ezTup1SBse9+twCCeial6EEi3Nc2KFcf6+qz2FBPnjXsk8xhKSaPQ==}
    dependencies:
      call-bind: 1.0.2

  /is-weakset@2.0.2:
    resolution: {integrity: sha512-t2yVvttHkQktwnNNmBQ98AhENLdPUTDTE21uPqAQ0ARwQfGeQKRVS0NNurH7bTf7RrvcVn1OOge45CnBeHCSmg==}
    dependencies:
      call-bind: 1.0.2
      get-intrinsic: 1.2.1
    dev: false

  /is-wsl@2.2.0:
    resolution: {integrity: sha512-fKzAra0rGJUUBwGBgNkHZuToZcn+TtXHpeCgmkMJMMYx1sQDYaCSyjJBSCa2nH1DGm7s3n1oBnohoVTBaN7Lww==}
    engines: {node: '>=8'}
    dependencies:
      is-docker: 2.2.1
    dev: false

  /isarray@2.0.5:
    resolution: {integrity: sha512-xHjhDr3cNBK0BzdUJSPXZntQUx/mwMS5Rw4A7lPJ90XGAO6ISP/ePDNuo0vhqOZU+UD5JoodwCAAoZQd3FeAKw==}

  /isexe@2.0.0:
    resolution: {integrity: sha512-RHxMLp9lnKHGHRng9QFhRCMbYAcVpn69smSGcq3f36xjgVVWThj4qqLbTLlq7Ssj8B+fIQ1EuCEGI2lKsyQeIw==}

  /iterator.prototype@1.1.1:
    resolution: {integrity: sha512-9E+nePc8C9cnQldmNl6bgpTY6zI4OPRZd97fhJ/iVZ1GifIUDVV5F6x1nEDqpe8KaMEZGT4xgrwKQDxXnjOIZQ==}
    dependencies:
      define-properties: 1.2.0
      get-intrinsic: 1.2.1
      has-symbols: 1.0.3
      reflect.getprototypeof: 1.0.4
    dev: false

  /jackspeak@2.3.1:
    resolution: {integrity: sha512-4iSY3Bh1Htv+kLhiiZunUhQ+OYXIn0ze3ulq8JeWrFKmhPAJSySV2+kdtRh2pGcCeF0s6oR8Oc+pYZynJj4t8A==}
    engines: {node: '>=14'}
    dependencies:
      '@isaacs/cliui': 8.0.2
    optionalDependencies:
      '@pkgjs/parseargs': 0.11.0
    dev: false

  /js-git@0.7.8:
    resolution: {integrity: sha512-+E5ZH/HeRnoc/LW0AmAyhU+mNcWBzAKE+30+IDMLSLbbK+Tdt02AdkOKq9u15rlJsDEGFqtgckc8ZM59LhhiUA==}
    dependencies:
      bodec: 0.1.0
      culvert: 0.1.2
      git-sha1: 0.1.2
      pako: 0.2.9
    dev: false

  /js-sha3@0.8.0:
    resolution: {integrity: sha512-gF1cRrHhIzNfToc802P800N8PpXS+evLLXfsVpowqmAFR9uwbi89WvXg2QspOmXL8QL86J4T1EpFu+yUkwJY3Q==}
    dev: false

  /js-tokens@4.0.0:
    resolution: {integrity: sha512-RdJUflcE3cUzKiMqQgsCu06FPu9UdIJO0beYbPhHN4k6apgJtifcoCtT9bcxOpYBtpD2kCM6Sbzg4CausW/PKQ==}
    dev: false

  /js-yaml@3.14.1:
    resolution: {integrity: sha512-okMH7OXXJ7YrN9Ok3/SXrnu4iX9yOk+25nqX4imS2npuvTYDmo/QEZoqwZkYaIDk3jVvBOTOIEgEhaLOynBS9g==}
    hasBin: true
    dependencies:
      argparse: 1.0.10
      esprima: 4.0.1
    dev: false

  /js-yaml@4.1.0:
    resolution: {integrity: sha512-wpxZs9NoxZaJESJGIZTyDEaYpl0FKSA+FB9aJiyemKhMwkxQg63h4T1KJgUGHpTqPDNRcmmYLugrRjJlBtWvRA==}
    hasBin: true
    dependencies:
      argparse: 2.0.1

  /jsbi@4.3.0:
    resolution: {integrity: sha512-SnZNcinB4RIcnEyZqFPdGPVgrg2AcnykiBy0sHVJQKHYeaLUvi3Exj+iaPpLnFVkDPZIV4U0yvgC9/R4uEAZ9g==}
    dev: false

  /json-buffer@3.0.1:
    resolution: {integrity: sha512-4bV5BfR2mqfQTJm+V5tPPdf+ZpuhiIvTuAB5g8kcrXOZpTT/QwwVRWBywX1ozr6lEuPdbHxwaJlm9G6mI2sfSQ==}

  /json-parse-better-errors@1.0.2:
    resolution: {integrity: sha512-mrqyZKfX5EhL7hvqcV6WG1yYjnjeuYDzDhhcAAUrq8Po85NBQBJP+ZDUT75qZQ98IkUoBqdkExkukOU7Ts2wrw==}
    dev: true

  /json-rpc-2.0@1.6.0:
    resolution: {integrity: sha512-+pKxaoIqnA5VjXmZiAI1+CkFG7mHLg+dhtliOe/mp1P5Gdn8P5kE/Xxp2CUBwnGL7pfw6gC8zWTWekhSnKzHFA==}
    dev: false

  /json-schema-traverse@0.4.1:
    resolution: {integrity: sha512-xbbCH5dCYU5T8LcEhhuh7HJ88HXuW3qsI3Y0zOZFKfZEHcpWiHU/Jxzk629Brsab/mMiHQti9wMP+845RPe3Vg==}

  /json-stable-stringify-without-jsonify@1.0.1:
    resolution: {integrity: sha512-Bdboy+l7tA3OGW6FjyFHWkP5LuByj1Tk33Ljyq0axyzdk9//JSi2u3fP1QSmd1KNwq6VOKYGlAu87CisVir6Pw==}

  /json-stringify-safe@5.0.1:
    resolution: {integrity: sha512-ZClg6AaYvamvYEE82d3Iyd3vSSIjQ+odgjaTzRuO3s7toCdFKczob2i0zCh7JE8kWn17yvAWhUVxvqGwUalsRA==}
    requiresBuild: true
    dev: false
    optional: true

  /json5@1.0.2:
    resolution: {integrity: sha512-g1MWMLBiz8FKi1e4w0UyVL3w+iJceWAFBAaBnnGKOpNa5f8TLktkbre1+s6oICydWAm+HRUGTmI+//xv2hvXYA==}
    hasBin: true
    dependencies:
      minimist: 1.2.8
    dev: false

  /jsonc-parser@3.2.0:
    resolution: {integrity: sha512-gfFQZrcTc8CnKXp6Y4/CBT3fTc0OVuDofpre4aEeEpSBPV5X5v4+Vmx+8snU7RLPrNHPKSgLxGo9YuQzz20o+w==}
    dev: false

  /jsonfile@4.0.0:
    resolution: {integrity: sha512-m6F1R3z8jjlf2imQHS2Qez5sjKWQzbuuhuJ/FKYFRZvPE3PuHcSMVZzfsLhGVOkfd20obL5SWEBew5ShlquNxg==}
    optionalDependencies:
      graceful-fs: 4.2.11
    dev: false

  /jsx-ast-utils@3.3.5:
    resolution: {integrity: sha512-ZZow9HBI5O6EPgSJLUb8n2NKgmVWTwCvHGwFuJlMjvLFqlGG6pjirPhtdsseaLZjSibD8eegzmYpUZwoIlj2cQ==}
    engines: {node: '>=4.0'}
    dependencies:
      array-includes: 3.1.6
      array.prototype.flat: 1.3.1
      object.assign: 4.1.4
      object.values: 1.1.7
    dev: false

  /keyv@4.5.3:
    resolution: {integrity: sha512-QCiSav9WaX1PgETJ+SpNnx2PRRapJ/oRSXM4VO5OGYGSjrxbKPVFVhB3l2OCbLCk329N8qyAtsJjSjvVBWzEug==}
    dependencies:
      json-buffer: 3.0.1

  /kind-of@6.0.3:
    resolution: {integrity: sha512-dcS1ul+9tmeD95T+x28/ehLgd9mENa3LsvDTtzm3vyBEO7RPptvAD+t44WVXaUjTBRcrpFeFlC8WCruUR456hw==}
    engines: {node: '>=0.10.0'}
    dev: false

  /kleur@4.1.5:
    resolution: {integrity: sha512-o+NO+8WrRiQEE4/7nwRJhN1HWpVmJm511pBHUxPLtp0BUISzlBplORYSmTclCnJvQq2tKu/sgl3xVpkc7ZWuQQ==}
    engines: {node: '>=6'}
    dev: false

  /language-subtag-registry@0.3.22:
    resolution: {integrity: sha512-tN0MCzyWnoz/4nHS6uxdlFWoUZT7ABptwKPQ52Ea7URk6vll88bWBVhodtnlfEuCcKWNGoc+uGbw1cwa9IKh/w==}
    dev: false

  /language-tags@1.0.5:
    resolution: {integrity: sha512-qJhlO9cGXi6hBGKoxEG/sKZDAHD5Hnu9Hs4WbOY3pCWXDhw0N8x1NenNzm2EnNLkLkk7J2SdxAkDSbb6ftT+UQ==}
    dependencies:
      language-subtag-registry: 0.3.22
    dev: false

  /lazy@1.0.11:
    resolution: {integrity: sha512-Y+CjUfLmIpoUCCRl0ub4smrYtGGr5AOa2AKOaWelGHOGz33X/Y/KizefGqbkwfz44+cnq/+9habclf8vOmu2LA==}
    engines: {node: '>=0.2.0'}
    dev: false

  /levn@0.4.1:
    resolution: {integrity: sha512-+bT2uH4E5LGE7h/n3evcS/sQlJXCpIp6ym8OWJ5eV6+67Dsql/LaaT7qJBAt2rzfoa/5QBGBhxDix1dMt2kQKQ==}
    engines: {node: '>= 0.8.0'}
    dependencies:
      prelude-ls: 1.2.1
      type-check: 0.4.0

  /lilconfig@2.1.0:
    resolution: {integrity: sha512-utWOt/GHzuUxnLKxB6dk81RoOeoNeHgbrXiuGk4yyF5qlRz+iIVWu56E2fqGHFrXz0QNUhLB/8nKqvRH66JKGQ==}
    engines: {node: '>=10'}
    dev: true

  /lint-staged@14.0.1:
    resolution: {integrity: sha512-Mw0cL6HXnHN1ag0mN/Dg4g6sr8uf8sn98w2Oc1ECtFto9tvRF7nkXGJRbx8gPlHyoR0pLyBr2lQHbWwmUHe1Sw==}
    engines: {node: ^16.14.0 || >=18.0.0}
    hasBin: true
    dependencies:
      chalk: 5.3.0
      commander: 11.0.0
      debug: 4.3.4
      execa: 7.2.0
      lilconfig: 2.1.0
      listr2: 6.6.1
      micromatch: 4.0.5
      pidtree: 0.6.0
      string-argv: 0.3.2
      yaml: 2.3.1
    transitivePeerDependencies:
      - enquirer
      - supports-color
    dev: true

  /listr2@6.6.1:
    resolution: {integrity: sha512-+rAXGHh0fkEWdXBmX+L6mmfmXmXvDGEKzkjxO+8mP3+nI/r/CWznVBvsibXdxda9Zz0OW2e2ikphN3OwCT/jSg==}
    engines: {node: '>=16.0.0'}
    peerDependencies:
      enquirer: '>= 2.3.0 < 3'
    peerDependenciesMeta:
      enquirer:
        optional: true
    dependencies:
      cli-truncate: 3.1.0
      colorette: 2.0.20
      eventemitter3: 5.0.1
      log-update: 5.0.1
      rfdc: 1.3.0
      wrap-ansi: 8.1.0
    dev: true

  /load-json-file@4.0.0:
    resolution: {integrity: sha512-Kx8hMakjX03tiGTLAIdJ+lL0htKnXjEZN6hk/tozf/WOuYGdZBJrZ+rCJRbVCugsjB3jMLn9746NsQIf5VjBMw==}
    engines: {node: '>=4'}
    dependencies:
      graceful-fs: 4.2.11
      parse-json: 4.0.0
      pify: 3.0.0
      strip-bom: 3.0.0
    dev: true

  /loadjs@4.2.0:
    resolution: {integrity: sha512-AgQGZisAlTPbTEzrHPb6q+NYBMD+DP9uvGSIjSUM5uG+0jG15cb8axWpxuOIqrmQjn6scaaH8JwloiP27b2KXA==}
    dev: false

  /locate-path@6.0.0:
    resolution: {integrity: sha512-iPZK6eYjbxRu3uB4/WZ3EsEIMJFMqAoopl3R+zuq0UjcAm/MO6KCweDgPfP3elTztoKP3KtnVHxTn2NHBSDVUw==}
    engines: {node: '>=10'}
    dependencies:
      p-locate: 5.0.0

  /lodash.camelcase@4.3.0:
    resolution: {integrity: sha512-TwuEnCnxbc3rAvhf/LbG7tJUDzhqXyFnv3dtzLOPgCG/hODL7WFnsbwktkD7yUV0RrreP/l1PALq/YSg6VvjlA==}
    dev: false

  /lodash.merge@4.6.2:
    resolution: {integrity: sha512-0KpjqXRVvrYyCsX1swR/XTK0va6VQkQM6MNo7PqW77ByjAhoARA8EfrP1N4+KlKj8YS0ZUCtRT/YUuhyYDujIQ==}

  /lodash@4.17.21:
    resolution: {integrity: sha512-v2kDEe57lecTulaDIuNTPy3Ry4gLGJ6Z1O3vE1krgXZNrsQ+LFTGHVxVjcXPs17LhbZVGedAJv8XZ1tvj5FvSg==}
    dev: false

  /log-driver@1.2.7:
    resolution: {integrity: sha512-U7KCmLdqsGHBLeWqYlFA0V0Sl6P08EE1ZrmA9cxjUE0WVqT9qnyVDPz1kzpFEP0jdJuFnasWIfSd7fsaNXkpbg==}
    engines: {node: '>=0.8.6'}
    dev: false

  /log-update@5.0.1:
    resolution: {integrity: sha512-5UtUDQ/6edw4ofyljDNcOVJQ4c7OjDro4h3y8e1GQL5iYElYclVHJ3zeWchylvMaKnDbDilC8irOVyexnA/Slw==}
    engines: {node: ^12.20.0 || ^14.13.1 || >=16.0.0}
    dependencies:
      ansi-escapes: 5.0.0
      cli-cursor: 4.0.0
      slice-ansi: 5.0.0
      strip-ansi: 7.1.0
      wrap-ansi: 8.1.0
    dev: true

  /long@4.0.0:
    resolution: {integrity: sha512-XsP+KhQif4bjX1kbuSiySJFNAehNxgLb6hPRGJ9QsUr8ajHkuXGdrHmFUTUUXhDwVX2R5bY4JNZEwbUiMhV+MA==}
    dev: false

  /long@5.2.3:
    resolution: {integrity: sha512-lcHwpNoggQTObv5apGNCTdJrO69eHOZMi4BNC+rTLER8iHAqGrUVeLh/irVIM7zTw2bOXA8T6uNPeujwOLg/2Q==}
    dev: false

  /longest-streak@3.1.0:
    resolution: {integrity: sha512-9Ri+o0JYgehTaVBBDoMqIl8GXtbWg711O3srftcHhZ0dqnETqLaoIK0x17fUw9rFSlK/0NlsKe0Ahhyl5pXE2g==}
    dev: false

  /loose-envify@1.4.0:
    resolution: {integrity: sha512-lyuxPGr/Wfhrlem2CL/UcnUc1zcqKAImBDzukY7Y5F/yQiNdko6+fRLevlw1HgMySw7f611UIY408EtxRSoK3Q==}
    hasBin: true
    dependencies:
      js-tokens: 4.0.0
    dev: false

  /lower-case@2.0.2:
    resolution: {integrity: sha512-7fm3l3NAF9WfN6W3JOmf5drwpVqX78JtoGJ3A6W0a6ZnldM41w2fV5D490psKFTpMds8TJse/eHLFFsNHHjHgg==}
    dependencies:
      tslib: 2.6.2
    dev: false

  /lru-cache@10.0.1:
    resolution: {integrity: sha512-IJ4uwUTi2qCccrioU6g9g/5rvvVl13bsdczUUcqbciD9iLr095yj8DQKdObriEvuNSx325N1rV1O0sJFszx75g==}
    engines: {node: 14 || >=16.14}
    dev: false

  /lru-cache@6.0.0:
    resolution: {integrity: sha512-Jo6dJ04CmSjuznwJSS3pUeWmd/H0ffTlkXXgwZi+eq1UCmqQwCh+eLsYOYCwY991i2Fah4h1BEMCx4qThGbsiA==}
    engines: {node: '>=10'}
    dependencies:
      yallist: 4.0.0

  /lru-cache@7.18.3:
    resolution: {integrity: sha512-jumlc0BIUrS3qJGgIkWZsyfAM7NCWiBcCDhnd+3NNM5KbBmLTgHVfWBcg6W+rLUsIpzpERPsvwUP7CckAQSOoA==}
    engines: {node: '>=12'}
    dev: false

  /lz-string@1.5.0:
    resolution: {integrity: sha512-h5bgJWpxJNswbU7qCrV0tIKQCaS3blPDrqKWx+QxzuzL1zGUzij9XCWLrSLsJPu5t+eWA/ycetzYAO5IOMcWAQ==}
    hasBin: true
    dev: false

  /markdown-extensions@1.1.1:
    resolution: {integrity: sha512-WWC0ZuMzCyDHYCasEGs4IPvLyTGftYwh6wIEOULOF0HXcqZlhwRzrK0w2VUlxWA98xnvb/jszw4ZSkJ6ADpM6Q==}
    engines: {node: '>=0.10.0'}
    dev: false

  /markdown-table@3.0.3:
    resolution: {integrity: sha512-Z1NL3Tb1M9wH4XESsCDEksWoKTdlUafKc4pt0GRwjUyXaCFZ+dc3g2erqB6zm3szA2IUSi7VnPI+o/9jnxh9hw==}
    dev: false

  /mdast-util-definitions@5.1.2:
    resolution: {integrity: sha512-8SVPMuHqlPME/z3gqVwWY4zVXn8lqKv/pAhC57FuJ40ImXyBpmO5ukh98zB2v7Blql2FiHjHv9LVztSIqjY+MA==}
    dependencies:
      '@types/mdast': 3.0.12
      '@types/unist': 2.0.8
      unist-util-visit: 4.1.2
    dev: false

  /mdast-util-find-and-replace@2.2.2:
    resolution: {integrity: sha512-MTtdFRz/eMDHXzeK6W3dO7mXUlF82Gom4y0oOgvHhh/HXZAGvIQDUvQ0SuUx+j2tv44b8xTHOm8K/9OoRFnXKw==}
    dependencies:
      '@types/mdast': 3.0.12
      escape-string-regexp: 5.0.0
      unist-util-is: 5.2.1
      unist-util-visit-parents: 5.1.3
    dev: false

  /mdast-util-from-markdown@1.3.1:
    resolution: {integrity: sha512-4xTO/M8c82qBcnQc1tgpNtubGUW/Y1tBQ1B0i5CtSoelOLKFYlElIr3bvgREYYO5iRqbMY1YuqZng0GVOI8Qww==}
    dependencies:
      '@types/mdast': 3.0.12
      '@types/unist': 2.0.8
      decode-named-character-reference: 1.0.2
      mdast-util-to-string: 3.2.0
      micromark: 3.2.0
      micromark-util-decode-numeric-character-reference: 1.1.0
      micromark-util-decode-string: 1.1.0
      micromark-util-normalize-identifier: 1.1.0
      micromark-util-symbol: 1.1.0
      micromark-util-types: 1.1.0
      unist-util-stringify-position: 3.0.3
      uvu: 0.5.6
    transitivePeerDependencies:
      - supports-color
    dev: false

  /mdast-util-frontmatter@1.0.1:
    resolution: {integrity: sha512-JjA2OjxRqAa8wEG8hloD0uTU0kdn8kbtOWpPP94NBkfAlbxn4S8gCGf/9DwFtEeGPXrDcNXdiDjVaRdUFqYokw==}
    dependencies:
      '@types/mdast': 3.0.12
      mdast-util-to-markdown: 1.5.0
      micromark-extension-frontmatter: 1.1.1
    dev: false

  /mdast-util-gfm-autolink-literal@1.0.3:
    resolution: {integrity: sha512-My8KJ57FYEy2W2LyNom4n3E7hKTuQk/0SES0u16tjA9Z3oFkF4RrC/hPAPgjlSpezsOvI8ObcXcElo92wn5IGA==}
    dependencies:
      '@types/mdast': 3.0.12
      ccount: 2.0.1
      mdast-util-find-and-replace: 2.2.2
      micromark-util-character: 1.2.0
    dev: false

  /mdast-util-gfm-footnote@1.0.2:
    resolution: {integrity: sha512-56D19KOGbE00uKVj3sgIykpwKL179QsVFwx/DCW0u/0+URsryacI4MAdNJl0dh+u2PSsD9FtxPFbHCzJ78qJFQ==}
    dependencies:
      '@types/mdast': 3.0.12
      mdast-util-to-markdown: 1.5.0
      micromark-util-normalize-identifier: 1.1.0
    dev: false

  /mdast-util-gfm-strikethrough@1.0.3:
    resolution: {integrity: sha512-DAPhYzTYrRcXdMjUtUjKvW9z/FNAMTdU0ORyMcbmkwYNbKocDpdk+PX1L1dQgOID/+vVs1uBQ7ElrBQfZ0cuiQ==}
    dependencies:
      '@types/mdast': 3.0.12
      mdast-util-to-markdown: 1.5.0
    dev: false

  /mdast-util-gfm-table@1.0.7:
    resolution: {integrity: sha512-jjcpmNnQvrmN5Vx7y7lEc2iIOEytYv7rTvu+MeyAsSHTASGCCRA79Igg2uKssgOs1i1po8s3plW0sTu1wkkLGg==}
    dependencies:
      '@types/mdast': 3.0.12
      markdown-table: 3.0.3
      mdast-util-from-markdown: 1.3.1
      mdast-util-to-markdown: 1.5.0
    transitivePeerDependencies:
      - supports-color
    dev: false

  /mdast-util-gfm-task-list-item@1.0.2:
    resolution: {integrity: sha512-PFTA1gzfp1B1UaiJVyhJZA1rm0+Tzn690frc/L8vNX1Jop4STZgOE6bxUhnzdVSB+vm2GU1tIsuQcA9bxTQpMQ==}
    dependencies:
      '@types/mdast': 3.0.12
      mdast-util-to-markdown: 1.5.0
    dev: false

  /mdast-util-gfm@2.0.2:
    resolution: {integrity: sha512-qvZ608nBppZ4icQlhQQIAdc6S3Ffj9RGmzwUKUWuEICFnd1LVkN3EktF7ZHAgfcEdvZB5owU9tQgt99e2TlLjg==}
    dependencies:
      mdast-util-from-markdown: 1.3.1
      mdast-util-gfm-autolink-literal: 1.0.3
      mdast-util-gfm-footnote: 1.0.2
      mdast-util-gfm-strikethrough: 1.0.3
      mdast-util-gfm-table: 1.0.7
      mdast-util-gfm-task-list-item: 1.0.2
      mdast-util-to-markdown: 1.5.0
    transitivePeerDependencies:
      - supports-color
    dev: false

  /mdast-util-mdx-expression@1.3.2:
    resolution: {integrity: sha512-xIPmR5ReJDu/DHH1OoIT1HkuybIfRGYRywC+gJtI7qHjCJp/M9jrmBEJW22O8lskDWm562BX2W8TiAwRTb0rKA==}
    dependencies:
      '@types/estree-jsx': 1.0.0
      '@types/hast': 2.3.5
      '@types/mdast': 3.0.12
      mdast-util-from-markdown: 1.3.1
      mdast-util-to-markdown: 1.5.0
    transitivePeerDependencies:
      - supports-color
    dev: false

  /mdast-util-mdx-jsx@2.1.4:
    resolution: {integrity: sha512-DtMn9CmVhVzZx3f+optVDF8yFgQVt7FghCRNdlIaS3X5Bnym3hZwPbg/XW86vdpKjlc1PVj26SpnLGeJBXD3JA==}
    dependencies:
      '@types/estree-jsx': 1.0.0
      '@types/hast': 2.3.5
      '@types/mdast': 3.0.12
      '@types/unist': 2.0.8
      ccount: 2.0.1
      mdast-util-from-markdown: 1.3.1
      mdast-util-to-markdown: 1.5.0
      parse-entities: 4.0.1
      stringify-entities: 4.0.3
      unist-util-remove-position: 4.0.2
      unist-util-stringify-position: 3.0.3
      vfile-message: 3.1.4
    transitivePeerDependencies:
      - supports-color
    dev: false

  /mdast-util-mdx@2.0.1:
    resolution: {integrity: sha512-38w5y+r8nyKlGvNjSEqWrhG0w5PmnRA+wnBvm+ulYCct7nsGYhFVb0lljS9bQav4psDAS1eGkP2LMVcZBi/aqw==}
    dependencies:
      mdast-util-from-markdown: 1.3.1
      mdast-util-mdx-expression: 1.3.2
      mdast-util-mdx-jsx: 2.1.4
      mdast-util-mdxjs-esm: 1.3.1
      mdast-util-to-markdown: 1.5.0
    transitivePeerDependencies:
      - supports-color
    dev: false

  /mdast-util-mdxjs-esm@1.3.1:
    resolution: {integrity: sha512-SXqglS0HrEvSdUEfoXFtcg7DRl7S2cwOXc7jkuusG472Mmjag34DUDeOJUZtl+BVnyeO1frIgVpHlNRWc2gk/w==}
    dependencies:
      '@types/estree-jsx': 1.0.0
      '@types/hast': 2.3.5
      '@types/mdast': 3.0.12
      mdast-util-from-markdown: 1.3.1
      mdast-util-to-markdown: 1.5.0
    transitivePeerDependencies:
      - supports-color
    dev: false

  /mdast-util-phrasing@3.0.1:
    resolution: {integrity: sha512-WmI1gTXUBJo4/ZmSk79Wcb2HcjPJBzM1nlI/OUWA8yk2X9ik3ffNbBGsU+09BFmXaL1IBb9fiuvq6/KMiNycSg==}
    dependencies:
      '@types/mdast': 3.0.12
      unist-util-is: 5.2.1
    dev: false

  /mdast-util-to-hast@12.3.0:
    resolution: {integrity: sha512-pits93r8PhnIoU4Vy9bjW39M2jJ6/tdHyja9rrot9uujkN7UTU9SDnE6WNJz/IGyQk3XHX6yNNtrBH6cQzm8Hw==}
    dependencies:
      '@types/hast': 2.3.5
      '@types/mdast': 3.0.12
      mdast-util-definitions: 5.1.2
      micromark-util-sanitize-uri: 1.2.0
      trim-lines: 3.0.1
      unist-util-generated: 2.0.1
      unist-util-position: 4.0.4
      unist-util-visit: 4.1.2
    dev: false

  /mdast-util-to-markdown@1.5.0:
    resolution: {integrity: sha512-bbv7TPv/WC49thZPg3jXuqzuvI45IL2EVAr/KxF0BSdHsU0ceFHOmwQn6evxAh1GaoK/6GQ1wp4R4oW2+LFL/A==}
    dependencies:
      '@types/mdast': 3.0.12
      '@types/unist': 2.0.8
      longest-streak: 3.1.0
      mdast-util-phrasing: 3.0.1
      mdast-util-to-string: 3.2.0
      micromark-util-decode-string: 1.1.0
      unist-util-visit: 4.1.2
      zwitch: 2.0.4
    dev: false

  /mdast-util-to-string@3.2.0:
    resolution: {integrity: sha512-V4Zn/ncyN1QNSqSBxTrMOLpjr+IKdHl2v3KVLoWmDPscP4r9GcCi71gjgvUV1SFSKh92AjAG4peFuBl2/YgCJg==}
    dependencies:
      '@types/mdast': 3.0.12
    dev: false

  /mdn-data@2.0.28:
    resolution: {integrity: sha512-aylIc7Z9y4yzHYAJNuESG3hfhC+0Ibp/MAMiaOZgNv4pmEdFyfZhhhny4MNiAfWdBQ1RQ2mfDWmM1x8SvGyp8g==}
    dev: false

  /mdn-data@2.0.30:
    resolution: {integrity: sha512-GaqWWShW4kv/G9IEucWScBx9G1/vsFZZJUO+tD26M8J8z3Kw5RDQjaoZe03YAClgeS/SWPOcb4nkFBTEi5DUEA==}
    dev: false

  /mdx-bundler@9.2.1(esbuild@0.19.2):
    resolution: {integrity: sha512-hWEEip1KU9MCNqeH2rqwzAZ1pdqPPbfkx9OTJjADqGPQz4t9BO85fhI7AP9gVYrpmfArf9/xJZUN0yBErg/G/Q==}
    engines: {node: '>=14', npm: '>=6'}
    peerDependencies:
      esbuild: 0.*
    dependencies:
      '@babel/runtime': 7.22.11
      '@esbuild-plugins/node-resolve': 0.1.4(esbuild@0.19.2)
      '@fal-works/esbuild-plugin-global-externals': 2.1.2
      '@mdx-js/esbuild': 2.3.0(esbuild@0.19.2)
      esbuild: 0.19.2
      gray-matter: 4.0.3
      remark-frontmatter: 4.0.1
      remark-mdx-frontmatter: 1.1.1
      uuid: 8.3.2
      vfile: 5.3.7
    transitivePeerDependencies:
      - supports-color
    dev: false

  /memfs@3.5.3:
    resolution: {integrity: sha512-UERzLsxzllchadvbPs5aolHh65ISpKpM+ccLbOJ8/vvpBKmAWf+la7dXFy7Mr0ySHbdHrFv5kGFCUHHe6GFEmw==}
    engines: {node: '>= 4.0.0'}
    dependencies:
      fs-monkey: 1.0.4
    dev: false

  /memorystream@0.3.1:
    resolution: {integrity: sha512-S3UwM3yj5mtUSEfP41UZmt/0SCoVYUcU1rkXv+BQ5Ig8ndL4sPoJNBUJERafdPb5jjHJGuMgytgKvKIf58XNBw==}
    engines: {node: '>= 0.10.0'}
    dev: true

  /merge-stream@2.0.0:
    resolution: {integrity: sha512-abv/qOcuPfk3URPfDzmZU1LKmuw8kT+0nIHvKrKgFrwifol/doWcdA4ZqsWQ8ENrFKkd67Mfpo/LovbIUsbt3w==}

  /merge2@1.4.1:
    resolution: {integrity: sha512-8q7VEgMJW4J8tcfVPy8g09NcQwZdbwFEqhe/WZkoIzjn/3TGDwtOCYtXGxA3O8tPzpczCCDgv+P2P5y00ZJOOg==}
    engines: {node: '>= 8'}
    dev: false

  /micromark-core-commonmark@1.1.0:
    resolution: {integrity: sha512-BgHO1aRbolh2hcrzL2d1La37V0Aoz73ymF8rAcKnohLy93titmv62E0gP8Hrx9PKcKrqCZ1BbLGbP3bEhoXYlw==}
    dependencies:
      decode-named-character-reference: 1.0.2
      micromark-factory-destination: 1.1.0
      micromark-factory-label: 1.1.0
      micromark-factory-space: 1.1.0
      micromark-factory-title: 1.1.0
      micromark-factory-whitespace: 1.1.0
      micromark-util-character: 1.2.0
      micromark-util-chunked: 1.1.0
      micromark-util-classify-character: 1.1.0
      micromark-util-html-tag-name: 1.2.0
      micromark-util-normalize-identifier: 1.1.0
      micromark-util-resolve-all: 1.1.0
      micromark-util-subtokenize: 1.1.0
      micromark-util-symbol: 1.1.0
      micromark-util-types: 1.1.0
      uvu: 0.5.6
    dev: false

  /micromark-extension-frontmatter@1.1.1:
    resolution: {integrity: sha512-m2UH9a7n3W8VAH9JO9y01APpPKmNNNs71P0RbknEmYSaZU5Ghogv38BYO94AI5Xw6OYfxZRdHZZ2nYjs/Z+SZQ==}
    dependencies:
      fault: 2.0.1
      micromark-util-character: 1.2.0
      micromark-util-symbol: 1.1.0
      micromark-util-types: 1.1.0
    dev: false

  /micromark-extension-gfm-autolink-literal@1.0.5:
    resolution: {integrity: sha512-z3wJSLrDf8kRDOh2qBtoTRD53vJ+CWIyo7uyZuxf/JAbNJjiHsOpG1y5wxk8drtv3ETAHutCu6N3thkOOgueWg==}
    dependencies:
      micromark-util-character: 1.2.0
      micromark-util-sanitize-uri: 1.2.0
      micromark-util-symbol: 1.1.0
      micromark-util-types: 1.1.0
    dev: false

  /micromark-extension-gfm-footnote@1.1.2:
    resolution: {integrity: sha512-Yxn7z7SxgyGWRNa4wzf8AhYYWNrwl5q1Z8ii+CSTTIqVkmGZF1CElX2JI8g5yGoM3GAman9/PVCUFUSJ0kB/8Q==}
    dependencies:
      micromark-core-commonmark: 1.1.0
      micromark-factory-space: 1.1.0
      micromark-util-character: 1.2.0
      micromark-util-normalize-identifier: 1.1.0
      micromark-util-sanitize-uri: 1.2.0
      micromark-util-symbol: 1.1.0
      micromark-util-types: 1.1.0
      uvu: 0.5.6
    dev: false

  /micromark-extension-gfm-strikethrough@1.0.7:
    resolution: {integrity: sha512-sX0FawVE1o3abGk3vRjOH50L5TTLr3b5XMqnP9YDRb34M0v5OoZhG+OHFz1OffZ9dlwgpTBKaT4XW/AsUVnSDw==}
    dependencies:
      micromark-util-chunked: 1.1.0
      micromark-util-classify-character: 1.1.0
      micromark-util-resolve-all: 1.1.0
      micromark-util-symbol: 1.1.0
      micromark-util-types: 1.1.0
      uvu: 0.5.6
    dev: false

  /micromark-extension-gfm-table@1.0.7:
    resolution: {integrity: sha512-3ZORTHtcSnMQEKtAOsBQ9/oHp9096pI/UvdPtN7ehKvrmZZ2+bbWhi0ln+I9drmwXMt5boocn6OlwQzNXeVeqw==}
    dependencies:
      micromark-factory-space: 1.1.0
      micromark-util-character: 1.2.0
      micromark-util-symbol: 1.1.0
      micromark-util-types: 1.1.0
      uvu: 0.5.6
    dev: false

  /micromark-extension-gfm-tagfilter@1.0.2:
    resolution: {integrity: sha512-5XWB9GbAUSHTn8VPU8/1DBXMuKYT5uOgEjJb8gN3mW0PNW5OPHpSdojoqf+iq1xo7vWzw/P8bAHY0n6ijpXF7g==}
    dependencies:
      micromark-util-types: 1.1.0
    dev: false

  /micromark-extension-gfm-task-list-item@1.0.5:
    resolution: {integrity: sha512-RMFXl2uQ0pNQy6Lun2YBYT9g9INXtWJULgbt01D/x8/6yJ2qpKyzdZD3pi6UIkzF++Da49xAelVKUeUMqd5eIQ==}
    dependencies:
      micromark-factory-space: 1.1.0
      micromark-util-character: 1.2.0
      micromark-util-symbol: 1.1.0
      micromark-util-types: 1.1.0
      uvu: 0.5.6
    dev: false

  /micromark-extension-gfm@2.0.3:
    resolution: {integrity: sha512-vb9OoHqrhCmbRidQv/2+Bc6pkP0FrtlhurxZofvOEy5o8RtuuvTq+RQ1Vw5ZDNrVraQZu3HixESqbG+0iKk/MQ==}
    dependencies:
      micromark-extension-gfm-autolink-literal: 1.0.5
      micromark-extension-gfm-footnote: 1.1.2
      micromark-extension-gfm-strikethrough: 1.0.7
      micromark-extension-gfm-table: 1.0.7
      micromark-extension-gfm-tagfilter: 1.0.2
      micromark-extension-gfm-task-list-item: 1.0.5
      micromark-util-combine-extensions: 1.1.0
      micromark-util-types: 1.1.0
    dev: false

  /micromark-extension-mdx-expression@1.0.8:
    resolution: {integrity: sha512-zZpeQtc5wfWKdzDsHRBY003H2Smg+PUi2REhqgIhdzAa5xonhP03FcXxqFSerFiNUr5AWmHpaNPQTBVOS4lrXw==}
    dependencies:
      '@types/estree': 1.0.1
      micromark-factory-mdx-expression: 1.0.9
      micromark-factory-space: 1.1.0
      micromark-util-character: 1.2.0
      micromark-util-events-to-acorn: 1.2.3
      micromark-util-symbol: 1.1.0
      micromark-util-types: 1.1.0
      uvu: 0.5.6
    dev: false

  /micromark-extension-mdx-jsx@1.0.5:
    resolution: {integrity: sha512-gPH+9ZdmDflbu19Xkb8+gheqEDqkSpdCEubQyxuz/Hn8DOXiXvrXeikOoBA71+e8Pfi0/UYmU3wW3H58kr7akA==}
    dependencies:
      '@types/acorn': 4.0.6
      '@types/estree': 1.0.1
      estree-util-is-identifier-name: 2.1.0
      micromark-factory-mdx-expression: 1.0.9
      micromark-factory-space: 1.1.0
      micromark-util-character: 1.2.0
      micromark-util-symbol: 1.1.0
      micromark-util-types: 1.1.0
      uvu: 0.5.6
      vfile-message: 3.1.4
    dev: false

  /micromark-extension-mdx-md@1.0.1:
    resolution: {integrity: sha512-7MSuj2S7xjOQXAjjkbjBsHkMtb+mDGVW6uI2dBL9snOBCbZmoNgDAeZ0nSn9j3T42UE/g2xVNMn18PJxZvkBEA==}
    dependencies:
      micromark-util-types: 1.1.0
    dev: false

  /micromark-extension-mdxjs-esm@1.0.5:
    resolution: {integrity: sha512-xNRBw4aoURcyz/S69B19WnZAkWJMxHMT5hE36GtDAyhoyn/8TuAeqjFJQlwk+MKQsUD7b3l7kFX+vlfVWgcX1w==}
    dependencies:
      '@types/estree': 1.0.1
      micromark-core-commonmark: 1.1.0
      micromark-util-character: 1.2.0
      micromark-util-events-to-acorn: 1.2.3
      micromark-util-symbol: 1.1.0
      micromark-util-types: 1.1.0
      unist-util-position-from-estree: 1.1.2
      uvu: 0.5.6
      vfile-message: 3.1.4
    dev: false

  /micromark-extension-mdxjs@1.0.1:
    resolution: {integrity: sha512-7YA7hF6i5eKOfFUzZ+0z6avRG52GpWR8DL+kN47y3f2KhxbBZMhmxe7auOeaTBrW2DenbbZTf1ea9tA2hDpC2Q==}
    dependencies:
      acorn: 8.10.0
      acorn-jsx: 5.3.2(acorn@8.10.0)
      micromark-extension-mdx-expression: 1.0.8
      micromark-extension-mdx-jsx: 1.0.5
      micromark-extension-mdx-md: 1.0.1
      micromark-extension-mdxjs-esm: 1.0.5
      micromark-util-combine-extensions: 1.1.0
      micromark-util-types: 1.1.0
    dev: false

  /micromark-factory-destination@1.1.0:
    resolution: {integrity: sha512-XaNDROBgx9SgSChd69pjiGKbV+nfHGDPVYFs5dOoDd7ZnMAE+Cuu91BCpsY8RT2NP9vo/B8pds2VQNCLiu0zhg==}
    dependencies:
      micromark-util-character: 1.2.0
      micromark-util-symbol: 1.1.0
      micromark-util-types: 1.1.0
    dev: false

  /micromark-factory-label@1.1.0:
    resolution: {integrity: sha512-OLtyez4vZo/1NjxGhcpDSbHQ+m0IIGnT8BoPamh+7jVlzLJBH98zzuCoUeMxvM6WsNeh8wx8cKvqLiPHEACn0w==}
    dependencies:
      micromark-util-character: 1.2.0
      micromark-util-symbol: 1.1.0
      micromark-util-types: 1.1.0
      uvu: 0.5.6
    dev: false

  /micromark-factory-mdx-expression@1.0.9:
    resolution: {integrity: sha512-jGIWzSmNfdnkJq05c7b0+Wv0Kfz3NJ3N4cBjnbO4zjXIlxJr+f8lk+5ZmwFvqdAbUy2q6B5rCY//g0QAAaXDWA==}
    dependencies:
      '@types/estree': 1.0.1
      micromark-util-character: 1.2.0
      micromark-util-events-to-acorn: 1.2.3
      micromark-util-symbol: 1.1.0
      micromark-util-types: 1.1.0
      unist-util-position-from-estree: 1.1.2
      uvu: 0.5.6
      vfile-message: 3.1.4
    dev: false

  /micromark-factory-space@1.1.0:
    resolution: {integrity: sha512-cRzEj7c0OL4Mw2v6nwzttyOZe8XY/Z8G0rzmWQZTBi/jjwyw/U4uqKtUORXQrR5bAZZnbTI/feRV/R7hc4jQYQ==}
    dependencies:
      micromark-util-character: 1.2.0
      micromark-util-types: 1.1.0
    dev: false

  /micromark-factory-title@1.1.0:
    resolution: {integrity: sha512-J7n9R3vMmgjDOCY8NPw55jiyaQnH5kBdV2/UXCtZIpnHH3P6nHUKaH7XXEYuWwx/xUJcawa8plLBEjMPU24HzQ==}
    dependencies:
      micromark-factory-space: 1.1.0
      micromark-util-character: 1.2.0
      micromark-util-symbol: 1.1.0
      micromark-util-types: 1.1.0
    dev: false

  /micromark-factory-whitespace@1.1.0:
    resolution: {integrity: sha512-v2WlmiymVSp5oMg+1Q0N1Lxmt6pMhIHD457whWM7/GUlEks1hI9xj5w3zbc4uuMKXGisksZk8DzP2UyGbGqNsQ==}
    dependencies:
      micromark-factory-space: 1.1.0
      micromark-util-character: 1.2.0
      micromark-util-symbol: 1.1.0
      micromark-util-types: 1.1.0
    dev: false

  /micromark-util-character@1.2.0:
    resolution: {integrity: sha512-lXraTwcX3yH/vMDaFWCQJP1uIszLVebzUa3ZHdrgxr7KEU/9mL4mVgCpGbyhvNLNlauROiNUq7WN5u7ndbY6xg==}
    dependencies:
      micromark-util-symbol: 1.1.0
      micromark-util-types: 1.1.0
    dev: false

  /micromark-util-chunked@1.1.0:
    resolution: {integrity: sha512-Ye01HXpkZPNcV6FiyoW2fGZDUw4Yc7vT0E9Sad83+bEDiCJ1uXu0S3mr8WLpsz3HaG3x2q0HM6CTuPdcZcluFQ==}
    dependencies:
      micromark-util-symbol: 1.1.0
    dev: false

  /micromark-util-classify-character@1.1.0:
    resolution: {integrity: sha512-SL0wLxtKSnklKSUplok1WQFoGhUdWYKggKUiqhX+Swala+BtptGCu5iPRc+xvzJ4PXE/hwM3FNXsfEVgoZsWbw==}
    dependencies:
      micromark-util-character: 1.2.0
      micromark-util-symbol: 1.1.0
      micromark-util-types: 1.1.0
    dev: false

  /micromark-util-combine-extensions@1.1.0:
    resolution: {integrity: sha512-Q20sp4mfNf9yEqDL50WwuWZHUrCO4fEyeDCnMGmG5Pr0Cz15Uo7KBs6jq+dq0EgX4DPwwrh9m0X+zPV1ypFvUA==}
    dependencies:
      micromark-util-chunked: 1.1.0
      micromark-util-types: 1.1.0
    dev: false

  /micromark-util-decode-numeric-character-reference@1.1.0:
    resolution: {integrity: sha512-m9V0ExGv0jB1OT21mrWcuf4QhP46pH1KkfWy9ZEezqHKAxkj4mPCy3nIH1rkbdMlChLHX531eOrymlwyZIf2iw==}
    dependencies:
      micromark-util-symbol: 1.1.0
    dev: false

  /micromark-util-decode-string@1.1.0:
    resolution: {integrity: sha512-YphLGCK8gM1tG1bd54azwyrQRjCFcmgj2S2GoJDNnh4vYtnL38JS8M4gpxzOPNyHdNEpheyWXCTnnTDY3N+NVQ==}
    dependencies:
      decode-named-character-reference: 1.0.2
      micromark-util-character: 1.2.0
      micromark-util-decode-numeric-character-reference: 1.1.0
      micromark-util-symbol: 1.1.0
    dev: false

  /micromark-util-encode@1.1.0:
    resolution: {integrity: sha512-EuEzTWSTAj9PA5GOAs992GzNh2dGQO52UvAbtSOMvXTxv3Criqb6IOzJUBCmEqrrXSblJIJBbFFv6zPxpreiJw==}
    dev: false

  /micromark-util-events-to-acorn@1.2.3:
    resolution: {integrity: sha512-ij4X7Wuc4fED6UoLWkmo0xJQhsktfNh1J0m8g4PbIMPlx+ek/4YdW5mvbye8z/aZvAPUoxgXHrwVlXAPKMRp1w==}
    dependencies:
      '@types/acorn': 4.0.6
      '@types/estree': 1.0.1
      '@types/unist': 2.0.8
      estree-util-visit: 1.2.1
      micromark-util-symbol: 1.1.0
      micromark-util-types: 1.1.0
      uvu: 0.5.6
      vfile-message: 3.1.4
    dev: false

  /micromark-util-html-tag-name@1.2.0:
    resolution: {integrity: sha512-VTQzcuQgFUD7yYztuQFKXT49KghjtETQ+Wv/zUjGSGBioZnkA4P1XXZPT1FHeJA6RwRXSF47yvJ1tsJdoxwO+Q==}
    dev: false

  /micromark-util-normalize-identifier@1.1.0:
    resolution: {integrity: sha512-N+w5vhqrBihhjdpM8+5Xsxy71QWqGn7HYNUvch71iV2PM7+E3uWGox1Qp90loa1ephtCxG2ftRV/Conitc6P2Q==}
    dependencies:
      micromark-util-symbol: 1.1.0
    dev: false

  /micromark-util-resolve-all@1.1.0:
    resolution: {integrity: sha512-b/G6BTMSg+bX+xVCshPTPyAu2tmA0E4X98NSR7eIbeC6ycCqCeE7wjfDIgzEbkzdEVJXRtOG4FbEm/uGbCRouA==}
    dependencies:
      micromark-util-types: 1.1.0
    dev: false

  /micromark-util-sanitize-uri@1.2.0:
    resolution: {integrity: sha512-QO4GXv0XZfWey4pYFndLUKEAktKkG5kZTdUNaTAkzbuJxn2tNBOr+QtxR2XpWaMhbImT2dPzyLrPXLlPhph34A==}
    dependencies:
      micromark-util-character: 1.2.0
      micromark-util-encode: 1.1.0
      micromark-util-symbol: 1.1.0
    dev: false

  /micromark-util-subtokenize@1.1.0:
    resolution: {integrity: sha512-kUQHyzRoxvZO2PuLzMt2P/dwVsTiivCK8icYTeR+3WgbuPqfHgPPy7nFKbeqRivBvn/3N3GBiNC+JRTMSxEC7A==}
    dependencies:
      micromark-util-chunked: 1.1.0
      micromark-util-symbol: 1.1.0
      micromark-util-types: 1.1.0
      uvu: 0.5.6
    dev: false

  /micromark-util-symbol@1.1.0:
    resolution: {integrity: sha512-uEjpEYY6KMs1g7QfJ2eX1SQEV+ZT4rUD3UcF6l57acZvLNK7PBZL+ty82Z1qhK1/yXIY4bdx04FKMgR0g4IAag==}
    dev: false

  /micromark-util-types@1.1.0:
    resolution: {integrity: sha512-ukRBgie8TIAcacscVHSiddHjO4k/q3pnedmzMQ4iwDcK0FtFCohKOlFbaOL/mPgfnPsL3C1ZyxJa4sbWrBl3jg==}
    dev: false

  /micromark@3.2.0:
    resolution: {integrity: sha512-uD66tJj54JLYq0De10AhWycZWGQNUvDI55xPgk2sQM5kn1JYlhbCMTtEeT27+vAhW2FBQxLlOmS3pmA7/2z4aA==}
    dependencies:
      '@types/debug': 4.1.8
      debug: 4.3.4
      decode-named-character-reference: 1.0.2
      micromark-core-commonmark: 1.1.0
      micromark-factory-space: 1.1.0
      micromark-util-character: 1.2.0
      micromark-util-chunked: 1.1.0
      micromark-util-combine-extensions: 1.1.0
      micromark-util-decode-numeric-character-reference: 1.1.0
      micromark-util-encode: 1.1.0
      micromark-util-normalize-identifier: 1.1.0
      micromark-util-resolve-all: 1.1.0
      micromark-util-sanitize-uri: 1.2.0
      micromark-util-subtokenize: 1.1.0
      micromark-util-symbol: 1.1.0
      micromark-util-types: 1.1.0
      uvu: 0.5.6
    transitivePeerDependencies:
      - supports-color
    dev: false

  /micromatch@4.0.5:
    resolution: {integrity: sha512-DMy+ERcEW2q8Z2Po+WNXuw3c5YaUSFjAO5GsJqfEl7UjvtIuFKO6ZrKvcItdy98dwFI2N1tg3zNIdKaQT+aNdA==}
    engines: {node: '>=8.6'}
    dependencies:
      braces: 3.0.2
      picomatch: 2.3.1

  /mime-db@1.52.0:
    resolution: {integrity: sha512-sPU4uV7dYlvtWJxwwxHD0PuihVNiE7TyAbQ5SWxDCB9mUYvOgroQOwYQQOKPJ8CIbE+1ETVlOoK1UC2nU3gYvg==}
    engines: {node: '>= 0.6'}
    dev: false

  /mime-types@2.1.35:
    resolution: {integrity: sha512-ZDY+bPm5zTTF+YpCrAU9nK0UgICYPT0QtT1NZWFv4s++TNkcgVaT0g6+4R2uI4MjQjzysHB1zxuWL50hzaeXiw==}
    engines: {node: '>= 0.6'}
    dependencies:
      mime-db: 1.52.0
    dev: false

  /mimic-fn@2.1.0:
    resolution: {integrity: sha512-OqbOk5oEQeAZ8WXWydlu9HJjz9WVdEIvamMCcXmuqUYjTknH/sqsWvhQ3vgwKFRR1HpjvNBKQ37nbJgYzGqGcg==}
    engines: {node: '>=6'}

  /mimic-fn@4.0.0:
    resolution: {integrity: sha512-vqiC06CuhBTUdZH+RYl8sFrL096vA45Ok5ISO6sE/Mr1jRbGH4Csnhi8f3wKVl7x8mO4Au7Ir9D3Oyv1VYMFJw==}
    engines: {node: '>=12'}

  /mimic-response@3.1.0:
    resolution: {integrity: sha512-z0yWI+4FDrrweS8Zmt4Ej5HdJmky15+L2e6Wgn3+iK5fWzb6T3fhNFq2+MeTRb064c6Wr4N/wv0DzQTjNzHNGQ==}
    engines: {node: '>=10'}
    dev: true

  /min-indent@1.0.1:
    resolution: {integrity: sha512-I9jwMn07Sy/IwOj3zVkVik2JTvgpaykDZEigL6Rx6N9LbMywwUSMtxET+7lVoDLLd3O3IXwJwvuuns8UB/HeAg==}
    engines: {node: '>=4'}
    dev: false

  /minimalistic-assert@1.0.1:
    resolution: {integrity: sha512-UtJcAD4yEaGtjPezWuO9wC4nwUnVH/8/Im3yEHQP4b67cXlD/Qr9hdITCU1xDbSEXg2XKNaP8jsReV7vQd00/A==}
    dev: false

  /minimalistic-crypto-utils@1.0.1:
    resolution: {integrity: sha512-JIYlbt6g8i5jKfJ3xz7rF0LXmv2TkDxBLUkiBeZ7bAx4GnnNMr8xFpGnOxn6GhTEHx3SjRrZEoU+j04prX1ktg==}
    dev: false

  /minimatch@3.1.2:
    resolution: {integrity: sha512-J7p63hRiAjw1NDEww1W7i37+ByIrOWO5XQQAzZ3VOcL0PNybwpfmV/N05zFAzwQ9USyEcX6t3UO+K5aqBQOIHw==}
    dependencies:
      brace-expansion: 1.1.11

  /minimatch@9.0.3:
    resolution: {integrity: sha512-RHiac9mvaRw0x3AYRgDC1CxAP7HTcNrrECeA8YYJeWnpo+2Q5CegtZjaotWTWxDG3UeGA1coE05iH1mPjT/2mg==}
    engines: {node: '>=16 || 14 >=14.17'}
    dependencies:
      brace-expansion: 2.0.1
    dev: false

  /minimist@1.2.8:
    resolution: {integrity: sha512-2yyAR8qBkN3YuheJanUpWC5U3bb5osDywNB8RzDVlDwDHbocAJveqqj1u8+SVD7jkWT4yvsHCpWqqWqAxb0zCA==}

  /minipass@7.0.3:
    resolution: {integrity: sha512-LhbbwCfz3vsb12j/WkWQPZfKTsgqIe1Nf/ti1pKjYESGLHIVjWU96G9/ljLH4F9mWNVhlQOm0VySdAWzf05dpg==}
    engines: {node: '>=16 || 14 >=14.17'}
    dev: false

  /mkdirp-classic@0.5.3:
    resolution: {integrity: sha512-gKLcREMhtuZRwRAfqP3RFW+TK4JqApVBtOIftVgjuABpAtpxhPGaDcfvbhNvD0B8iD1oUr/txX35NjcaY6Ns/A==}
    dev: true

  /mkdirp@0.5.6:
    resolution: {integrity: sha512-FP+p8RB8OWpF3YZBCrP5gtADmtXApB5AMLn+vdyA+PyxCjrCs00mjyUozssO33cwDeT3wNGdLxJ5M//YqtHAJw==}
    hasBin: true
    dependencies:
      minimist: 1.2.8
    dev: false

  /mkdirp@1.0.4:
    resolution: {integrity: sha512-vVqVZQyf3WLx2Shd0qJ9xuvqgAyKPLAiqITEtqW0oIUjzo3PePDd6fW9iFz30ef7Ysp/oiWqbhszeGWW2T6Gzw==}
    engines: {node: '>=10'}
    hasBin: true
    dev: false

  /module-details-from-path@1.0.3:
    resolution: {integrity: sha512-ySViT69/76t8VhE1xXHK6Ch4NcDd26gx0MzKXLO+F7NOtnqH68d9zF94nT8ZWSxXh8ELOERsnJO/sWt1xZYw5A==}
    dev: false

  /mri@1.2.0:
    resolution: {integrity: sha512-tzzskb3bG8LvYGFF/mDTpq3jpI6Q9wc3LEmBaghu+DdCssd1FakN7Bc0hVNmEyGq1bq3RgfkCb3cmQLpNPOroA==}
    engines: {node: '>=4'}
    dev: false

  /ms@2.1.2:
    resolution: {integrity: sha512-sGkPx+VjMtmA6MX27oA4FBFELFCZZ4S4XqeGOXCv68tT+jb3vk/RyaKWP0PTKyWtmLSM0b+adUTEvbs1PEaH2w==}

  /ms@2.1.3:
    resolution: {integrity: sha512-6FlzubTLZG3J2a/NVCAleEhjzq5oxgHyaCU9yYXvcLsvoVaHJq/s5xXI6/XXP6tz7R9xAOtHnSO/tXtF3WRTlA==}
    dev: false

  /mute-stream@0.0.8:
    resolution: {integrity: sha512-nnbWWOkoWyUsTjKrhgD0dcz22mdkSnpYqbEjIm2nhwhuxlSkpywJmBo8h0ZqJdkp73mb90SssHkN4rsRaBAfAA==}
    dev: false

  /nanoid@3.3.6:
    resolution: {integrity: sha512-BGcqMMJuToF7i1rt+2PWSNVnWIkGCU78jBG3RxO/bZlnZPK2Cmi2QaffxGO/2RvWi9sL+FAiRiXMgsyxQ1DIDA==}
    engines: {node: ^10 || ^12 || ^13.7 || ^14 || >=15.0.1}
    hasBin: true
    dev: false

  /napi-build-utils@1.0.2:
    resolution: {integrity: sha512-ONmRUqK7zj7DWX0D9ADe03wbwOBZxNAfF20PlGfCWQcD3+/MakShIHrMqx9YwPTfxDdF1zLeL+RGZiR9kGMLdg==}
    dev: true

  /natural-compare@1.4.0:
    resolution: {integrity: sha512-OWND8ei3VtNC9h7V60qff3SVobHr996CTwgxubgyQYEpg290h9J0buyECNNJexkFm5sOajh5G116RYA1c8ZMSw==}

  /needle@2.4.0:
    resolution: {integrity: sha512-4Hnwzr3mi5L97hMYeNl8wRW/Onhy4nUKR/lVemJ8gJedxxUyBLm9kkrDColJvoSfwi0jCNhD+xCdOtiGDQiRZg==}
    engines: {node: '>= 4.4.x'}
    hasBin: true
    dependencies:
      debug: 3.2.7
      iconv-lite: 0.4.24
      sax: 1.2.4
    transitivePeerDependencies:
      - supports-color
    dev: false

  /neo-async@2.6.2:
    resolution: {integrity: sha512-Yd3UES5mWCSqR+qNT93S3UoYUkqAZ9lLg8a7g9rimsWmYGK8cVToA4/sF3RrshdyV3sAGMXVUmpMYOw+dLpOuw==}
    dev: false

  /netmask@2.0.2:
    resolution: {integrity: sha512-dBpDMdxv9Irdq66304OLfEmQ9tbNRFnFTuZiLo+bD+r332bBmMJ8GBLXklIXXgxd3+v9+KUnZaUR5PJMa75Gsg==}
    engines: {node: '>= 0.4.0'}
    dev: false

  /next-contentlayer@0.3.4(contentlayer@0.3.4)(esbuild@0.19.2)(next@13.4.19)(react-dom@18.2.0)(react@18.2.0):
    resolution: {integrity: sha512-UtUCwgAl159KwfhNaOwyiI7Lg6sdioyKMeh+E7jxx0CJ29JuXGxBEYmCI6+72NxFGIFZKx8lvttbbQhbnYWYSw==}
    peerDependencies:
      contentlayer: 0.3.4
      next: ^12 || ^13
      react: '*'
      react-dom: '*'
    dependencies:
      '@contentlayer/core': 0.3.4(esbuild@0.19.2)
      '@contentlayer/utils': 0.3.4
      contentlayer: 0.3.4(esbuild@0.19.2)
      next: 13.4.19(@opentelemetry/api@1.4.1)(react-dom@18.2.0)(react@18.2.0)
      react: 18.2.0
      react-dom: 18.2.0(react@18.2.0)
    transitivePeerDependencies:
      - '@effect-ts/otel-node'
      - esbuild
      - markdown-wasm
      - supports-color
    dev: false

  /next@13.4.19(@opentelemetry/api@1.4.1)(react-dom@18.2.0)(react@18.2.0):
    resolution: {integrity: sha512-HuPSzzAbJ1T4BD8e0bs6B9C1kWQ6gv8ykZoRWs5AQoiIuqbGHHdQO7Ljuvg05Q0Z24E2ABozHe6FxDvI6HfyAw==}
    engines: {node: '>=16.8.0'}
    hasBin: true
    peerDependencies:
      '@opentelemetry/api': ^1.1.0
      react: ^18.2.0
      react-dom: ^18.2.0
      sass: ^1.3.0
    peerDependenciesMeta:
      '@opentelemetry/api':
        optional: true
      sass:
        optional: true
    dependencies:
      '@next/env': 13.4.19
      '@opentelemetry/api': 1.4.1
      '@swc/helpers': 0.5.1
      busboy: 1.6.0
      caniuse-lite: 1.0.30001525
      postcss: 8.4.31
      react: 18.2.0
      react-dom: 18.2.0(react@18.2.0)
      styled-jsx: 5.1.1(react@18.2.0)
      watchpack: 2.4.0
      zod: 3.22.3
    optionalDependencies:
      '@next/swc-darwin-arm64': 13.4.19
      '@next/swc-darwin-x64': 13.4.19
      '@next/swc-linux-arm64-gnu': 13.4.19
      '@next/swc-linux-arm64-musl': 13.4.19
      '@next/swc-linux-x64-gnu': 13.4.19
      '@next/swc-linux-x64-musl': 13.4.19
      '@next/swc-win32-arm64-msvc': 13.4.19
      '@next/swc-win32-ia32-msvc': 13.4.19
      '@next/swc-win32-x64-msvc': 13.4.19
    transitivePeerDependencies:
      - '@babel/core'
      - babel-plugin-macros
    dev: false

  /nice-try@1.0.5:
    resolution: {integrity: sha512-1nh45deeb5olNY7eX82BkPO7SSxR5SSYJiPTrTdFUVYwAl8CKMA5N9PjTYkHiRjisVcxcQ1HXdLhx2qxxJzLNQ==}
    dev: true

  /no-case@3.0.4:
    resolution: {integrity: sha512-fgAN3jGAh+RoxUGZHTSOLJIqUc2wmoBwGR4tbpNAKmmovFoWq0OdRkb0VkldReO2a2iBT/OEulG9XSUc10r3zg==}
    dependencies:
      lower-case: 2.0.2
      tslib: 2.6.2
    dev: false

  /node-abi@3.47.0:
    resolution: {integrity: sha512-2s6B2CWZM//kPgwnuI0KrYwNjfdByE25zvAaEpq9IH4zcNsarH8Ihu/UuX6XMPEogDAxkuUFeZn60pXNHAqn3A==}
    engines: {node: '>=10'}
    dependencies:
      semver: 7.5.4
    dev: true

  /node-addon-api@6.1.0:
    resolution: {integrity: sha512-+eawOlIgy680F0kBzPUNFhMZGtJ1YmqM6l4+Crf4IkImjYrO/mqPwRMh352g23uIaQKFItcQ64I7KMaJxHgAVA==}
    dev: true

  /node-domexception@1.0.0:
    resolution: {integrity: sha512-/jKZoMpw0F8GRwl4/eLROPA3cfcXtLApP0QzLmUT/HuPCZWyB7IY9ZrMeKw2O/nFIqPQB3PVM9aYm0F312AXDQ==}
    engines: {node: '>=10.5.0'}
    dev: false

  /node-fetch@2.7.0:
    resolution: {integrity: sha512-c4FRfUm/dbcWZ7U+1Wq0AwCyFL+3nt2bEw05wfxSz+DWpWsitgmSgYmy2dQdWyKC1694ELPqMs/YzUSNozLt8A==}
    engines: {node: 4.x || >=6.0.0}
    peerDependencies:
      encoding: ^0.1.0
    peerDependenciesMeta:
      encoding:
        optional: true
    dependencies:
      whatwg-url: 5.0.0
    dev: false

  /node-fetch@3.3.2:
    resolution: {integrity: sha512-dRB78srN/l6gqWulah9SrxeYnxeddIG30+GOqK/9OlLVyLg3HPnr6SqOWTWOXKRwC2eGYCkZ59NNuSgvSrpgOA==}
    engines: {node: ^12.20.0 || ^14.13.1 || >=16.0.0}
    dependencies:
      data-uri-to-buffer: 4.0.1
      fetch-blob: 3.2.0
      formdata-polyfill: 4.0.10
    dev: false

  /node-html-markdown@1.3.0:
    resolution: {integrity: sha512-OeFi3QwC/cPjvVKZ114tzzu+YoR+v9UXW5RwSXGUqGb0qCl0DvP406tzdL7SFn8pZrMyzXoisfG2zcuF9+zw4g==}
    engines: {node: '>=10.0.0'}
    dependencies:
      node-html-parser: 6.1.6
    dev: false

  /node-html-parser@6.1.6:
    resolution: {integrity: sha512-C/MGDQ2NjdjzUq41bW9kW00MPZecAe/oo89vZEFLDfWoQVDk/DdML1yuxVVKLDMFIFax2VTq6Vpfzyn7z5yYgQ==}
    dependencies:
      css-select: 5.1.0
      he: 1.2.0
    dev: false

  /normalize-package-data@2.5.0:
    resolution: {integrity: sha512-/5CMN3T0R4XTj4DcGaexo+roZSdSFW/0AOOTROrjxzCG1wrWXEsGbRKevjlIL+ZDE4sZlJr5ED4YW0yqmkK+eA==}
    dependencies:
      hosted-git-info: 2.8.9
      resolve: 1.22.4
      semver: 7.5.4
      validate-npm-package-license: 3.0.4
    dev: true

  /normalize-path@3.0.0:
    resolution: {integrity: sha512-6eZs5Ls3WtCisHWp9S2GUy8dqkpGi4BVSz3GaqiE6ezub0512ESztXUwUB6C6IKbQkY2Pnb/mD4WYojCRwcwLA==}
    engines: {node: '>=0.10.0'}
    dev: false

  /npm-run-all@4.1.5:
    resolution: {integrity: sha512-Oo82gJDAVcaMdi3nuoKFavkIHBRVqQ1qvMb+9LHk/cF4P6B2m8aP04hGf7oL6wZ9BuGwX1onlLhpuoofSyoQDQ==}
    engines: {node: '>= 4'}
    hasBin: true
    dependencies:
      ansi-styles: 3.2.1
      chalk: 2.4.2
      cross-spawn: 6.0.5
      memorystream: 0.3.1
      minimatch: 3.1.2
      pidtree: 0.3.1
      read-pkg: 3.0.0
      shell-quote: 1.8.1
      string.prototype.padend: 3.1.4
    dev: true

  /npm-run-path@4.0.1:
    resolution: {integrity: sha512-S48WzZW777zhNIrn7gxOlISNAqi9ZC/uQFnRdbeIHhZhCA6UqpkOT8T1G7BvfdgP4Er8gF4sUbaS0i7QvIfCWw==}
    engines: {node: '>=8'}
    dependencies:
      path-key: 3.1.1
    dev: false

  /npm-run-path@5.1.0:
    resolution: {integrity: sha512-sJOdmRGrY2sjNTRMbSvluQqg+8X7ZK61yvzBEIDhz4f8z1TZFYABsqjjCBd/0PUNE9M6QDgHJXQkGUEm7Q+l9Q==}
    engines: {node: ^12.20.0 || ^14.13.1 || >=16.0.0}
    dependencies:
      path-key: 4.0.0

  /nssocket@0.6.0:
    resolution: {integrity: sha512-a9GSOIql5IqgWJR3F/JXG4KpJTA3Z53Cj0MeMvGpglytB1nxE4PdFNC0jINe27CS7cGivoynwc054EzCcT3M3w==}
    engines: {node: '>= 0.10.x'}
    dependencies:
      eventemitter2: 0.4.14
      lazy: 1.0.11
    dev: false

  /nth-check@2.1.1:
    resolution: {integrity: sha512-lqjrjmaOoAnWfMmBPL+XNnynZh2+swxiX3WUE0s4yEHI6m+AwrK2UZOimIRl3X/4QctVqS8AiZjFqyOGrMXb/w==}
    dependencies:
      boolbase: 1.0.0
    dev: false

  /object-assign@4.1.1:
    resolution: {integrity: sha512-rJgTQnkUnH1sFw8yT6VSU3zD3sWmu6sZhIseY8VX+GRu3P6F7Fu+JNDoXfklElbLJSnc3FUQHVe4cU5hj+BcUg==}
    engines: {node: '>=0.10.0'}
    dev: false

  /object-inspect@1.12.3:
    resolution: {integrity: sha512-geUvdk7c+eizMNUDkRpW1wJwgfOiOeHbxBR/hLXK1aT6zmVSO0jsQcs7fj6MGw89jC/cjGfLcNOrtMYtGqm81g==}

  /object-is@1.1.5:
    resolution: {integrity: sha512-3cyDsyHgtmi7I7DfSSI2LDp6SK2lwvtbg0p0R1e0RvTqF5ceGx+K2dfSjm1bKDMVCFEDAQvy+o8c6a7VujOddw==}
    engines: {node: '>= 0.4'}
    dependencies:
      call-bind: 1.0.2
      define-properties: 1.2.0
    dev: false

  /object-keys@1.1.1:
    resolution: {integrity: sha512-NuAESUOUMrlIXOfHKzD6bpPu3tYt3xvjNdRIQ+FeT0lNb4K8WR70CaDxhuNguS2XG+GjkyMwOzsN5ZktImfhLA==}
    engines: {node: '>= 0.4'}

  /object.assign@4.1.4:
    resolution: {integrity: sha512-1mxKf0e58bvyjSCtKYY4sRe9itRk3PJpquJOjeIkz885CczcI4IvJJDLPS72oowuSh+pBxUFROpX+TU++hxhZQ==}
    engines: {node: '>= 0.4'}
    dependencies:
      call-bind: 1.0.2
      define-properties: 1.2.0
      has-symbols: 1.0.3
      object-keys: 1.1.1

  /object.entries@1.1.7:
    resolution: {integrity: sha512-jCBs/0plmPsOnrKAfFQXRG2NFjlhZgjjcBLSmTnEhU8U6vVTsVe8ANeQJCHTl3gSsI4J+0emOoCgoKlmQPMgmA==}
    engines: {node: '>= 0.4'}
    dependencies:
      call-bind: 1.0.2
      define-properties: 1.2.0
      es-abstract: 1.22.1
    dev: false

  /object.fromentries@2.0.7:
    resolution: {integrity: sha512-UPbPHML6sL8PI/mOqPwsH4G6iyXcCGzLin8KvEPenOZN5lpCNBZZQ+V62vdjB1mQHrmqGQt5/OJzemUA+KJmEA==}
    engines: {node: '>= 0.4'}
    dependencies:
      call-bind: 1.0.2
      define-properties: 1.2.0
      es-abstract: 1.22.1
    dev: false

  /object.groupby@1.0.1:
    resolution: {integrity: sha512-HqaQtqLnp/8Bn4GL16cj+CUYbnpe1bh0TtEaWvybszDG4tgxCJuRpV8VGuvNaI1fAnI4lUJzDG55MXcOH4JZcQ==}
    dependencies:
      call-bind: 1.0.2
      define-properties: 1.2.0
      es-abstract: 1.22.1
      get-intrinsic: 1.2.1
    dev: false

  /object.hasown@1.1.3:
    resolution: {integrity: sha512-fFI4VcYpRHvSLXxP7yiZOMAd331cPfd2p7PFDVbgUsYOfCT3tICVqXWngbjr4m49OvsBwUBQ6O2uQoJvy3RexA==}
    dependencies:
      define-properties: 1.2.0
      es-abstract: 1.22.1
    dev: false

  /object.values@1.1.7:
    resolution: {integrity: sha512-aU6xnDFYT3x17e/f0IiiwlGPTy2jzMySGfUB4fq6z7CV8l85CWHDk5ErhyhpfDHhrOMwGFhSQkhMGHaIotA6Ng==}
    engines: {node: '>= 0.4'}
    dependencies:
      call-bind: 1.0.2
      define-properties: 1.2.0
      es-abstract: 1.22.1
    dev: false

  /once@1.4.0:
    resolution: {integrity: sha512-lNaJgI+2Q5URQBkccEKHTQOPaXdUxnZZElQTZY0MFUAuaEqe1E+Nyvgdz/aIyNi6Z9MzO5dv1H8n58/GELp3+w==}
    dependencies:
      wrappy: 1.0.2

  /onetime@5.1.2:
    resolution: {integrity: sha512-kbpaSSGJTWdAY5KPVeMOKXSrPtr8C8C7wodJbcsd51jRnmD+GZu8Y0VoU6Dm5Z4vWr0Ig/1NKuWRKf7j5aaYSg==}
    engines: {node: '>=6'}
    dependencies:
      mimic-fn: 2.1.0

  /onetime@6.0.0:
    resolution: {integrity: sha512-1FlR+gjXK7X+AsAHso35MnyN5KqGwJRi/31ft6x0M194ht7S+rWAvd7PHss9xSKMzE0asv1pyIHaJYq+BbacAQ==}
    engines: {node: '>=12'}
    dependencies:
      mimic-fn: 4.0.0

  /oo-ascii-tree@1.88.0:
    resolution: {integrity: sha512-A7m3z7XlUD3DnXSYxWmAdKQTIY6+1JzWS0lhaqgPGhj6g7a/odCsV1ctaRnjJljCB3zQBrbp2QHdYTUsD9AXcQ==}
    engines: {node: '>= 14.17.0'}
    dev: false

  /open@9.1.0:
    resolution: {integrity: sha512-OS+QTnw1/4vrf+9hh1jc1jnYjzSG4ttTBB8UxOwAnInG3Uo4ssetzC1ihqaIHjLJnA5GGlRl6QlZXOTQhRBUvg==}
    engines: {node: '>=14.16'}
    dependencies:
      default-browser: 4.0.0
      define-lazy-prop: 3.0.0
      is-inside-container: 1.0.0
      is-wsl: 2.2.0
    dev: false

  /optionator@0.9.3:
    resolution: {integrity: sha512-JjCoypp+jKn1ttEFExxhetCKeJt9zhAgAve5FXHixTvFDW/5aEktX9bufBKLRRMdU7bNtpLfcGu94B3cdEJgjg==}
    engines: {node: '>= 0.8.0'}
    dependencies:
      '@aashutoshrathi/word-wrap': 1.2.6
      deep-is: 0.1.4
      fast-levenshtein: 2.0.6
      levn: 0.4.1
      prelude-ls: 1.2.1
      type-check: 0.4.0

  /p-limit@3.1.0:
    resolution: {integrity: sha512-TYOanM3wGwNGsZN2cVTYPArw454xnXj5qmWF1bEoAc4+cU/ol7GVh7odevjp1FNHduHc3KZMcFduxU5Xc6uJRQ==}
    engines: {node: '>=10'}
    dependencies:
      yocto-queue: 0.1.0

  /p-locate@5.0.0:
    resolution: {integrity: sha512-LaNjtRWUBY++zB5nE/NwcaoMylSPk+S+ZHNB1TzdbMJMny6dynpAGt7X/tl/QYq3TIeE6nxHppbo2LGymrG5Pw==}
    engines: {node: '>=10'}
    dependencies:
      p-limit: 3.1.0

  /pac-proxy-agent@7.0.1:
    resolution: {integrity: sha512-ASV8yU4LLKBAjqIPMbrgtaKIvxQri/yh2OpI+S6hVa9JRkUI3Y3NPFbfngDtY7oFtSMD3w31Xns89mDa3Feo5A==}
    engines: {node: '>= 14'}
    dependencies:
      '@tootallnate/quickjs-emscripten': 0.23.0
      agent-base: 7.1.0
      debug: 4.3.4
      get-uri: 6.0.1
      http-proxy-agent: 7.0.0
      https-proxy-agent: 7.0.2
      pac-resolver: 7.0.0
      socks-proxy-agent: 8.0.2
    transitivePeerDependencies:
      - supports-color
    dev: false

  /pac-resolver@7.0.0:
    resolution: {integrity: sha512-Fd9lT9vJbHYRACT8OhCbZBbxr6KRSawSovFpy8nDGshaK99S/EBhVIHp9+crhxrsZOuvLpgL1n23iyPg6Rl2hg==}
    engines: {node: '>= 14'}
    dependencies:
      degenerator: 5.0.1
      ip: 1.1.8
      netmask: 2.0.2
    dev: false

  /pako@0.2.9:
    resolution: {integrity: sha512-NUcwaKxUxWrZLpDG+z/xZaCgQITkA/Dv4V/T6bw7VON6l1Xz/VnrBqrYjZQ12TamKHzITTfOEIYUj48y2KXImA==}
    dev: false

  /parent-module@1.0.1:
    resolution: {integrity: sha512-GQ2EWRpQV8/o+Aw8YqtfZZPfNRWZYkbidE9k5rpl/hC3vtHHBfGm2Ifi6qWV+coDGkrUKZAxE3Lot5kcsRlh+g==}
    engines: {node: '>=6'}
    dependencies:
      callsites: 3.1.0

  /parse-entities@4.0.1:
    resolution: {integrity: sha512-SWzvYcSJh4d/SGLIOQfZ/CoNv6BTlI6YEQ7Nj82oDVnRpwe/Z/F1EMx42x3JAOwGBlCjeCH0BRJQbQ/opHL17w==}
    dependencies:
      '@types/unist': 2.0.8
      character-entities: 2.0.2
      character-entities-legacy: 3.0.0
      character-reference-invalid: 2.0.1
      decode-named-character-reference: 1.0.2
      is-alphanumerical: 2.0.1
      is-decimal: 2.0.1
      is-hexadecimal: 2.0.1
    dev: false

  /parse-json@4.0.0:
    resolution: {integrity: sha512-aOIos8bujGN93/8Ox/jPLh7RwVnPEysynVFE+fQZyg6jKELEHwzgKdLRFHUgXJL6kylijVSBC4BvN9OmsB48Rw==}
    engines: {node: '>=4'}
    dependencies:
      error-ex: 1.3.2
      json-parse-better-errors: 1.0.2
    dev: true

  /parse-numeric-range@1.3.0:
    resolution: {integrity: sha512-twN+njEipszzlMJd4ONUYgSfZPDxgHhT9Ahed5uTigpQn90FggW4SA/AIPq/6a149fTbE9qBEcSwE3FAEp6wQQ==}
    dev: false

  /parse5@6.0.1:
    resolution: {integrity: sha512-Ofn/CTFzRGTTxwpNEs9PP93gXShHcTq255nzRYSKe8AkVpZY7e1fpmTfOyoIvjP5HG7Z2ZM7VS9PPhQGW2pOpw==}
    dev: false

  /pascal-case@3.1.2:
    resolution: {integrity: sha512-uWlGT3YSnK9x3BQJaOdcZwrnV6hPpd8jFH1/ucpiLRPh/2zCVJKS19E4GvYHvaCcACn3foXZ0cLB9Wrx1KGe5g==}
    dependencies:
      no-case: 3.0.4
      tslib: 2.6.2
    dev: false

  /path-exists@4.0.0:
    resolution: {integrity: sha512-ak9Qy5Q7jYb2Wwcey5Fpvg2KoAc/ZIhLSLOSBmRmygPsGwkVVt0fZa0qrtMz+m6tJTAHfZQ8FnmB4MG4LWy7/w==}
    engines: {node: '>=8'}

  /path-is-absolute@1.0.1:
    resolution: {integrity: sha512-AVbw3UJ2e9bq64vSaS9Am0fje1Pa8pbGqTTsmXfaIiMpnr5DlDhfJOuLj9Sf95ZPVDAUerDfEk88MPmPe7UCQg==}
    engines: {node: '>=0.10.0'}

  /path-key@2.0.1:
    resolution: {integrity: sha512-fEHGKCSmUSDPv4uoj8AlD+joPlq3peND+HRYyxFz4KPw4z926S/b8rIuFs2FYJg3BwsxJf6A9/3eIdLaYC+9Dw==}
    engines: {node: '>=4'}
    dev: true

  /path-key@3.1.1:
    resolution: {integrity: sha512-ojmeN0qd+y0jszEtoY48r0Peq5dwMEkIlCOu6Q5f41lfkswXuKtYrhgoTpLnyIcHm24Uhqx+5Tqm2InSwLhE6Q==}
    engines: {node: '>=8'}

  /path-key@4.0.0:
    resolution: {integrity: sha512-haREypq7xkM7ErfgIyA0z+Bj4AGKlMSdlQE2jvJo6huWD1EdkKYV+G/T4nq0YEF2vgTT8kqMFKo1uHn950r4SQ==}
    engines: {node: '>=12'}

  /path-parse@1.0.7:
    resolution: {integrity: sha512-LDJzPVEEEPR+y48z93A0Ed0yXb8pAByGWo/k5YYdYgpY2/2EsOsksJrq7lOHxryrVOn1ejG6oAp8ahvOIQD8sw==}

  /path-scurry@1.10.1:
    resolution: {integrity: sha512-MkhCqzzBEpPvxxQ71Md0b1Kk51W01lrYvlMzSUaIzNsODdd7mqhiimSZlr+VegAz5Z6Vzt9Xg2ttE//XBhH3EQ==}
    engines: {node: '>=16 || 14 >=14.17'}
    dependencies:
      lru-cache: 10.0.1
      minipass: 7.0.3
    dev: false

  /path-type@3.0.0:
    resolution: {integrity: sha512-T2ZUsdZFHgA3u4e5PfPbjd7HDDpxPnQb5jN0SrDsjNSuVXHJqtwTnWqG0B1jZrgmJ/7lj1EmVIByWt1gxGkWvg==}
    engines: {node: '>=4'}
    dependencies:
      pify: 3.0.0
    dev: true

  /path-type@4.0.0:
    resolution: {integrity: sha512-gDKb8aZMDeD/tZWs9P6+q0J9Mwkdl6xMV8TjnGP3qJVJ06bdMgkbBlLU8IdfOsIsFz2BW1rNVT3XuNEl8zPAvw==}
    engines: {node: '>=8'}
    dev: false

  /periscopic@3.1.0:
    resolution: {integrity: sha512-vKiQ8RRtkl9P+r/+oefh25C3fhybptkHKCZSPlcXiJux2tJF55GnEj3BVn4A5gKfq9NWWXXrxkHBwVPUfH0opw==}
    dependencies:
      '@types/estree': 1.0.1
      estree-walker: 3.0.3
      is-reference: 3.0.1
    dev: false

  /picocolors@1.0.0:
    resolution: {integrity: sha512-1fygroTLlHu66zi26VoTDv8yRgm0Fccecssto+MhsZ0D/DGW2sm8E8AjW7NU5VVTRt5GxbeZ5qBuJr+HyLYkjQ==}
    dev: false

  /picomatch@2.3.1:
    resolution: {integrity: sha512-JU3teHTNjmE2VCGFzuY8EXzCDVwEqB2a8fsIvwaStHhAWJEeVd1o1QD80CU6+ZdEXXSLbSsuLwJjkCBWqRQUVA==}
    engines: {node: '>=8.6'}

  /pidtree@0.3.1:
    resolution: {integrity: sha512-qQbW94hLHEqCg7nhby4yRC7G2+jYHY4Rguc2bjw7Uug4GIJuu1tvf2uHaZv5Q8zdt+WKJ6qK1FOI6amaWUo5FA==}
    engines: {node: '>=0.10'}
    hasBin: true
    dev: true

  /pidtree@0.6.0:
    resolution: {integrity: sha512-eG2dWTVw5bzqGRztnHExczNxt5VGsE6OwTeCG3fdUf9KBsZzO3R5OIIIzWR+iZA0NtZ+RDVdaoE2dK1cn6jH4g==}
    engines: {node: '>=0.10'}
    hasBin: true
    dev: true

  /pidusage@2.0.21:
    resolution: {integrity: sha512-cv3xAQos+pugVX+BfXpHsbyz/dLzX+lr44zNMsYiGxUw+kV5sgQCIcLd1z+0vq+KyC7dJ+/ts2PsfgWfSC3WXA==}
    engines: {node: '>=8'}
    requiresBuild: true
    dependencies:
      safe-buffer: 5.2.1
    dev: false
    optional: true

  /pidusage@3.0.2:
    resolution: {integrity: sha512-g0VU+y08pKw5M8EZ2rIGiEBaB8wrQMjYGFfW2QVIfyT8V+fq8YFLkvlz4bz5ljvFDJYNFCWT3PWqcRr2FKO81w==}
    engines: {node: '>=10'}
    dependencies:
      safe-buffer: 5.2.1
    dev: false

  /pify@3.0.0:
    resolution: {integrity: sha512-C3FsVNH1udSEX48gGX1xfvwTWfsYWj5U+8/uK15BGzIGrKoUpghX8hWZwa/OFnakBiiVNmBvemTJR5mcy7iPcg==}
    engines: {node: '>=4'}
    dev: true

  /playwright-core@1.38.0:
    resolution: {integrity: sha512-f8z1y8J9zvmHoEhKgspmCvOExF2XdcxMW8jNRuX4vkQFrzV4MlZ55iwb5QeyiFQgOFCUolXiRHgpjSEnqvO48g==}
    engines: {node: '>=16'}
    hasBin: true
    dev: true

  /playwright@1.38.0:
    resolution: {integrity: sha512-fJGw+HO0YY+fU/F1N57DMO+TmXHTrmr905J05zwAQE9xkuwP/QLDk63rVhmyxh03dYnEhnRbsdbH9B0UVVRB3A==}
    engines: {node: '>=16'}
    hasBin: true
    dependencies:
      playwright-core: 1.38.0
    optionalDependencies:
      fsevents: 2.3.2
    dev: true

  /plyr-react@5.3.0(plyr@3.7.8)(react@18.2.0):
    resolution: {integrity: sha512-m36/HrpHwg1N2rq3E31E8/kpAH55vk6qHUg17MG4uu9jbWYxnkN39lLmZQwxW7/qpDPfW5aGUJ6R3u23V0R3zA==}
    engines: {node: '>=16'}
    peerDependencies:
      plyr: ^3.7.7
      react: '>=16.8'
    peerDependenciesMeta:
      react:
        optional: true
    dependencies:
      plyr: 3.7.8
      react: 18.2.0
      react-aptor: 2.0.0(react@18.2.0)
    dev: false

  /plyr@3.7.8:
    resolution: {integrity: sha512-yG/EHDobwbB/uP+4Bm6eUpJ93f8xxHjjk2dYcD1Oqpe1EcuQl5tzzw9Oq+uVAzd2lkM11qZfydSiyIpiB8pgdA==}
    dependencies:
      core-js: 3.32.1
      custom-event-polyfill: 1.0.7
      loadjs: 4.2.0
      rangetouch: 2.0.1
      url-polyfill: 1.1.12
    dev: false

  /pm2-axon-rpc@0.7.1:
    resolution: {integrity: sha512-FbLvW60w+vEyvMjP/xom2UPhUN/2bVpdtLfKJeYM3gwzYhoTEEChCOICfFzxkxuoEleOlnpjie+n1nue91bDQw==}
    engines: {node: '>=5'}
    dependencies:
      debug: 4.3.4
    transitivePeerDependencies:
      - supports-color
    dev: false

  /pm2-axon@4.0.1:
    resolution: {integrity: sha512-kES/PeSLS8orT8dR5jMlNl+Yu4Ty3nbvZRmaAtROuVm9nYYGiaoXqqKQqQYzWQzMYWUKHMQTvBlirjE5GIIxqg==}
    engines: {node: '>=5'}
    dependencies:
      amp: 0.3.1
      amp-message: 0.1.2
      debug: 4.3.4
      escape-string-regexp: 4.0.0
    transitivePeerDependencies:
      - supports-color
    dev: false

  /pm2-deploy@1.0.2:
    resolution: {integrity: sha512-YJx6RXKrVrWaphEYf++EdOOx9EH18vM8RSZN/P1Y+NokTKqYAca/ejXwVLyiEpNju4HPZEk3Y2uZouwMqUlcgg==}
    engines: {node: '>=4.0.0'}
    dependencies:
      run-series: 1.1.9
      tv4: 1.3.0
    dev: false

  /pm2-multimeter@0.1.2:
    resolution: {integrity: sha512-S+wT6XfyKfd7SJIBqRgOctGxaBzUOmVQzTAS+cg04TsEUObJVreha7lvCfX8zzGVr871XwCSnHUU7DQQ5xEsfA==}
    dependencies:
      charm: 0.1.2
    dev: false

  /pm2-sysmonit@1.2.8:
    resolution: {integrity: sha512-ACOhlONEXdCTVwKieBIQLSi2tQZ8eKinhcr9JpZSUAL8Qy0ajIgRtsLxG/lwPOW3JEKqPyw/UaHmTWhUzpP4kA==}
    requiresBuild: true
    dependencies:
      async: 3.2.4
      debug: 4.3.4
      pidusage: 2.0.21
      systeminformation: 5.21.8
      tx2: 1.0.5
    transitivePeerDependencies:
      - supports-color
    dev: false
    optional: true

  /pm2@5.3.0:
    resolution: {integrity: sha512-xscmQiAAf6ArVmKhjKTeeN8+Td7ZKnuZFFPw1DGkdFPR/0Iyx+m+1+OpCdf9+HQopX3VPc9/wqPQHqVOfHum9w==}
    engines: {node: '>=10.0.0'}
    hasBin: true
    dependencies:
      '@pm2/agent': 2.0.3
      '@pm2/io': 5.0.2
      '@pm2/js-api': 0.6.7
      '@pm2/pm2-version-check': 1.0.4
      async: 3.2.4
      blessed: 0.1.81
      chalk: 3.0.0
      chokidar: 3.5.3
      cli-tableau: 2.0.1
      commander: 2.15.1
      croner: 4.1.97
      dayjs: 1.11.10
      debug: 4.3.4
      enquirer: 2.3.6
      eventemitter2: 5.0.1
      fclone: 1.0.11
      mkdirp: 1.0.4
      needle: 2.4.0
      pidusage: 3.0.2
      pm2-axon: 4.0.1
      pm2-axon-rpc: 0.7.1
      pm2-deploy: 1.0.2
      pm2-multimeter: 0.1.2
      promptly: 2.2.0
      semver: 7.5.4
      source-map-support: 0.5.21
      sprintf-js: 1.1.2
      vizion: 2.2.1
      yamljs: 0.3.0
    optionalDependencies:
      pm2-sysmonit: 1.2.8
    transitivePeerDependencies:
      - bufferutil
      - supports-color
      - utf-8-validate
    dev: false

  /portfinder@1.0.32:
    resolution: {integrity: sha512-on2ZJVVDXRADWE6jnQaX0ioEylzgBpQk8r55NE4wjXW1ZxO+BgDlY6DXwj20i0V8eB4SenDQ00WEaxfiIQPcxg==}
    engines: {node: '>= 0.12.0'}
    dependencies:
      async: 2.6.4
      debug: 3.2.7
      mkdirp: 0.5.6
    transitivePeerDependencies:
      - supports-color
    dev: false

  /postcss@8.4.31:
    resolution: {integrity: sha512-PS08Iboia9mts/2ygV3eLpY5ghnUcfLV/EXTOW1E2qYxJKGGBUtNjN76FYHnMs36RmARn41bC0AZmn+rR0OVpQ==}
    engines: {node: ^10 || ^12 || >=14}
    dependencies:
      nanoid: 3.3.6
      picocolors: 1.0.0
      source-map-js: 1.0.2
    dev: false

  /prebuild-install@7.1.1:
    resolution: {integrity: sha512-jAXscXWMcCK8GgCoHOfIr0ODh5ai8mj63L2nWrjuAgXE6tDyYGnx4/8o/rCgU+B4JSyZBKbeZqzhtwtC3ovxjw==}
    engines: {node: '>=10'}
    hasBin: true
    dependencies:
      detect-libc: 2.0.2
      expand-template: 2.0.3
      github-from-package: 0.0.0
      minimist: 1.2.8
      mkdirp-classic: 0.5.3
      napi-build-utils: 1.0.2
      node-abi: 3.47.0
      pump: 3.0.0
      rc: 1.2.8
      simple-get: 4.0.1
      tar-fs: 2.1.1
      tunnel-agent: 0.6.0
    dev: true

  /prelude-ls@1.2.1:
    resolution: {integrity: sha512-vkcDPrRZo1QZLbn5RLGPpg/WmIQ65qoWWhcGKf/b5eplkkarX0m9z8ppCat4mlOqUsWpyNuYgO3VRyrYHSzX5g==}
    engines: {node: '>= 0.8.0'}

  /prettier-linter-helpers@1.0.0:
    resolution: {integrity: sha512-GbK2cP9nraSSUF9N2XwUwqfzlAFlMNYYl+ShE/V+H8a9uNl/oUqB1w2EL54Jh0OlyRSd8RfWYJ3coVS4TROP2w==}
    engines: {node: '>=6.0.0'}
    dependencies:
      fast-diff: 1.3.0
    dev: false

  /prettier@2.8.0:
    resolution: {integrity: sha512-9Lmg8hTFZKG0Asr/kW9Bp8tJjRVluO8EJQVfY2T7FMw9T5jy4I/Uvx0Rca/XWf50QQ1/SS48+6IJWnrb+2yemA==}
    engines: {node: '>=10.13.0'}
    hasBin: true
    dev: false

  /prettier@3.0.3:
    resolution: {integrity: sha512-L/4pUDMxcNa8R/EthV08Zt42WBO4h1rarVtK0K+QJG0X187OLo7l699jWw0GKuwzkPQ//jMFA/8Xm6Fh3J/DAg==}
    engines: {node: '>=14'}
    hasBin: true
    dev: false

  /pretty-format@27.5.1:
    resolution: {integrity: sha512-Qb1gy5OrP5+zDf2Bvnzdl3jsTf1qXVMazbvCoKhtKqVs4/YK4ozX4gKQJJVyNe+cajNPn0KoC0MC3FUmaHWEmQ==}
    engines: {node: ^10.13.0 || ^12.13.0 || ^14.15.0 || >=15.0.0}
    dependencies:
      ansi-regex: 5.0.1
      ansi-styles: 5.2.0
      react-is: 17.0.2
    dev: false

  /promptly@2.2.0:
    resolution: {integrity: sha512-aC9j+BZsRSSzEsXBNBwDnAxujdx19HycZoKgRgzWnS8eOHg1asuf9heuLprfbe739zY3IdUQx+Egv6Jn135WHA==}
    dependencies:
      read: 1.0.7
    dev: false

  /prop-types@15.8.1:
    resolution: {integrity: sha512-oj87CgZICdulUohogVAR7AjlC0327U4el4L6eAvOqCeudMDVU0NThNaV+b9Df4dXgSP1gXMTnPdhfe/2qDH5cg==}
    dependencies:
      loose-envify: 1.4.0
      object-assign: 4.1.1
      react-is: 16.13.1
    dev: false

  /property-information@6.2.0:
    resolution: {integrity: sha512-kma4U7AFCTwpqq5twzC1YVIDXSqg6qQK6JN0smOw8fgRy1OkMi0CYSzFmsy6dnqSenamAtj0CyXMUJ1Mf6oROg==}
    dev: false

  /protobufjs@7.2.5:
    resolution: {integrity: sha512-gGXRSXvxQ7UiPgfw8gevrfRWcTlSbOFg+p/N+JVJEK5VhueL2miT6qTymqAmjr1Q5WbOCyJbyrk6JfWKwlFn6A==}
    engines: {node: '>=12.0.0'}
    requiresBuild: true
    dependencies:
      '@protobufjs/aspromise': 1.1.2
      '@protobufjs/base64': 1.1.2
      '@protobufjs/codegen': 2.0.4
      '@protobufjs/eventemitter': 1.1.0
      '@protobufjs/fetch': 1.1.0
      '@protobufjs/float': 1.0.2
      '@protobufjs/inquire': 1.1.0
      '@protobufjs/path': 1.1.2
      '@protobufjs/pool': 1.1.0
      '@protobufjs/utf8': 1.1.0
      '@types/node': 20.5.9
      long: 5.2.3
    dev: false

  /proxy-agent@6.3.1:
    resolution: {integrity: sha512-Rb5RVBy1iyqOtNl15Cw/llpeLH8bsb37gM1FUfKQ+Wck6xHlbAhWGUFiTRHtkjqGTA5pSHz6+0hrPW/oECihPQ==}
    engines: {node: '>= 14'}
    dependencies:
      agent-base: 7.1.0
      debug: 4.3.4
      http-proxy-agent: 7.0.0
      https-proxy-agent: 7.0.2
      lru-cache: 7.18.3
      pac-proxy-agent: 7.0.1
      proxy-from-env: 1.1.0
      socks-proxy-agent: 8.0.2
    transitivePeerDependencies:
      - supports-color
    dev: false

  /proxy-from-env@1.1.0:
    resolution: {integrity: sha512-D+zkORCbA9f1tdWRK0RaCR3GPv50cMxcrz4X8k5LTSUD1Dkw47mKJEZQNunItRTkWwgtaUSo1RVFRIG9ZXiFYg==}
    dev: false

  /pump@3.0.0:
    resolution: {integrity: sha512-LwZy+p3SFs1Pytd/jYct4wpv49HiYCqd9Rlc5ZVdk0V+8Yzv6jR5Blk3TRmPL1ft69TxP0IMZGJ+WPFU2BFhww==}
    dependencies:
      end-of-stream: 1.4.4
      once: 1.4.0
    dev: true

  /punycode@2.3.0:
    resolution: {integrity: sha512-rRV+zQD8tVFys26lAGR9WUuS4iUAngJScM+ZRSKtvl5tKeZ2t5bvdNFdNHBW9FWR4guGHlgmsZ1G7BSm2wTbuA==}
    engines: {node: '>=6'}

  /queue-microtask@1.2.3:
    resolution: {integrity: sha512-NuaNSa6flKT5JaSYQzJok04JzTL1CA6aGhv5rfLW3PgqA+M2ChpZQnAC8h8i4ZFkBS8X5RqkDBHA7r4hej3K9A==}

  /queue-tick@1.0.1:
    resolution: {integrity: sha512-kJt5qhMxoszgU/62PLP1CJytzd2NKetjSRnyuj31fDd3Rlcz3fzlFdFLD1SItunPwyqEOkca6GbV612BWfaBag==}
    dev: true

  /ramda@0.29.0:
    resolution: {integrity: sha512-BBea6L67bYLtdbOqfp8f58fPMqEwx0doL+pAi8TZyp2YWz8R9G8z9x75CZI8W+ftqhFHCpEX2cRnUUXK130iKA==}
    dev: false

  /rangetouch@2.0.1:
    resolution: {integrity: sha512-sln+pNSc8NGaHoLzwNBssFSf/rSYkqeBXzX1AtJlkJiUaVSJSbRAWJk+4omsXkN+EJalzkZhWQ3th1m0FpR5xA==}
    dev: false

  /rc@1.2.8:
    resolution: {integrity: sha512-y3bGgqKj3QBdxLbLkomlohkvsA8gdAiUQlSBJnBhfn+BPxg4bc62d8TcBW15wavDfgexCgccckhcZvywyQYPOw==}
    hasBin: true
    dependencies:
      deep-extend: 0.6.0
      ini: 1.3.8
      minimist: 1.2.8
      strip-json-comments: 2.0.1
    dev: true

  /react-aptor@2.0.0(react@18.2.0):
    resolution: {integrity: sha512-YnCayokuhAwmBBP4Oc0bbT2l6ApfsjbY3DEEVUddIKZEBlGl1npzjHHzWnSqWuboSbMZvRqUM01Io9yiIp1wcg==}
    engines: {node: '>=12.7.0'}
    peerDependencies:
      react: '>=16.8'
    peerDependenciesMeta:
      react:
        optional: true
    dependencies:
      react: 18.2.0
    dev: false

  /react-aria@3.27.0(react-dom@18.2.0)(react@18.2.0):
    resolution: {integrity: sha512-BMRZd0kHAW1I07AgEq/Pa6uLLdiSobSvuiL/q59axz8SWL7P9qNXSvQZV9ai1+5/LnVZWsV/5T6gP207BHETYw==}
    peerDependencies:
      react: ^16.8.0 || ^17.0.0-rc.1 || ^18.0.0
      react-dom: ^16.8.0 || ^17.0.0-rc.1 || ^18.0.0
    dependencies:
      '@react-aria/breadcrumbs': 3.5.4(react@18.2.0)
      '@react-aria/button': 3.8.1(react@18.2.0)
      '@react-aria/calendar': 3.4.1(react-dom@18.2.0)(react@18.2.0)
      '@react-aria/checkbox': 3.10.0(react@18.2.0)
      '@react-aria/combobox': 3.6.3(react-dom@18.2.0)(react@18.2.0)
      '@react-aria/datepicker': 3.6.0(react-dom@18.2.0)(react@18.2.0)
      '@react-aria/dialog': 3.5.4(react-dom@18.2.0)(react@18.2.0)
      '@react-aria/dnd': 3.4.0(react-dom@18.2.0)(react@18.2.0)
      '@react-aria/focus': 3.14.0(react@18.2.0)
      '@react-aria/gridlist': 3.5.1(react-dom@18.2.0)(react@18.2.0)
      '@react-aria/i18n': 3.8.1(react@18.2.0)
      '@react-aria/interactions': 3.17.0(react@18.2.0)
      '@react-aria/label': 3.6.1(react@18.2.0)
      '@react-aria/link': 3.5.3(react@18.2.0)
      '@react-aria/listbox': 3.10.1(react@18.2.0)
      '@react-aria/menu': 3.10.1(react-dom@18.2.0)(react@18.2.0)
      '@react-aria/meter': 3.4.4(react@18.2.0)
      '@react-aria/numberfield': 3.7.0(react-dom@18.2.0)(react@18.2.0)
      '@react-aria/overlays': 3.16.0(react-dom@18.2.0)(react@18.2.0)
      '@react-aria/progress': 3.4.4(react@18.2.0)
      '@react-aria/radio': 3.7.0(react@18.2.0)
      '@react-aria/searchfield': 3.5.4(react@18.2.0)
      '@react-aria/select': 3.12.0(react-dom@18.2.0)(react@18.2.0)
      '@react-aria/selection': 3.16.1(react@18.2.0)
      '@react-aria/separator': 3.3.4(react@18.2.0)
      '@react-aria/slider': 3.6.0(react@18.2.0)
      '@react-aria/ssr': 3.7.1(react@18.2.0)
      '@react-aria/switch': 3.5.3(react@18.2.0)
      '@react-aria/table': 3.11.0(react-dom@18.2.0)(react@18.2.0)
      '@react-aria/tabs': 3.6.2(react@18.2.0)
      '@react-aria/tag': 3.1.1(react-dom@18.2.0)(react@18.2.0)
      '@react-aria/textfield': 3.11.0(react@18.2.0)
      '@react-aria/tooltip': 3.6.1(react@18.2.0)
      '@react-aria/utils': 3.19.0(react@18.2.0)
      '@react-aria/visually-hidden': 3.8.3(react@18.2.0)
      '@react-types/shared': 3.19.0(react@18.2.0)
      react: 18.2.0
      react-dom: 18.2.0(react@18.2.0)
    dev: false

  /react-content-loader@6.2.1(react@18.2.0):
    resolution: {integrity: sha512-6ONbFX+Hi3SHuP66JB8CPvJn372pj+qwltJV0J8z/8MFrq98I1cbFdZuhDWeQXu3CFxiiDTXJn7DFxx2ZvrO7g==}
    engines: {node: '>=10'}
    peerDependencies:
      react: '>=16.0.0'
    dependencies:
      react: 18.2.0
    dev: false

  /react-dom@18.2.0(react@18.2.0):
    resolution: {integrity: sha512-6IMTriUmvsjHUjNtEDudZfuDQUoWXVxKHhlEGSk81n4YFS+r/Kl99wXiwlVXtPBtJenozv2P+hxDsw9eA7Xo6g==}
    peerDependencies:
      react: ^18.2.0
    dependencies:
      loose-envify: 1.4.0
      react: 18.2.0
      scheduler: 0.23.0
    dev: false

  /react-hook-form@7.46.1(react@18.2.0):
    resolution: {integrity: sha512-0GfI31LRTBd5tqbXMGXT1Rdsv3rnvy0FjEk8Gn9/4tp6+s77T7DPZuGEpBRXOauL+NhyGT5iaXzdIM2R6F/E+w==}
    engines: {node: '>=12.22.0'}
    peerDependencies:
      react: ^16.8.0 || ^17 || ^18
    dependencies:
      react: 18.2.0
    dev: false

  /react-hot-toast@2.4.1(csstype@3.1.2)(react-dom@18.2.0)(react@18.2.0):
    resolution: {integrity: sha512-j8z+cQbWIM5LY37pR6uZR6D4LfseplqnuAO4co4u8917hBUvXlEqyP1ZzqVLcqoyUesZZv/ImreoCeHVDpE5pQ==}
    engines: {node: '>=10'}
    peerDependencies:
      react: '>=16'
      react-dom: '>=16'
    dependencies:
      goober: 2.1.13(csstype@3.1.2)
      react: 18.2.0
      react-dom: 18.2.0(react@18.2.0)
    transitivePeerDependencies:
      - csstype
    dev: false

  /react-is@16.13.1:
    resolution: {integrity: sha512-24e6ynE2H+OKt4kqsOvNd8kBpV65zoxbA4BVsEOB3ARVWQki/DHzaUoC5KuON/BiccDaCCTZBuOcfZs70kR8bQ==}
    dev: false

  /react-is@17.0.2:
    resolution: {integrity: sha512-w2GsyukL62IJnlaff/nRegPQR94C/XXamvMWmSHRJ4y7Ts/4ocGRmTHvOs8PSE6pB3dWOrD/nueuU5sduBsQ4w==}
    dev: false

  /react-number-format@5.3.1(react-dom@18.2.0)(react@18.2.0):
    resolution: {integrity: sha512-qpYcQLauIeEhCZUZY9jXZnnroOtdy3jYaS1zQ3M1Sr6r/KMOBEIGNIb7eKT19g2N1wbYgFgvDzs19hw5TrB8XQ==}
    peerDependencies:
      react: ^0.14 || ^15.0.0 || ^16.0.0 || ^17.0.0 || ^18.0.0
      react-dom: ^0.14 || ^15.0.0 || ^16.0.0 || ^17.0.0 || ^18.0.0
    dependencies:
      prop-types: 15.8.1
      react: 18.2.0
      react-dom: 18.2.0(react@18.2.0)
    dev: false

  /react-remove-scroll-bar@2.3.4(@types/react@18.2.21)(react@18.2.0):
    resolution: {integrity: sha512-63C4YQBUt0m6ALadE9XV56hV8BgJWDmmTPY758iIJjfQKt2nYwoUrPk0LXRXcB/yIj82T1/Ixfdpdk68LwIB0A==}
    engines: {node: '>=10'}
    peerDependencies:
      '@types/react': ^16.8.0 || ^17.0.0 || ^18.0.0
      react: ^16.8.0 || ^17.0.0 || ^18.0.0
    peerDependenciesMeta:
      '@types/react':
        optional: true
    dependencies:
      '@types/react': 18.2.21
      react: 18.2.0
      react-style-singleton: 2.2.1(@types/react@18.2.21)(react@18.2.0)
      tslib: 2.6.2
    dev: false

  /react-remove-scroll@2.5.5(@types/react@18.2.21)(react@18.2.0):
    resolution: {integrity: sha512-ImKhrzJJsyXJfBZ4bzu8Bwpka14c/fQt0k+cyFp/PBhTfyDnU5hjOtM4AG/0AMyy8oKzOTR0lDgJIM7pYXI0kw==}
    engines: {node: '>=10'}
    peerDependencies:
      '@types/react': ^16.8.0 || ^17.0.0 || ^18.0.0
      react: ^16.8.0 || ^17.0.0 || ^18.0.0
    peerDependenciesMeta:
      '@types/react':
        optional: true
    dependencies:
      '@types/react': 18.2.21
      react: 18.2.0
      react-remove-scroll-bar: 2.3.4(@types/react@18.2.21)(react@18.2.0)
      react-style-singleton: 2.2.1(@types/react@18.2.21)(react@18.2.0)
      tslib: 2.6.2
      use-callback-ref: 1.3.0(@types/react@18.2.21)(react@18.2.0)
      use-sidecar: 1.1.2(@types/react@18.2.21)(react@18.2.0)
    dev: false

  /react-stately@3.25.0(react@18.2.0):
    resolution: {integrity: sha512-bgBKo3/3JESgXEVFZ7Tr9qvYgnnHQVhe5haRXudBxIbdhLaDgHLLjg2EKZ1FlrswhWZWReTb5Mf94FVLltHC/Q==}
    peerDependencies:
      react: ^16.8.0 || ^17.0.0-rc.1 || ^18.0.0
    dependencies:
      '@react-stately/calendar': 3.3.1(react@18.2.0)
      '@react-stately/checkbox': 3.4.4(react@18.2.0)
      '@react-stately/collections': 3.10.0(react@18.2.0)
      '@react-stately/combobox': 3.6.0(react@18.2.0)
      '@react-stately/data': 3.10.1(react@18.2.0)
      '@react-stately/datepicker': 3.6.0(react@18.2.0)
      '@react-stately/dnd': 3.2.3(react@18.2.0)
      '@react-stately/list': 3.9.1(react@18.2.0)
      '@react-stately/menu': 3.5.4(react@18.2.0)
      '@react-stately/numberfield': 3.6.0(react@18.2.0)
      '@react-stately/overlays': 3.6.1(react@18.2.0)
      '@react-stately/radio': 3.8.3(react@18.2.0)
      '@react-stately/searchfield': 3.4.4(react@18.2.0)
      '@react-stately/select': 3.5.3(react@18.2.0)
      '@react-stately/selection': 3.13.3(react@18.2.0)
      '@react-stately/slider': 3.4.1(react@18.2.0)
      '@react-stately/table': 3.11.0(react@18.2.0)
      '@react-stately/tabs': 3.5.1(react@18.2.0)
      '@react-stately/toggle': 3.6.1(react@18.2.0)
      '@react-stately/tooltip': 3.4.3(react@18.2.0)
      '@react-stately/tree': 3.7.1(react@18.2.0)
      '@react-types/shared': 3.19.0(react@18.2.0)
      react: 18.2.0
    dev: false

  /react-style-singleton@2.2.1(@types/react@18.2.21)(react@18.2.0):
    resolution: {integrity: sha512-ZWj0fHEMyWkHzKYUr2Bs/4zU6XLmq9HsgBURm7g5pAVfyn49DgUiNgY2d4lXRlYSiCif9YBGpQleewkcqddc7g==}
    engines: {node: '>=10'}
    peerDependencies:
      '@types/react': ^16.8.0 || ^17.0.0 || ^18.0.0
      react: ^16.8.0 || ^17.0.0 || ^18.0.0
    peerDependenciesMeta:
      '@types/react':
        optional: true
    dependencies:
      '@types/react': 18.2.21
      get-nonce: 1.0.1
      invariant: 2.2.4
      react: 18.2.0
      tslib: 2.6.2
    dev: false

  /react@18.2.0:
    resolution: {integrity: sha512-/3IjMdb2L9QbBdWiW5e3P2/npwMBaU9mHCSCUzNln0ZCYbcfTsGbTJrU/kGemdH2IWmB2ioZ+zkxtmq6g09fGQ==}
    engines: {node: '>=0.10.0'}
    dependencies:
      loose-envify: 1.4.0
    dev: false

  /read-pkg@3.0.0:
    resolution: {integrity: sha512-BLq/cCO9two+lBgiTYNqD6GdtK8s4NpaWrl6/rCO9w0TUS8oJl7cmToOZfRYllKTISY6nt1U7jQ53brmKqY6BA==}
    engines: {node: '>=4'}
    dependencies:
      load-json-file: 4.0.0
      normalize-package-data: 2.5.0
      path-type: 3.0.0
    dev: true

  /read@1.0.7:
    resolution: {integrity: sha512-rSOKNYUmaxy0om1BNjMN4ezNT6VKK+2xF4GBhc81mkH7L60i6dp8qPYrkndNLT3QPphoII3maL9PVC9XmhHwVQ==}
    engines: {node: '>=0.8'}
    dependencies:
      mute-stream: 0.0.8
    dev: false

  /readable-stream@3.6.2:
    resolution: {integrity: sha512-9u/sniCrY3D5WdsERHzHE4G2YCXqoG5FTHUiCC4SIbr6XcLZBY05ya9EKjYek9O5xOAwjGq+1JdGBAS7Q9ScoA==}
    engines: {node: '>= 6'}
    dependencies:
      inherits: 2.0.4
      string_decoder: 1.3.0
      util-deprecate: 1.0.2
    dev: true

  /readdirp@3.6.0:
    resolution: {integrity: sha512-hOS089on8RduqdbhvQ5Z37A0ESjsqz6qnRcffsMU3495FuTdqSm+7bhJ29JvIOsBDEEnan5DPu9t3To9VRlMzA==}
    engines: {node: '>=8.10.0'}
    dependencies:
      picomatch: 2.3.1
    dev: false

  /rechoir@0.6.2:
    resolution: {integrity: sha512-HFM8rkZ+i3zrV+4LQjwQ0W+ez98pApMGM3HUrN04j3CqzPOzl9nmP15Y8YXNm8QHGv/eacOVEjqhmWpkRV0NAw==}
    engines: {node: '>= 0.10'}
    dependencies:
      resolve: 1.22.4
    dev: false

  /reflect.getprototypeof@1.0.4:
    resolution: {integrity: sha512-ECkTw8TmJwW60lOTR+ZkODISW6RQ8+2CL3COqtiJKLd6MmB45hN51HprHFziKLGkAuTGQhBb91V8cy+KHlaCjw==}
    engines: {node: '>= 0.4'}
    dependencies:
      call-bind: 1.0.2
      define-properties: 1.2.0
      es-abstract: 1.22.1
      get-intrinsic: 1.2.1
      globalthis: 1.0.3
      which-builtin-type: 1.1.3
    dev: false

  /regenerator-runtime@0.14.0:
    resolution: {integrity: sha512-srw17NI0TUWHuGa5CFGGmhfNIeja30WMBfbslPNhf6JrqQlLN5gcrvig1oqPxiVaXb0oW0XRKtH6Nngs5lKCIA==}
    dev: false

  /regexp.prototype.flags@1.5.0:
    resolution: {integrity: sha512-0SutC3pNudRKgquxGoRGIz946MZVHqbNfPjBdxeOhBrdgDKlRoXmYLQN9xRbrR09ZXWeGAdPuif7egofn6v5LA==}
    engines: {node: '>= 0.4'}
    dependencies:
      call-bind: 1.0.2
      define-properties: 1.2.0
      functions-have-names: 1.2.3

  /rehype-pretty-code@0.10.0(shiki@0.14.4):
    resolution: {integrity: sha512-qCD071Y+vUxEy9yyrATPk2+W9q7qCbzZgtc9suZhu75bmRQvOlBhJt4d3WvqSMTamkKoFkvqtCjyAk+ggH+aXQ==}
    engines: {node: '>=16'}
    peerDependencies:
      shiki: 0.x
    dependencies:
      '@types/hast': 2.3.5
      hash-obj: 4.0.0
      parse-numeric-range: 1.3.0
      shiki: 0.14.4
    dev: false

  /rehype-stringify@9.0.4:
    resolution: {integrity: sha512-Uk5xu1YKdqobe5XpSskwPvo1XeHUUucWEQSl8hTrXt5selvca1e8K1EZ37E6YoZ4BT8BCqCdVfQW7OfHfthtVQ==}
    dependencies:
      '@types/hast': 2.3.5
      hast-util-to-html: 8.0.4
      unified: 10.1.2
    dev: false

  /remark-frontmatter@4.0.1:
    resolution: {integrity: sha512-38fJrB0KnmD3E33a5jZC/5+gGAC2WKNiPw1/fdXJvijBlhA7RCsvJklrYJakS0HedninvaCYW8lQGf9C918GfA==}
    dependencies:
      '@types/mdast': 3.0.12
      mdast-util-frontmatter: 1.0.1
      micromark-extension-frontmatter: 1.1.1
      unified: 10.1.2
    dev: false

  /remark-gfm@3.0.1:
    resolution: {integrity: sha512-lEFDoi2PICJyNrACFOfDD3JlLkuSbOa5Wd8EPt06HUdptv8Gn0bxYTdbU/XXQ3swAPkEaGxxPN9cbnMHvVu1Ig==}
    dependencies:
      '@types/mdast': 3.0.12
      mdast-util-gfm: 2.0.2
      micromark-extension-gfm: 2.0.3
      unified: 10.1.2
    transitivePeerDependencies:
      - supports-color
    dev: false

  /remark-mdx-frontmatter@1.1.1:
    resolution: {integrity: sha512-7teX9DW4tI2WZkXS4DBxneYSY7NHiXl4AKdWDO9LXVweULlCT8OPWsOjLEnMIXViN1j+QcY8mfbq3k0EK6x3uA==}
    engines: {node: '>=12.2.0'}
    dependencies:
      estree-util-is-identifier-name: 1.1.0
      estree-util-value-to-estree: 1.3.0
      js-yaml: 4.1.0
      toml: 3.0.0
    dev: false

  /remark-mdx@2.3.0:
    resolution: {integrity: sha512-g53hMkpM0I98MU266IzDFMrTD980gNF3BJnkyFcmN+dD873mQeD5rdMO3Y2X+x8umQfbSE0PcoEDl7ledSA+2g==}
    dependencies:
      mdast-util-mdx: 2.0.1
      micromark-extension-mdxjs: 1.0.1
    transitivePeerDependencies:
      - supports-color
    dev: false

  /remark-parse@10.0.2:
    resolution: {integrity: sha512-3ydxgHa/ZQzG8LvC7jTXccARYDcRld3VfcgIIFs7bI6vbRSxJJmzgLEIIoYKyrfhaY+ujuWaf/PJiMZXoiCXgw==}
    dependencies:
      '@types/mdast': 3.0.12
      mdast-util-from-markdown: 1.3.1
      unified: 10.1.2
    transitivePeerDependencies:
      - supports-color
    dev: false

  /remark-rehype@10.1.0:
    resolution: {integrity: sha512-EFmR5zppdBp0WQeDVZ/b66CWJipB2q2VLNFMabzDSGR66Z2fQii83G5gTBbgGEnEEA0QRussvrFHxk1HWGJskw==}
    dependencies:
      '@types/hast': 2.3.5
      '@types/mdast': 3.0.12
      mdast-util-to-hast: 12.3.0
      unified: 10.1.2
    dev: false

  /remark-slug@7.0.1:
    resolution: {integrity: sha512-NRvYePr69LdeCkEGwL4KYAmq7kdWG5rEavCXMzUR4qndLoXHJAOLSUmPY6Qm4NJfKix7/EmgObyVaYivONAFhg==}
    dependencies:
      '@types/hast': 2.3.5
      '@types/mdast': 3.0.12
      github-slugger: 1.5.0
      mdast-util-to-string: 3.2.0
      unified: 10.1.2
      unist-util-visit: 4.1.2
    dev: false

  /remark-stringify@10.0.3:
    resolution: {integrity: sha512-koyOzCMYoUHudypbj4XpnAKFbkddRMYZHwghnxd7ue5210WzGw6kOBwauJTRUMq16jsovXx8dYNvSSWP89kZ3A==}
    dependencies:
      '@types/mdast': 3.0.12
      mdast-util-to-markdown: 1.5.0
      unified: 10.1.2
    dev: false

  /remark@14.0.3:
    resolution: {integrity: sha512-bfmJW1dmR2LvaMJuAnE88pZP9DktIFYXazkTfOIKZzi3Knk9lT0roItIA24ydOucI3bV/g/tXBA6hzqq3FV9Ew==}
    dependencies:
      '@types/mdast': 3.0.12
      remark-parse: 10.0.2
      remark-stringify: 10.0.3
      unified: 10.1.2
    transitivePeerDependencies:
      - supports-color
    dev: false

  /repeat-string@1.6.1:
    resolution: {integrity: sha512-PV0dzCYDNfRi1jCDbJzpW7jNNDRuCOG/jI5ctQcGKt/clZD+YcPS3yIlWuTJMmESC8aevCFmWJy5wjAFgNqN6w==}
    engines: {node: '>=0.10'}
    dev: false

  /require-directory@2.1.1:
    resolution: {integrity: sha512-fGxEI7+wsG9xrvdjsrlmL22OMTTiHRwAMroiEeMgq8gzoLC/PQr7RsRDSTLUg/bZAZtF+TVIkHc6/4RIKrui+Q==}
    engines: {node: '>=0.10.0'}
    dev: false

  /require-in-the-middle@5.2.0:
    resolution: {integrity: sha512-efCx3b+0Z69/LGJmm9Yvi4cqEdxnoGnxYxGxBghkkTTFeXRtTCmmhO0AnAfHz59k957uTSuy8WaHqOs8wbYUWg==}
    engines: {node: '>=6'}
    dependencies:
      debug: 4.3.4
      module-details-from-path: 1.0.3
      resolve: 1.22.4
    transitivePeerDependencies:
      - supports-color
    dev: false

  /requireindex@1.2.0:
    resolution: {integrity: sha512-L9jEkOi3ASd9PYit2cwRfyppc9NoABujTP8/5gFcbERmo5jUoAKovIC3fsF17pkTnGsrByysqX+Kxd2OTNI1ww==}
    engines: {node: '>=0.10.5'}
    dev: false

  /resolve-from@4.0.0:
    resolution: {integrity: sha512-pb/MYmXstAkysRFx8piNI1tGFNQIFA3vkE3Gq4EuA1dF6gHp/+vgZqsCGJapvy8N3Q+4o7FwvquPJcnZ7RYy4g==}
    engines: {node: '>=4'}

  /resolve-pkg-maps@1.0.0:
    resolution: {integrity: sha512-seS2Tj26TBVOC2NIc2rOe2y2ZO7efxITtLZcGSOnHHNOQ7CkiUBfw0Iw2ck6xkIhPwLhKNLS8BO+hEpngQlqzw==}
    dev: false

  /resolve@1.22.4:
    resolution: {integrity: sha512-PXNdCiPqDqeUou+w1C2eTQbNfxKSuMxqTCuvlmmMsk1NWHL5fRrhY6Pl0qEYYc6+QqGClco1Qj8XnjPego4wfg==}
    hasBin: true
    dependencies:
      is-core-module: 2.13.0
      path-parse: 1.0.7
      supports-preserve-symlinks-flag: 1.0.0

  /resolve@2.0.0-next.4:
    resolution: {integrity: sha512-iMDbmAWtfU+MHpxt/I5iWI7cY6YVEZUQ3MBgPQ++XD1PELuJHIl82xBmObyP2KyQmkNB2dsqF7seoQQiAn5yDQ==}
    hasBin: true
    dependencies:
      is-core-module: 2.13.0
      path-parse: 1.0.7
      supports-preserve-symlinks-flag: 1.0.0
    dev: false

  /restore-cursor@4.0.0:
    resolution: {integrity: sha512-I9fPXU9geO9bHOt9pHHOhOkYerIMsmVaWB0rA2AI9ERh/+x/i7MV5HKBNrg+ljO5eoPVgCcnFuRjJ9uH6I/3eg==}
    engines: {node: ^12.20.0 || ^14.13.1 || >=16.0.0}
    dependencies:
      onetime: 5.1.2
      signal-exit: 3.0.7
    dev: true

  /reusify@1.0.4:
    resolution: {integrity: sha512-U9nH88a3fc/ekCF1l0/UP1IosiuIjyTh7hBvXVMHYgVcfGvt897Xguj2UOLDeI5BG2m7/uwyaLVT6fbtCwTyzw==}
    engines: {iojs: '>=1.0.0', node: '>=0.10.0'}

  /rfdc@1.3.0:
    resolution: {integrity: sha512-V2hovdzFbOi77/WajaSMXk2OLm+xNIeQdMMuB7icj7bk6zi2F8GGAxigcnDFpJHbNyNcgyJDiP+8nOrY5cZGrA==}
    dev: true

  /rimraf@3.0.2:
    resolution: {integrity: sha512-JZkJMZkAGFFPP2YqXZXPbMlMBgsxzE8ILs4lMIX/2o0L9UBw9O/Y3o6wFw/i9YLapcUJWwqbi3kdxIPdC62TIA==}
    hasBin: true
    dependencies:
      glob: 7.2.3

  /run-applescript@5.0.0:
    resolution: {integrity: sha512-XcT5rBksx1QdIhlFOCtgZkB99ZEouFZ1E2Kc2LHqNW13U3/74YGdkQRmThTwxy4QIyookibDKYZOPqX//6BlAg==}
    engines: {node: '>=12'}
    dependencies:
      execa: 5.1.1
    dev: false

  /run-parallel@1.2.0:
    resolution: {integrity: sha512-5l4VyZR86LZ/lDxZTR6jqL8AFE2S0IFLMP26AbjsLVADxHdhB/c0GUsH+y39UfCi3dzz8OlQuPmnaJOMoDHQBA==}
    dependencies:
      queue-microtask: 1.2.3

  /run-series@1.1.9:
    resolution: {integrity: sha512-Arc4hUN896vjkqCYrUXquBFtRZdv1PfLbTYP71efP6butxyQ0kWpiNJyAgsxscmQg1cqvHY32/UCBzXedTpU2g==}
    dev: false

  /sade@1.8.1:
    resolution: {integrity: sha512-xal3CZX1Xlo/k4ApwCFrHVACi9fBqJ7V+mwhBsuf/1IOKbBy098Fex+Wa/5QMubw09pSZ/u8EY8PWgevJsXp1A==}
    engines: {node: '>=6'}
    dependencies:
      mri: 1.2.0
    dev: false

  /safe-array-concat@1.0.0:
    resolution: {integrity: sha512-9dVEFruWIsnie89yym+xWTAYASdpw3CJV7Li/6zBewGf9z2i1j31rP6jnY0pHEO4QZh6N0K11bFjWmdR8UGdPQ==}
    engines: {node: '>=0.4'}
    dependencies:
      call-bind: 1.0.2
      get-intrinsic: 1.2.1
      has-symbols: 1.0.3
      isarray: 2.0.5

  /safe-buffer@5.2.1:
    resolution: {integrity: sha512-rp3So07KcdmmKbGvgaNxQSJr7bGVSVk5S9Eq1F+ppbRo70+YeaDxkw5Dd8NPN+GD6bjnYm2VuPuCXmpuYvmCXQ==}

  /safe-regex-test@1.0.0:
    resolution: {integrity: sha512-JBUUzyOgEwXQY1NuPtvcj/qcBDbDmEvWufhlnXZIm75DEHp+afM1r1ujJpJsV/gSM4t59tpDyPi1sd6ZaPFfsA==}
    dependencies:
      call-bind: 1.0.2
      get-intrinsic: 1.2.1
      is-regex: 1.1.4

  /safer-buffer@2.1.2:
    resolution: {integrity: sha512-YZo3K82SD7Riyi0E1EQPojLz7kpepnSQI9IyPbHHg1XXXevb5dJI7tpyN2ADxGcQbHG7vcyRHk0cbwqcQriUtg==}
    dev: false

  /sax@1.2.4:
    resolution: {integrity: sha512-NqVDv9TpANUjFm0N8uM5GxL36UgKi9/atZw+x7YFnQ8ckwFGKrl4xX4yWtrey3UJm5nP1kUbnYgLopqWNSRhWw==}
    dev: false

  /scheduler@0.23.0:
    resolution: {integrity: sha512-CtuThmgHNg7zIZWAXi3AsyIzA3n4xx7aNyjwC2VJldO2LMVDhFK+63xGqq6CsJH4rTAt6/M+N4GhZiDYPx9eUw==}
    dependencies:
      loose-envify: 1.4.0
    dev: false

  /search-insights@2.8.1:
    resolution: {integrity: sha512-gxfqTdzjOxl/i5LtTvSFdolgnm3pUQD5Ae3V8N6tFQ2bsYeo4C3CmrQAsMt212ZV78P22XBUH/nM9IhcAI946Q==}
    dev: false

  /section-matter@1.0.0:
    resolution: {integrity: sha512-vfD3pmTzGpufjScBh50YHKzEu2lxBWhVEHsNGoEXmCmn2hKGfeNLYMzCJpe8cD7gqX7TJluOVpBkAequ6dgMmA==}
    engines: {node: '>=4'}
    dependencies:
      extend-shallow: 2.0.1
      kind-of: 6.0.3
    dev: false

  /semver@7.5.4:
    resolution: {integrity: sha512-1bCSESV6Pv+i21Hvpxp3Dx+pSD8lIPt8uVjRrxAUt/nbswYc+tK6Y2btiULjd4+fnq15PX+nqQDC7Oft7WkwcA==}
    engines: {node: '>=10'}
    hasBin: true
    dependencies:
      lru-cache: 6.0.0

  /sharp@0.32.5:
    resolution: {integrity: sha512-0dap3iysgDkNaPOaOL4X/0akdu0ma62GcdC2NBQ+93eqpePdDdr2/LM0sFdDSMmN7yS+odyZtPsb7tx/cYBKnQ==}
    engines: {node: '>=14.15.0'}
    requiresBuild: true
    dependencies:
      color: 4.2.3
      detect-libc: 2.0.2
      node-addon-api: 6.1.0
      prebuild-install: 7.1.1
      semver: 7.5.4
      simple-get: 4.0.1
      tar-fs: 3.0.4
      tunnel-agent: 0.6.0
    dev: true

  /shebang-command@1.2.0:
    resolution: {integrity: sha512-EV3L1+UQWGor21OmnvojK36mhg+TyIKDh3iFBKBohr5xeXIhNBcx8oWdgkTEEQ+BEFFYdLRuqMfd5L84N1V5Vg==}
    engines: {node: '>=0.10.0'}
    dependencies:
      shebang-regex: 1.0.0
    dev: true

  /shebang-command@2.0.0:
    resolution: {integrity: sha512-kHxr2zZpYtdmrN1qDjrrX/Z1rR1kG8Dx+gkpK1G4eXmvXswmcE1hTWBWYUzlraYw1/yZp6YuDY77YtvbN0dmDA==}
    engines: {node: '>=8'}
    dependencies:
      shebang-regex: 3.0.0

  /shebang-regex@1.0.0:
    resolution: {integrity: sha512-wpoSFAxys6b2a2wHZ1XpDSgD7N9iVjg29Ph9uV/uaP9Ex/KXlkTZTeddxDPSYQpgvzKLGJke2UU0AzoGCjNIvQ==}
    engines: {node: '>=0.10.0'}
    dev: true

  /shebang-regex@3.0.0:
    resolution: {integrity: sha512-7++dFhtcx3353uBaq8DDR4NuxBetBzC7ZQOhmTQInHEd6bSrXdiEyzCvG07Z44UYdLShWUyXt5M/yhz8ekcb1A==}
    engines: {node: '>=8'}

  /shell-quote@1.8.1:
    resolution: {integrity: sha512-6j1W9l1iAs/4xYBI1SYOVZyFcCis9b4KCLQ8fgAGG07QvzaRLVVRQvAy85yNmmZSjYjg4MWh4gNvlPujU/5LpA==}
    dev: true

  /shelljs@0.8.5:
    resolution: {integrity: sha512-TiwcRcrkhHvbrZbnRcFYMLl30Dfov3HKqzp5tO5b4pt6G/SezKcYhmDg15zXVBswHmctSAQKznqNW2LO5tTDow==}
    engines: {node: '>=4'}
    hasBin: true
    dependencies:
      glob: 7.2.3
      interpret: 1.4.0
      rechoir: 0.6.2
    dev: false

  /shiki@0.14.4:
    resolution: {integrity: sha512-IXCRip2IQzKwxArNNq1S+On4KPML3Yyn8Zzs/xRgcgOWIr8ntIK3IKzjFPfjy/7kt9ZMjc+FItfqHRBg8b6tNQ==}
    dependencies:
      ansi-sequence-parser: 1.1.1
      jsonc-parser: 3.2.0
      vscode-oniguruma: 1.7.0
      vscode-textmate: 8.0.0
    dev: false

  /shimmer@1.2.1:
    resolution: {integrity: sha512-sQTKC1Re/rM6XyFM6fIAGHRPVGvyXfgzIDvzoq608vM+jeyVD0Tu1E6Np0Kc2zAIFWIj963V2800iF/9LPieQw==}
    dev: false

  /side-channel@1.0.4:
    resolution: {integrity: sha512-q5XPytqFEIKHkGdiMIrY10mvLRvnQh42/+GoBlFW3b2LXLE2xxJpZFdm94we0BaoV3RwJyGqg5wS7epxTv0Zvw==}
    dependencies:
      call-bind: 1.0.2
      get-intrinsic: 1.2.1
      object-inspect: 1.12.3

  /signal-exit@3.0.7:
    resolution: {integrity: sha512-wnD2ZE+l+SPC/uoS0vXeE9L1+0wuaMqKlfz9AMUo38JsyLSBWSFcHR1Rri62LZc12vLr1gb3jl7iwQhgwpAbGQ==}

  /signal-exit@4.1.0:
    resolution: {integrity: sha512-bzyZ1e88w9O1iNJbKnOlvYTrWPDl46O1bG0D3XInv+9tkPrxrN8jUUTiFlDkkmKWgn1M6CfIA13SuGqOa9Korw==}
    engines: {node: '>=14'}
    dev: false

  /simple-concat@1.0.1:
    resolution: {integrity: sha512-cSFtAPtRhljv69IK0hTVZQ+OfE9nePi/rtJmw5UjHeVyVroEqJXP1sFztKUy1qU+xvz3u/sfYJLa947b7nAN2Q==}
    dev: true

  /simple-get@4.0.1:
    resolution: {integrity: sha512-brv7p5WgH0jmQJr1ZDDfKDOSeWWg+OVypG99A/5vYGPqJ6pxiaHLy8nxtFjBA7oMa01ebA9gfh1uMCFqOuXxvA==}
    dependencies:
      decompress-response: 6.0.0
      once: 1.4.0
      simple-concat: 1.0.1
    dev: true

  /simple-swizzle@0.2.2:
    resolution: {integrity: sha512-JA//kQgZtbuY83m+xT+tXJkmJncGMTFT+C+g2h2R9uxkYIrE2yy9sgmcLhCnw57/WSD+Eh3J97FPEDFnbXnDUg==}
    dependencies:
      is-arrayish: 0.3.2
    dev: true

  /slash@3.0.0:
    resolution: {integrity: sha512-g9Q1haeby36OSStwb4ntCGGGaKsaVSjQ68fBxoQcutl5fS1vuY18H3wSt3jFyFtrkx+Kz0V1G85A4MyAdDMi2Q==}
    engines: {node: '>=8'}
    dev: false

  /slash@4.0.0:
    resolution: {integrity: sha512-3dOsAHXXUkQTpOYcoAxLIorMTp4gIQr5IW3iVb7A7lFIp0VHhnynm9izx6TssdrIcVIESAlVjtnO2K8bg+Coew==}
    engines: {node: '>=12'}
    dev: false

  /slice-ansi@5.0.0:
    resolution: {integrity: sha512-FC+lgizVPfie0kkhqUScwRu1O/lF6NOgJmlCgK+/LYxDCTk8sGelYaHDhFcDN+Sn3Cv+3VSa4Byeo+IMCzpMgQ==}
    engines: {node: '>=12'}
    dependencies:
      ansi-styles: 6.2.1
      is-fullwidth-code-point: 4.0.0
    dev: true

  /smart-buffer@4.2.0:
    resolution: {integrity: sha512-94hK0Hh8rPqQl2xXc3HsaBoOXKV20MToPkcXvwbISWLEs+64sBq5kFgn2kJDHb1Pry9yrP0dxrCI9RRci7RXKg==}
    engines: {node: '>= 6.0.0', npm: '>= 3.0.0'}
    dev: false

  /socks-proxy-agent@8.0.2:
    resolution: {integrity: sha512-8zuqoLv1aP/66PHF5TqwJ7Czm3Yv32urJQHrVyhD7mmA6d61Zv8cIXQYPTWwmg6qlupnPvs/QKDmfa4P/qct2g==}
    engines: {node: '>= 14'}
    dependencies:
      agent-base: 7.1.0
      debug: 4.3.4
      socks: 2.7.1
    transitivePeerDependencies:
      - supports-color
    dev: false

  /socks@2.7.1:
    resolution: {integrity: sha512-7maUZy1N7uo6+WVEX6psASxtNlKaNVMlGQKkG/63nEDdLOWNbiUMoLK7X4uYoLhQstau72mLgfEWcXcwsaHbYQ==}
    engines: {node: '>= 10.13.0', npm: '>= 3.0.0'}
    dependencies:
      ip: 2.0.0
      smart-buffer: 4.2.0
    dev: false

  /sort-keys@5.0.0:
    resolution: {integrity: sha512-Pdz01AvCAottHTPQGzndktFNdbRA75BgOfeT1hH+AMnJFv8lynkPi42rfeEhpx1saTEI3YNMWxfqu0sFD1G8pw==}
    engines: {node: '>=12'}
    dependencies:
      is-plain-obj: 4.1.0
    dev: false

  /source-map-js@1.0.2:
    resolution: {integrity: sha512-R0XvVJ9WusLiqTCEiGCmICCMplcCkIwwR11mOSD9CR5u+IXYdiseeEuXCVAjS54zqwkLcPNnmU4OeJ6tUrWhDw==}
    engines: {node: '>=0.10.0'}
    dev: false

  /source-map-support@0.5.21:
    resolution: {integrity: sha512-uBHU3L3czsIyYXKX88fdrGovxdSCoTGDRZ6SYXtSRxLZUzHg5P/66Ht6uoUlHu9EZod+inXhKo3qQgwXUT/y1w==}
    dependencies:
      buffer-from: 1.1.2
      source-map: 0.6.1
    dev: false

  /source-map@0.6.1:
    resolution: {integrity: sha512-UjgapumWlbMhkBgzT7Ykc5YXUT46F0iKu8SGXq0bcwP5dz/h0Plj6enJqjz1Zbq2l5WaqYnrVbwWOWMyF3F47g==}
    engines: {node: '>=0.10.0'}
    dev: false

  /source-map@0.7.4:
    resolution: {integrity: sha512-l3BikUxvPOcn5E74dZiq5BGsTb5yEwhaTSzccU6t4sDOH8NWJCstKO5QT2CvtFoK6F0saL7p9xHAqHOlCPJygA==}
    engines: {node: '>= 8'}
    dev: false

  /space-separated-tokens@2.0.2:
    resolution: {integrity: sha512-PEGlAwrG8yXGXRjW32fGbg66JAlOAwbObuqVoJpv/mRgoWDQfgH1wDPvtzWyUSNAXBGSk8h755YDbbcEy3SH2Q==}
    dev: false

  /spdx-correct@3.2.0:
    resolution: {integrity: sha512-kN9dJbvnySHULIluDHy32WHRUu3Og7B9sbY7tsFLctQkIqnMh3hErYgdMjTYuqmcXX+lK5T1lnUt3G7zNswmZA==}
    dependencies:
      spdx-expression-parse: 3.0.1
      spdx-license-ids: 3.0.13
    dev: true

  /spdx-exceptions@2.3.0:
    resolution: {integrity: sha512-/tTrYOC7PPI1nUAgx34hUpqXuyJG+DTHJTnIULG4rDygi4xu/tfgmq1e1cIRwRzwZgo4NLySi+ricLkZkw4i5A==}
    dev: true

  /spdx-expression-parse@3.0.1:
    resolution: {integrity: sha512-cbqHunsQWnJNE6KhVSMsMeH5H/L9EpymbzqTQ3uLwNCLZ1Q481oWaofqH7nO6V07xlXwY6PhQdQ2IedWx/ZK4Q==}
    dependencies:
      spdx-exceptions: 2.3.0
      spdx-license-ids: 3.0.13
    dev: true

  /spdx-license-ids@3.0.13:
    resolution: {integrity: sha512-XkD+zwiqXHikFZm4AX/7JSCXA98U5Db4AFd5XUg/+9UNtnH75+Z9KxtpYiJZx36mUDVOwH83pl7yvCer6ewM3w==}
    dev: true

  /sprintf-js@1.0.3:
    resolution: {integrity: sha512-D9cPgkvLlV3t3IzL0D0YLvGA9Ahk4PcvVwUbN0dSGr1aP0Nrt4AEnTUbuGvquEC0mA64Gqt1fzirlRs5ibXx8g==}
    dev: false

  /sprintf-js@1.1.2:
    resolution: {integrity: sha512-VE0SOVEHCk7Qc8ulkWw3ntAzXuqf7S2lvwQaDLRnUeIEaKNQJzV6BwmLKhOqT61aGhfUMrXeaBk+oDGCzvhcug==}
    dev: false

  /stop-iteration-iterator@1.0.0:
    resolution: {integrity: sha512-iCGQj+0l0HOdZ2AEeBADlsRC+vsnDsZsbdSiH1yNSjcfKM7fdpCMfqAL/dwF5BLiw/XhRft/Wax6zQbhq2BcjQ==}
    engines: {node: '>= 0.4'}
    dependencies:
      internal-slot: 1.0.5
    dev: false

  /streamsearch@1.1.0:
    resolution: {integrity: sha512-Mcc5wHehp9aXz1ax6bZUyY5afg9u2rv5cqQI3mRrYkGC8rW2hM02jWuwjtL++LS5qinSyhj2QfLyNsuc+VsExg==}
    engines: {node: '>=10.0.0'}
    dev: false

  /streamx@2.15.1:
    resolution: {integrity: sha512-fQMzy2O/Q47rgwErk/eGeLu/roaFWV0jVsogDmrszM9uIw8L5OA+t+V93MgYlufNptfjmYR1tOMWhei/Eh7TQA==}
    dependencies:
      fast-fifo: 1.3.2
      queue-tick: 1.0.1
    dev: true

  /string-argv@0.3.2:
    resolution: {integrity: sha512-aqD2Q0144Z+/RqG52NeHEkZauTAUWJO8c6yTftGJKO3Tja5tUgIfmIl6kExvhtxSDP7fXB6DvzkfMpCd/F3G+Q==}
    engines: {node: '>=0.6.19'}
    dev: true

  /string-width@4.2.3:
    resolution: {integrity: sha512-wKyQRQpjJ0sIp62ErSZdGsjMJWsap5oRNihHhu6G7JVO/9jIB6UyevL+tXuOqrng8j/cxKTWyWUwvSTriiZz/g==}
    engines: {node: '>=8'}
    dependencies:
      emoji-regex: 8.0.0
      is-fullwidth-code-point: 3.0.0
      strip-ansi: 6.0.1
    dev: false

  /string-width@5.1.2:
    resolution: {integrity: sha512-HnLOCR3vjcY8beoNLtcjZ5/nxn2afmME6lhrDrebokqMap+XbeW8n9TXpPDOqdGK5qcI3oT0GKTW6wC7EMiVqA==}
    engines: {node: '>=12'}
    dependencies:
      eastasianwidth: 0.2.0
      emoji-regex: 9.2.2
      strip-ansi: 7.1.0

  /string.prototype.matchall@4.0.9:
    resolution: {integrity: sha512-6i5hL3MqG/K2G43mWXWgP+qizFW/QH/7kCNN13JrJS5q48FN5IKksLDscexKP3dnmB6cdm9jlNgAsWNLpSykmA==}
    dependencies:
      call-bind: 1.0.2
      define-properties: 1.2.0
      es-abstract: 1.22.1
      get-intrinsic: 1.2.1
      has-symbols: 1.0.3
      internal-slot: 1.0.5
      regexp.prototype.flags: 1.5.0
      side-channel: 1.0.4
    dev: false

  /string.prototype.padend@3.1.4:
    resolution: {integrity: sha512-67otBXoksdjsnXXRUq+KMVTdlVRZ2af422Y0aTyTjVaoQkGr3mxl2Bc5emi7dOQ3OGVVQQskmLEWwFXwommpNw==}
    engines: {node: '>= 0.4'}
    dependencies:
      call-bind: 1.0.2
      define-properties: 1.2.0
      es-abstract: 1.22.1
    dev: true

  /string.prototype.trim@1.2.7:
    resolution: {integrity: sha512-p6TmeT1T3411M8Cgg9wBTMRtY2q9+PNy9EV1i2lIXUN/btt763oIfxwN3RR8VU6wHX8j/1CFy0L+YuThm6bgOg==}
    engines: {node: '>= 0.4'}
    dependencies:
      call-bind: 1.0.2
      define-properties: 1.2.0
      es-abstract: 1.22.1

  /string.prototype.trimend@1.0.6:
    resolution: {integrity: sha512-JySq+4mrPf9EsDBEDYMOb/lM7XQLulwg5R/m1r0PXEFqrV0qHvl58sdTilSXtKOflCsK2E8jxf+GKC0T07RWwQ==}
    dependencies:
      call-bind: 1.0.2
      define-properties: 1.2.0
      es-abstract: 1.22.1

  /string.prototype.trimstart@1.0.6:
    resolution: {integrity: sha512-omqjMDaY92pbn5HOX7f9IccLA+U1tA9GvtU4JrodiXFfYB7jPzzHpRzpglLAjtUV6bB557zwClJezTqnAiYnQA==}
    dependencies:
      call-bind: 1.0.2
      define-properties: 1.2.0
      es-abstract: 1.22.1

  /string_decoder@1.3.0:
    resolution: {integrity: sha512-hkRX8U1WjJFd8LsDJ2yQ/wWWxaopEsABU1XfkM8A+j0+85JAGppt16cr1Whg6KIbb4okU6Mql6BOj+uup/wKeA==}
    dependencies:
      safe-buffer: 5.2.1
    dev: true

  /stringify-entities@4.0.3:
    resolution: {integrity: sha512-BP9nNHMhhfcMbiuQKCqMjhDP5yBCAxsPu4pHFFzJ6Alo9dZgY4VLDPutXqIjpRiMoKdp7Av85Gr73Q5uH9k7+g==}
    dependencies:
      character-entities-html4: 2.1.0
      character-entities-legacy: 3.0.0
    dev: false

  /strip-ansi@6.0.1:
    resolution: {integrity: sha512-Y38VPSHcqkFrCpFnQ9vuSXmquuv5oXOKpGeT6aGrr3o3Gc9AlVa6JBfUSOCnbxGGZF+/0ooI7KrPuUSztUdU5A==}
    engines: {node: '>=8'}
    dependencies:
      ansi-regex: 5.0.1

  /strip-ansi@7.1.0:
    resolution: {integrity: sha512-iq6eVVI64nQQTRYq2KtEg2d2uU7LElhTJwsH4YzIHZshxlgZms/wIc4VoDQTlG/IvVIrBKG06CrZnp0qv7hkcQ==}
    engines: {node: '>=12'}
    dependencies:
      ansi-regex: 6.0.1

  /strip-bom-string@1.0.0:
    resolution: {integrity: sha512-uCC2VHvQRYu+lMh4My/sFNmF2klFymLX1wHJeXnbEJERpV/ZsVuonzerjfrGpIGF7LBVa1O7i9kjiWvJiFck8g==}
    engines: {node: '>=0.10.0'}
    dev: false

  /strip-bom@3.0.0:
    resolution: {integrity: sha512-vavAMRXOgBVNF6nyEEmL3DBK19iRpDcoIwW+swQ+CbGiu7lju6t+JklA1MHweoWtadgt4ISVUsXLyDq34ddcwA==}
    engines: {node: '>=4'}

  /strip-final-newline@2.0.0:
    resolution: {integrity: sha512-BrpvfNAE3dcvq7ll3xVumzjKjZQ5tI1sEUIKr3Uoks0XUl45St3FlatVqef9prk4jRDzhW6WZg+3bk93y6pLjA==}
    engines: {node: '>=6'}
    dev: false

  /strip-final-newline@3.0.0:
    resolution: {integrity: sha512-dOESqjYr96iWYylGObzd39EuNTa5VJxyvVAEm5Jnh7KGo75V43Hk1odPQkNDyXNmUR6k+gEiDVXnjB8HJ3crXw==}
    engines: {node: '>=12'}

  /strip-indent@4.0.0:
    resolution: {integrity: sha512-mnVSV2l+Zv6BLpSD/8V87CW/y9EmmbYzGCIavsnsI6/nwn26DwffM/yztm30Z/I2DY9wdS3vXVCMnHDgZaVNoA==}
    engines: {node: '>=12'}
    dependencies:
      min-indent: 1.0.1
    dev: false

  /strip-json-comments@2.0.1:
    resolution: {integrity: sha512-4gB8na07fecVVkOI6Rs4e7T6NOTki5EmL7TUduTs6bu3EdnSycntVJ4re8kgZA+wx9IueI2Y11bfbgwtzuE0KQ==}
    engines: {node: '>=0.10.0'}
    dev: true

  /strip-json-comments@3.1.1:
    resolution: {integrity: sha512-6fPc+R4ihwqP6N/aIv2f1gMH8lOVtWQHoqC4yK6oSDVVocumAsfCqjkXnqiYMhmMwS/mEHLp7Vehlt3ql6lEig==}
    engines: {node: '>=8'}

  /style-to-object@0.4.2:
    resolution: {integrity: sha512-1JGpfPB3lo42ZX8cuPrheZbfQ6kqPPnPHlKMyeRYtfKD+0jG+QsXgXN57O/dvJlzlB2elI6dGmrPnl5VPQFPaA==}
    dependencies:
      inline-style-parser: 0.1.1
    dev: false

  /styled-jsx@5.1.1(react@18.2.0):
    resolution: {integrity: sha512-pW7uC1l4mBZ8ugbiZrcIsiIvVx1UmTfw7UkC3Um2tmfUq9Bhk8IiyEIPl6F8agHgjzku6j0xQEZbfA5uSgSaCw==}
    engines: {node: '>= 12.0.0'}
    peerDependencies:
      '@babel/core': '*'
      babel-plugin-macros: '*'
      react: '>= 16.8.0 || 17.x.x || ^18.0.0-0'
    peerDependenciesMeta:
      '@babel/core':
        optional: true
      babel-plugin-macros:
        optional: true
    dependencies:
      client-only: 0.0.1
      react: 18.2.0
    dev: false

  /supports-color@5.5.0:
    resolution: {integrity: sha512-QjVjwdXIt408MIiAqCX4oUKsgU2EqAGzs2Ppkm4aQYbjm+ZEWEcW4SfFNTr4uMNZma0ey4f5lgLrkB0aX0QMow==}
    engines: {node: '>=4'}
    dependencies:
      has-flag: 3.0.0

  /supports-color@7.2.0:
    resolution: {integrity: sha512-qpCAvRl9stuOHveKsn7HncJRvv501qIacKzQlO/+Lwxc9+0q2wLyv4Dfvt80/DPn2pqOBsJdDiogXGR9+OvwRw==}
    engines: {node: '>=8'}
    dependencies:
      has-flag: 4.0.0

  /supports-preserve-symlinks-flag@1.0.0:
    resolution: {integrity: sha512-ot0WnXS9fgdkgIcePe6RHNk1WA8+muPa6cSjeR3V8K27q9BB1rTE3R1p7Hv0z1ZyAc8s6Vvv8DIyWf681MAt0w==}
    engines: {node: '>= 0.4'}

  /svgo@3.0.2:
    resolution: {integrity: sha512-Z706C1U2pb1+JGP48fbazf3KxHrWOsLme6Rv7imFBn5EnuanDW1GPaA/P1/dvObE670JDePC3mnj0k0B7P0jjQ==}
    engines: {node: '>=14.0.0'}
    hasBin: true
    dependencies:
      '@trysound/sax': 0.2.0
      commander: 7.2.0
      css-select: 5.1.0
      css-tree: 2.3.1
      csso: 5.0.5
      picocolors: 1.0.0
    dev: false

  /swr@2.2.2(react@18.2.0):
    resolution: {integrity: sha512-CbR41AoMD4TQBQw9ic3GTXspgfM9Y8Mdhb5Ob4uIKXhWqnRLItwA5fpGvB7SmSw3+zEjb0PdhiEumtUvYoQ+bQ==}
    peerDependencies:
      react: ^16.11.0 || ^17.0.0 || ^18.0.0
    dependencies:
      client-only: 0.0.1
      react: 18.2.0
      use-sync-external-store: 1.2.0(react@18.2.0)
    dev: false

  /synckit@0.8.5:
    resolution: {integrity: sha512-L1dapNV6vu2s/4Sputv8xGsCdAVlb5nRDMFU/E27D44l5U6cw1g0dGd45uLc+OXjNMmF4ntiMdCimzcjFKQI8Q==}
    engines: {node: ^14.18.0 || >=16.0.0}
    dependencies:
      '@pkgr/utils': 2.4.2
      tslib: 2.6.2
    dev: false

  /systeminformation@5.21.8:
    resolution: {integrity: sha512-Xf1KDMUTQHLOT9Z7MjpSpsbaICOHcm4OZ9c9qqpkCoXuxq5MoyDrgu5GIQYpoiralXNPrqxDz3ND8MdllpXeQA==}
    engines: {node: '>=8.0.0'}
    os: [darwin, linux, win32, freebsd, openbsd, netbsd, sunos, android]
    hasBin: true
    requiresBuild: true
    dev: false
    optional: true

  /tai64@1.0.0:
    resolution: {integrity: sha512-bfidqCho3mtZsqNFyVXc4obhDmRIUbQp2godk137z/z47BJ+oKYIVHgJrdYOAciRJ6+P2iDjDtcm/DgQ7I11fQ==}
    dependencies:
      '@types/long': 4.0.0
      '@types/node': 10.12.18
      long: 4.0.0
    dev: false

  /tapable@2.2.1:
    resolution: {integrity: sha512-GNzQvQTOIP6RyTfE2Qxb8ZVlNmw0n88vp1szwWRimP02mnTsx3Wtn5qRdqY9w2XduFNUgvOwhNnQsjwCp+kqaQ==}
    engines: {node: '>=6'}
    dev: false

  /tar-fs@2.1.1:
    resolution: {integrity: sha512-V0r2Y9scmbDRLCNex/+hYzvp/zyYjvFbHPNgVTKfQvVrb6guiE/fxP+XblDNR011utopbkex2nM4dHNV6GDsng==}
    dependencies:
      chownr: 1.1.4
      mkdirp-classic: 0.5.3
      pump: 3.0.0
      tar-stream: 2.2.0
    dev: true

  /tar-fs@3.0.4:
    resolution: {integrity: sha512-5AFQU8b9qLfZCX9zp2duONhPmZv0hGYiBPJsyUdqMjzq/mqVpy/rEUSeHk1+YitmxugaptgBh5oDGU3VsAJq4w==}
    dependencies:
      mkdirp-classic: 0.5.3
      pump: 3.0.0
      tar-stream: 3.1.6
    dev: true

  /tar-stream@2.2.0:
    resolution: {integrity: sha512-ujeqbceABgwMZxEJnk2HDY2DlnUZ+9oEcb1KzTVfYHio0UE6dG71n60d8D2I4qNvleWrrXpmjpt7vZeF1LnMZQ==}
    engines: {node: '>=6'}
    dependencies:
      bl: 4.1.0
      end-of-stream: 1.4.4
      fs-constants: 1.0.0
      inherits: 2.0.4
      readable-stream: 3.6.2
    dev: true

  /tar-stream@3.1.6:
    resolution: {integrity: sha512-B/UyjYwPpMBv+PaFSWAmtYjwdrlEaZQEhMIBFNC5oEG8lpiW8XjcSdmEaClj28ArfKScKHs2nshz3k2le6crsg==}
    dependencies:
      b4a: 1.6.4
      fast-fifo: 1.3.2
      streamx: 2.15.1
    dev: true

  /text-table@0.2.0:
    resolution: {integrity: sha512-N+8UisAXDGk8PFXP4HAzVR9nbfmVJ3zYLAWiTIoqC5v5isinhr+r5uaO8+7r3BMfuNIufIsA7RdpVgacC2cSpw==}

  /titleize@3.0.0:
    resolution: {integrity: sha512-KxVu8EYHDPBdUYdKZdKtU2aj2XfEx9AfjXxE/Aj0vT06w2icA09Vus1rh6eSu1y01akYg6BjIK/hxyLJINoMLQ==}
    engines: {node: '>=12'}
    dev: false

  /to-regex-range@5.0.1:
    resolution: {integrity: sha512-65P7iz6X5yEr1cwcgvQxbbIw7Uk3gOy5dIdtZ4rDveLqhrdJP+Li/Hx6tyK0NEb+2GCyneCMJiGqrADCSNk8sQ==}
    engines: {node: '>=8.0'}
    dependencies:
      is-number: 7.0.0

  /toggle-selection@1.0.6:
    resolution: {integrity: sha512-BiZS+C1OS8g/q2RRbJmy59xpyghNBqrr6k5L/uKBGRsTfxmu3ffiRnd8mlGPUVayg8pvfi5urfnu8TU7DVOkLQ==}
    dev: false

  /toml@3.0.0:
    resolution: {integrity: sha512-y/mWCZinnvxjTKYhJ+pYxwD0mRLVvOtdS2Awbgxln6iEnt4rk0yBxeSBHkGJcPucRiG0e55mwWp+g/05rsrd6w==}
    dev: false

  /tr46@0.0.3:
    resolution: {integrity: sha512-N3WMsuqV66lT30CrXNbEjx4GEwlow3v6rr4mCcv6prnfwhS01rkgyFdjPNBYd9br7LpXV1+Emh01fHnq2Gdgrw==}
    dev: false

  /tree-kill@1.2.2:
    resolution: {integrity: sha512-L0Orpi8qGpRG//Nd+H90vFB+3iHnue1zSSGmNOOCh1GLJ7rUKVwV2HvijphGQS2UmhUZewS9VgvxYIdgr+fG1A==}
    hasBin: true
    dev: false

  /trim-lines@3.0.1:
    resolution: {integrity: sha512-kRj8B+YHZCc9kQYdWfJB2/oUl9rA99qbowYYBtr4ui4mZyAQ2JpvVBd/6U2YloATfqBhBTSMhTpgBHtU0Mf3Rg==}
    dev: false

  /trough@2.1.0:
    resolution: {integrity: sha512-AqTiAOLcj85xS7vQ8QkAV41hPDIJ71XJB4RCUrzo/1GM2CQwhkJGaf9Hgr7BOugMRpgGUrqRg/DrBDl4H40+8g==}
    dev: false

  /ts-api-utils@1.0.2(typescript@5.2.2):
    resolution: {integrity: sha512-Cbu4nIqnEdd+THNEsBdkolnOXhg0I8XteoHaEKgvsxpsbWda4IsUut2c187HxywQCvveojow0Dgw/amxtSKVkQ==}
    engines: {node: '>=16.13.0'}
    peerDependencies:
      typescript: '>=4.2.0'
    dependencies:
      typescript: 5.2.2
    dev: false

  /ts-pattern@4.3.0:
    resolution: {integrity: sha512-pefrkcd4lmIVR0LA49Imjf9DYLK8vtWhqBPA3Ya1ir8xCW0O2yjL9dsCVvI7pCodLC5q7smNpEtDR2yVulQxOg==}
    dev: false

  /tsconfig-paths@3.14.2:
    resolution: {integrity: sha512-o/9iXgCYc5L/JxCHPe3Hvh8Q/2xm5Z+p18PESBU6Ff33695QnCHBEjcytY2q19ua7Mbl/DavtBOLq+oG0RCL+g==}
    dependencies:
      '@types/json5': 0.0.29
      json5: 1.0.2
      minimist: 1.2.8
      strip-bom: 3.0.0
    dev: false

  /tslib@1.14.1:
    resolution: {integrity: sha512-Xni35NKzjgMrwevysHTCArtLDpPvye8zV/0E4EyYn43P7/7qvQwPh9BGkHewbMulVntbigmcT7rdX3BNo9wRJg==}
    dev: false

  /tslib@1.9.3:
    resolution: {integrity: sha512-4krF8scpejhaOgqzBEcGM7yDIEfi0/8+8zDRZhNZZ2kjmHJ4hv3zCbQWxoJGz1iw5U0Jl0nma13xzHXcncMavQ==}
    dev: false

  /tslib@2.6.2:
    resolution: {integrity: sha512-AEYxH93jGFPn/a2iVAwW87VuUIkR1FVUKB77NwMF7nBTDkDrrT/Hpt/IrCJ0QXhW27jTBDcf5ZY7w6RiqTMw2Q==}
    dev: false

  /tsutils@3.21.0(typescript@5.2.2):
    resolution: {integrity: sha512-mHKK3iUXL+3UF6xL5k0PEhKRUBKPBCv/+RkEOpjRWxxx27KKRBmmA60A9pgOUvMi8GKhRMPEmjBRPzs2W7O1OA==}
    engines: {node: '>= 6'}
    peerDependencies:
      typescript: '>=2.8.0 || >= 3.2.0-dev || >= 3.3.0-dev || >= 3.4.0-dev || >= 3.5.0-dev || >= 3.6.0-dev || >= 3.6.0-beta || >= 3.7.0-dev || >= 3.7.0-beta'
    dependencies:
      tslib: 1.14.1
      typescript: 5.2.2
    dev: false

  /tunnel-agent@0.6.0:
    resolution: {integrity: sha512-McnNiV1l8RYeY8tBgEpuodCC1mLUdbSN+CYBL7kJsJNInOP8UjDDEwdk6Mw60vdLLrr5NHKZhMAOSrR2NZuQ+w==}
    dependencies:
      safe-buffer: 5.2.1
    dev: true

<<<<<<< HEAD
  /tunnel@0.0.6:
    resolution: {integrity: sha512-1h/Lnq9yajKY2PEbBadPXj3VxsDDu844OnaAo52UVmIzIvwwtBPIuNvkjuzBlTWpfJyUbG3ez0KSBibQkj4ojg==}
    engines: {node: '>=0.6.11 <=0.7.0 || >=0.7.3'}
    dev: false

=======
  /tv4@1.3.0:
    resolution: {integrity: sha512-afizzfpJgvPr+eDkREK4MxJ/+r8nEEHcmitwgnPUqpaP+FpwQyadnxNoSACbgc/b1LsZYtODGoPiFxQrgJgjvw==}
    engines: {node: '>= 0.8.0'}
    dev: false

  /tx2@1.0.5:
    resolution: {integrity: sha512-sJ24w0y03Md/bxzK4FU8J8JveYYUbSs2FViLJ2D/8bytSiyPRbuE3DyL/9UKYXTZlV3yXq0L8GLlhobTnekCVg==}
    requiresBuild: true
    dependencies:
      json-stringify-safe: 5.0.1
    dev: false
    optional: true

>>>>>>> 0df5f103
  /typanion@3.14.0:
    resolution: {integrity: sha512-ZW/lVMRabETuYCd9O9ZvMhAh8GslSqaUjxmK/JLPCh6l73CvLBiuXswj/+7LdnWOgYsQ130FqLzFz5aGT4I3Ug==}
    dev: false

  /type-check@0.4.0:
    resolution: {integrity: sha512-XleUoc9uwGXqjWwXaUTZAmzMcFZ5858QA2vvx1Ur5xIcixXIP+8LnFDgRplU30us6teqdlskFfu+ae4K79Ooew==}
    engines: {node: '>= 0.8.0'}
    dependencies:
      prelude-ls: 1.2.1

  /type-fest@0.20.2:
    resolution: {integrity: sha512-Ne+eE4r0/iWnpAxD852z3A+N0Bt5RN//NjJwRd2VFHEmrywxf5vsZlh4R6lixl6B+wz/8d+maTSAkN1FIkI3LQ==}
    engines: {node: '>=10'}

  /type-fest@1.4.0:
    resolution: {integrity: sha512-yGSza74xk0UG8k+pLh5oeoYirvIiWo5t0/o3zHHAO2tRDiZcxWP7fywNlXhqb6/r6sWvwi+RsyQMWhVLe4BVuA==}
    engines: {node: '>=10'}

  /type-fest@3.13.1:
    resolution: {integrity: sha512-tLq3bSNx+xSpwvAJnzrK0Ep5CLNWjvFTOp71URMaAEWBfRb9nnJiBoUe0tF8bI4ZFO3omgBR6NvnbzVUT3Ly4g==}
    engines: {node: '>=14.16'}
    dev: false

  /typed-array-buffer@1.0.0:
    resolution: {integrity: sha512-Y8KTSIglk9OZEr8zywiIHG/kmQ7KWyjseXs1CbSo8vC42w7hg2HgYTxSWwP0+is7bWDc1H+Fo026CpHFwm8tkw==}
    engines: {node: '>= 0.4'}
    dependencies:
      call-bind: 1.0.2
      get-intrinsic: 1.2.1
      is-typed-array: 1.1.12

  /typed-array-byte-length@1.0.0:
    resolution: {integrity: sha512-Or/+kvLxNpeQ9DtSydonMxCx+9ZXOswtwJn17SNLvhptaXYDJvkFFP5zbfU/uLmvnBJlI4yrnXRxpdWH/M5tNA==}
    engines: {node: '>= 0.4'}
    dependencies:
      call-bind: 1.0.2
      for-each: 0.3.3
      has-proto: 1.0.1
      is-typed-array: 1.1.12

  /typed-array-byte-offset@1.0.0:
    resolution: {integrity: sha512-RD97prjEt9EL8YgAgpOkf3O4IF9lhJFr9g0htQkm0rchFp/Vx7LW5Q8fSXXub7BXAODyUQohRMyOc3faCPd0hg==}
    engines: {node: '>= 0.4'}
    dependencies:
      available-typed-arrays: 1.0.5
      call-bind: 1.0.2
      for-each: 0.3.3
      has-proto: 1.0.1
      is-typed-array: 1.1.12

  /typed-array-length@1.0.4:
    resolution: {integrity: sha512-KjZypGq+I/H7HI5HlOoGHkWUUGq+Q0TPhQurLbyrVrvnKTBgzLhIJ7j6J/XTQOi0d1RjyZ0wdas8bKs2p0x3Ng==}
    dependencies:
      call-bind: 1.0.2
      for-each: 0.3.3
      is-typed-array: 1.1.12

  /typescript@5.2.2:
    resolution: {integrity: sha512-mI4WrpHsbCIcwT9cF4FZvr80QUeKvsUsUvKDoR+X/7XHQH98xYD8YHZg7ANtz2GtZt/CBq2QJ0thkGJMHfqc1w==}
    engines: {node: '>=14.17'}
    hasBin: true

  /uglify-js@3.17.4:
    resolution: {integrity: sha512-T9q82TJI9e/C1TAxYvfb16xO120tMVFZrGA3f9/P4424DNu6ypK103y0GPFVa17yotwSyZW5iYXgjYHkGrJW/g==}
    engines: {node: '>=0.8.0'}
    hasBin: true
    requiresBuild: true
    dev: false
    optional: true

  /unbox-primitive@1.0.2:
    resolution: {integrity: sha512-61pPlCD9h51VoreyJ0BReideM3MDKMKnh6+V9L08331ipq6Q8OFXZYiqP6n/tbHx4s5I9uRhcye6BrbkizkBDw==}
    dependencies:
      call-bind: 1.0.2
      has-bigints: 1.0.2
      has-symbols: 1.0.3
      which-boxed-primitive: 1.0.2

  /unified@10.1.2:
    resolution: {integrity: sha512-pUSWAi/RAnVy1Pif2kAoeWNBa3JVrx0MId2LASj8G+7AiHWoKZNTomq6LG326T68U7/e263X6fTdcXIy7XnF7Q==}
    dependencies:
      '@types/unist': 2.0.8
      bail: 2.0.2
      extend: 3.0.2
      is-buffer: 2.0.5
      is-plain-obj: 4.1.0
      trough: 2.1.0
      vfile: 5.3.7
    dev: false

  /unist-util-find-after@4.0.1:
    resolution: {integrity: sha512-QO/PuPMm2ERxC6vFXEPtmAutOopy5PknD+Oq64gGwxKtk4xwo9Z97t9Av1obPmGU0IyTa6EKYUfTrK2QJS3Ozw==}
    dependencies:
      '@types/unist': 2.0.8
      unist-util-is: 5.2.1
    dev: false

  /unist-util-generated@2.0.1:
    resolution: {integrity: sha512-qF72kLmPxAw0oN2fwpWIqbXAVyEqUzDHMsbtPvOudIlUzXYFIeQIuxXQCRCFh22B7cixvU0MG7m3MW8FTq/S+A==}
    dev: false

  /unist-util-is@5.2.1:
    resolution: {integrity: sha512-u9njyyfEh43npf1M+yGKDGVPbY/JWEemg5nH05ncKPfi+kBbKBJoTdsogMu33uhytuLlv9y0O7GH7fEdwLdLQw==}
    dependencies:
      '@types/unist': 2.0.8
    dev: false

  /unist-util-is@6.0.0:
    resolution: {integrity: sha512-2qCTHimwdxLfz+YzdGfkqNlH0tLi9xjTnHddPmJwtIG9MGsdbutfTc4P+haPD7l7Cjxf/WZj+we5qfVPvvxfYw==}
    dependencies:
      '@types/unist': 3.0.0
    dev: false

  /unist-util-position-from-estree@1.1.2:
    resolution: {integrity: sha512-poZa0eXpS+/XpoQwGwl79UUdea4ol2ZuCYguVaJS4qzIOMDzbqz8a3erUCOmubSZkaOuGamb3tX790iwOIROww==}
    dependencies:
      '@types/unist': 2.0.8
    dev: false

  /unist-util-position@4.0.4:
    resolution: {integrity: sha512-kUBE91efOWfIVBo8xzh/uZQ7p9ffYRtUbMRZBNFYwf0RK8koUMx6dGUfwylLOKmaT2cs4wSW96QoYUSXAyEtpg==}
    dependencies:
      '@types/unist': 2.0.8
    dev: false

  /unist-util-remove-position@4.0.2:
    resolution: {integrity: sha512-TkBb0HABNmxzAcfLf4qsIbFbaPDvMO6wa3b3j4VcEzFVaw1LBKwnW4/sRJ/atSLSzoIg41JWEdnE7N6DIhGDGQ==}
    dependencies:
      '@types/unist': 2.0.8
      unist-util-visit: 4.1.2
    dev: false

  /unist-util-stringify-position@3.0.3:
    resolution: {integrity: sha512-k5GzIBZ/QatR8N5X2y+drfpWG8IDBzdnVj6OInRNWm1oXrzydiaAT2OQiA8DPRRZyAKb9b6I2a6PxYklZD0gKg==}
    dependencies:
      '@types/unist': 2.0.8
    dev: false

  /unist-util-stringify-position@4.0.0:
    resolution: {integrity: sha512-0ASV06AAoKCDkS2+xw5RXJywruurpbC4JZSm7nr7MOt1ojAzvyyaO+UxZf18j8FCF6kmzCZKcAgN/yu2gm2XgQ==}
    dependencies:
      '@types/unist': 3.0.0
    dev: false

  /unist-util-visit-parents@5.1.3:
    resolution: {integrity: sha512-x6+y8g7wWMyQhL1iZfhIPhDAs7Xwbn9nRosDXl7qoPTSCy0yNxnKc+hWokFifWQIDGi154rdUqKvbCa4+1kLhg==}
    dependencies:
      '@types/unist': 2.0.8
      unist-util-is: 5.2.1
    dev: false

  /unist-util-visit-parents@6.0.1:
    resolution: {integrity: sha512-L/PqWzfTP9lzzEa6CKs0k2nARxTdZduw3zyh8d2NVBnsyvHjSX4TWse388YrrQKbvI8w20fGjGlhgT96WwKykw==}
    dependencies:
      '@types/unist': 3.0.0
      unist-util-is: 6.0.0
    dev: false

  /unist-util-visit@4.1.2:
    resolution: {integrity: sha512-MSd8OUGISqHdVvfY9TPhyK2VdUrPgxkUtWSuMHF6XAAFuL4LokseigBnZtPnJMu+FbynTkFNnFlyjxpVKujMRg==}
    dependencies:
      '@types/unist': 2.0.8
      unist-util-is: 5.2.1
      unist-util-visit-parents: 5.1.3
    dev: false

  /unist-util-visit@5.0.0:
    resolution: {integrity: sha512-MR04uvD+07cwl/yhVuVWAtw+3GOR/knlL55Nd/wAdblk27GCVt3lqpTivy/tkJcZoNPzTwS1Y+KMojlLDhoTzg==}
    dependencies:
      '@types/unist': 3.0.0
      unist-util-is: 6.0.0
      unist-util-visit-parents: 6.0.1
    dev: false

<<<<<<< HEAD
  /universal-user-agent@6.0.0:
    resolution: {integrity: sha512-isyNax3wXoKaulPDZWHQqbmIx1k2tb9fb3GGDBRxCscfYV2Ch7WxPArBsFEG8s/safwXTT7H4QGhaIkTp9447w==}
=======
  /universalify@0.1.2:
    resolution: {integrity: sha512-rBJeI5CXAlmy1pV+617WB9J63U6XcazHHF2f2dbJix4XzpUF0RS3Zbj0FGIOCAva5P/d/GBOYaACQ1w+0azUkg==}
    engines: {node: '>= 4.0.0'}
>>>>>>> 0df5f103
    dev: false

  /untildify@4.0.0:
    resolution: {integrity: sha512-KK8xQ1mkzZeg9inewmFVDNkg3l5LUhoq9kN6iWYB/CC9YMG8HA+c1Q8HwDe6dEX7kErrEVNVBO3fWsVq5iDgtw==}
    engines: {node: '>=8'}
    dev: false

  /updates@15.0.2:
    resolution: {integrity: sha512-bdVZgJ2lr4Ke3pWyq7bT9ynJ5L4J69xERSvMMlt96nWlzVhB5kG8tYzicqI3I5Bpyj7cAv9MLBxDWaj/mB+nfg==}
    engines: {node: '>=18'}
    hasBin: true
    dev: false

  /uri-js@4.4.1:
    resolution: {integrity: sha512-7rKUyy33Q1yc98pQ1DAmLtwX109F7TIfWlW1Ydo8Wl1ii1SeHieeh0HHfPeL2fMXK6z0s8ecKs9frCuLJvndBg==}
    dependencies:
      punycode: 2.3.0

  /url-polyfill@1.1.12:
    resolution: {integrity: sha512-mYFmBHCapZjtcNHW0MDq9967t+z4Dmg5CJ0KqysK3+ZbyoNOWQHksGCTWwDhxGXllkWlOc10Xfko6v4a3ucM6A==}
    dev: false

  /use-callback-ref@1.3.0(@types/react@18.2.21)(react@18.2.0):
    resolution: {integrity: sha512-3FT9PRuRdbB9HfXhEq35u4oZkvpJ5kuYbpqhCfmiZyReuRgpnhDlbr2ZEnnuS0RrJAPn6l23xjFg9kpDM+Ms7w==}
    engines: {node: '>=10'}
    peerDependencies:
      '@types/react': ^16.8.0 || ^17.0.0 || ^18.0.0
      react: ^16.8.0 || ^17.0.0 || ^18.0.0
    peerDependenciesMeta:
      '@types/react':
        optional: true
    dependencies:
      '@types/react': 18.2.21
      react: 18.2.0
      tslib: 2.6.2
    dev: false

  /use-isomorphic-layout-effect@1.1.2(@types/react@18.2.21)(react@18.2.0):
    resolution: {integrity: sha512-49L8yCO3iGT/ZF9QttjwLF/ZD9Iwto5LnH5LmEdk/6cFmXddqi2ulF0edxTwjj+7mqvpVVGQWvbXZdn32wRSHA==}
    peerDependencies:
      '@types/react': '*'
      react: ^16.8.0 || ^17.0.0 || ^18.0.0
    peerDependenciesMeta:
      '@types/react':
        optional: true
    dependencies:
      '@types/react': 18.2.21
      react: 18.2.0
    dev: false

  /use-sidecar@1.1.2(@types/react@18.2.21)(react@18.2.0):
    resolution: {integrity: sha512-epTbsLuzZ7lPClpz2TyryBfztm7m+28DlEv2ZCQ3MDr5ssiwyOwGH/e5F9CkfWjJ1t4clvI58yF822/GUkjjhw==}
    engines: {node: '>=10'}
    peerDependencies:
      '@types/react': ^16.9.0 || ^17.0.0 || ^18.0.0
      react: ^16.8.0 || ^17.0.0 || ^18.0.0
    peerDependenciesMeta:
      '@types/react':
        optional: true
    dependencies:
      '@types/react': 18.2.21
      detect-node-es: 1.1.0
      react: 18.2.0
      tslib: 2.6.2
    dev: false

  /use-sync-external-store@1.2.0(react@18.2.0):
    resolution: {integrity: sha512-eEgnFxGQ1Ife9bzYs6VLi8/4X6CObHMw9Qr9tPY43iKwsPw8xE8+EFsf/2cFZ5S3esXgpWgtSCtLNS41F+sKPA==}
    peerDependencies:
      react: ^16.8.0 || ^17.0.0 || ^18.0.0
    dependencies:
      react: 18.2.0
    dev: false

  /util-deprecate@1.0.2:
    resolution: {integrity: sha512-EPD5q1uXyFxJpCrLnCc1nHnq3gOa6DZBocAIiI2TaSCA7VCJ1UJDMagCzIkXNsUYfD1daK//LTEQ8xiIbrHtcw==}
    dev: true

  /uuid@3.4.0:
    resolution: {integrity: sha512-HjSDRw6gZE5JMggctHBcjVak08+KEVhSIiDzFnT9S9aegmp85S/bReBVTb4QTFaRNptJ9kuYaNhnbNEOkbKb/A==}
    deprecated: Please upgrade  to version 7 or higher.  Older versions may use Math.random() in certain circumstances, which is known to be problematic.  See https://v8.dev/blog/math-random for details.
    hasBin: true
    dev: false

  /uuid@8.3.2:
    resolution: {integrity: sha512-+NYs2QeMWy+GWFOEm9xnn6HCDp0l7QBD7ml8zLUmJ+93Q5NF0NocErnwkTkXVFNiX3/fpC6afS8Dhb/gz7R7eg==}
    hasBin: true
    dev: false

  /uuid@9.0.0:
    resolution: {integrity: sha512-MXcSTerfPa4uqyzStbRoTgt5XIe3x5+42+q1sDuy3R5MDk66URdLMOZe5aPX/SQd+kuYAh0FdP/pO28IkQyTeg==}
    hasBin: true
    dev: false

  /uvu@0.5.6:
    resolution: {integrity: sha512-+g8ENReyr8YsOc6fv/NVJs2vFdHBnBNdfE49rshrTzDWOlUx4Gq7KOS2GD8eqhy2j+Ejq29+SbKH8yjkAqXqoA==}
    engines: {node: '>=8'}
    hasBin: true
    dependencies:
      dequal: 2.0.3
      diff: 5.1.0
      kleur: 4.1.5
      sade: 1.8.1
    dev: false

  /validate-npm-package-license@3.0.4:
    resolution: {integrity: sha512-DpKm2Ui/xN7/HQKCtpZxoRWBhZ9Z0kqtygG8XCgNQ8ZlDnxuQmWhj566j8fN4Cu3/JmbhsDo7fcAJq4s9h27Ew==}
    dependencies:
      spdx-correct: 3.2.0
      spdx-expression-parse: 3.0.1
    dev: true

  /vfile-location@4.1.0:
    resolution: {integrity: sha512-YF23YMyASIIJXpktBa4vIGLJ5Gs88UB/XePgqPmTa7cDA+JeO3yclbpheQYCHjVHBn/yePzrXuygIL+xbvRYHw==}
    dependencies:
      '@types/unist': 2.0.8
      vfile: 5.3.7
    dev: false

  /vfile-message@3.1.4:
    resolution: {integrity: sha512-fa0Z6P8HUrQN4BZaX05SIVXic+7kE3b05PWAtPuYP9QLHsLKYR7/AlLW3NtOrpXRLeawpDLMsVkmk5DG0NXgWw==}
    dependencies:
      '@types/unist': 2.0.8
      unist-util-stringify-position: 3.0.3
    dev: false

  /vfile-message@4.0.2:
    resolution: {integrity: sha512-jRDZ1IMLttGj41KcZvlrYAaI3CfqpLpfpf+Mfig13viT6NKvRzWZ+lXz0Y5D60w6uJIBAOGq9mSHf0gktF0duw==}
    dependencies:
      '@types/unist': 3.0.0
      unist-util-stringify-position: 4.0.0
    dev: false

  /vfile@5.3.7:
    resolution: {integrity: sha512-r7qlzkgErKjobAmyNIkkSpizsFPYiUPuJb5pNW1RB4JcYVZhs4lIbVqk8XPk033CV/1z8ss5pkax8SuhGpcG8g==}
    dependencies:
      '@types/unist': 2.0.8
      is-buffer: 2.0.5
      unist-util-stringify-position: 3.0.3
      vfile-message: 3.1.4
    dev: false

  /vfile@6.0.1:
    resolution: {integrity: sha512-1bYqc7pt6NIADBJ98UiG0Bn/CHIVOoZ/IyEkqIruLg0mE1BKzkOXY2D6CSqQIcKqgadppE5lrxgWXJmXd7zZJw==}
    dependencies:
      '@types/unist': 3.0.0
      unist-util-stringify-position: 4.0.0
      vfile-message: 4.0.2
    dev: false

  /vizion@2.2.1:
    resolution: {integrity: sha512-sfAcO2yeSU0CSPFI/DmZp3FsFE9T+8913nv1xWBOyzODv13fwkn6Vl7HqxGpkr9F608M+8SuFId3s+BlZqfXww==}
    engines: {node: '>=4.0'}
    dependencies:
      async: 2.6.4
      git-node-fs: 1.0.0(js-git@0.7.8)
      ini: 1.3.8
      js-git: 0.7.8
    dev: false

  /vscode-oniguruma@1.7.0:
    resolution: {integrity: sha512-L9WMGRfrjOhgHSdOYgCt/yRMsXzLDJSL7BPrOZt73gU0iWO4mpqzqQzOz5srxqTvMBaR0XZTSrVWo4j55Rc6cA==}
    dev: false

  /vscode-textmate@8.0.0:
    resolution: {integrity: sha512-AFbieoL7a5LMqcnOF04ji+rpXadgOXnZsxQr//r83kLPr7biP7am3g9zbaZIaBGwBRWeSvoMD4mgPdX3e4NWBg==}
    dev: false

  /watchpack@2.4.0:
    resolution: {integrity: sha512-Lcvm7MGST/4fup+ifyKi2hjyIAwcdI4HRgtvTpIUxBRhB+RFtUh8XtDOxUfctVCnhVi+QQj49i91OyvzkJl6cg==}
    engines: {node: '>=10.13.0'}
    dependencies:
      glob-to-regexp: 0.4.1
      graceful-fs: 4.2.11
    dev: false

  /web-namespaces@2.0.1:
    resolution: {integrity: sha512-bKr1DkiNa2krS7qxNtdrtHAmzuYGFQLiQ13TsorsdT6ULTkPLKuu5+GsFpDlg6JFjUTwX2DyhMPG2be8uPrqsQ==}
    dev: false

  /web-streams-polyfill@3.2.1:
    resolution: {integrity: sha512-e0MO3wdXWKrLbL0DgGnUV7WHVuw9OUvL4hjgnPkIeEvESk74gAITi5G606JtZPp39cd8HA9VQzCIvA49LpPN5Q==}
    engines: {node: '>= 8'}
    dev: false

  /webidl-conversions@3.0.1:
    resolution: {integrity: sha512-2JAn3z8AR6rjK8Sm8orRC0h/bcl/DqL7tRPdGZ4I1CjdF+EaMLmYxBHyXuKL849eucPFhvBoxMsflfOb8kxaeQ==}
    dev: false

  /whatwg-url@5.0.0:
    resolution: {integrity: sha512-saE57nupxk6v3HY35+jzBwYa0rKSy0XR8JSxZPwgLr7ys0IBzhGviA1/TUGJLmSVqs8pb9AnvICXEuOHLprYTw==}
    dependencies:
      tr46: 0.0.3
      webidl-conversions: 3.0.1
    dev: false

  /which-boxed-primitive@1.0.2:
    resolution: {integrity: sha512-bwZdv0AKLpplFY2KZRX6TvyuN7ojjr7lwkg6ml0roIy9YeuSr7JS372qlNW18UQYzgYK9ziGcerWqZOmEn9VNg==}
    dependencies:
      is-bigint: 1.0.4
      is-boolean-object: 1.1.2
      is-number-object: 1.0.7
      is-string: 1.0.7
      is-symbol: 1.0.4

  /which-builtin-type@1.1.3:
    resolution: {integrity: sha512-YmjsSMDBYsM1CaFiayOVT06+KJeXf0o5M/CAd4o1lTadFAtacTUM49zoYxr/oroopFDfhvN6iEcBxUyc3gvKmw==}
    engines: {node: '>= 0.4'}
    dependencies:
      function.prototype.name: 1.1.6
      has-tostringtag: 1.0.0
      is-async-function: 2.0.0
      is-date-object: 1.0.5
      is-finalizationregistry: 1.0.2
      is-generator-function: 1.0.10
      is-regex: 1.1.4
      is-weakref: 1.0.2
      isarray: 2.0.5
      which-boxed-primitive: 1.0.2
      which-collection: 1.0.1
      which-typed-array: 1.1.11
    dev: false

  /which-collection@1.0.1:
    resolution: {integrity: sha512-W8xeTUwaln8i3K/cY1nGXzdnVZlidBcagyNFtBdD5kxnb4TvGKR7FfSIS3mYpwWS1QUCutfKz8IY8RjftB0+1A==}
    dependencies:
      is-map: 2.0.2
      is-set: 2.0.2
      is-weakmap: 2.0.1
      is-weakset: 2.0.2
    dev: false

  /which-typed-array@1.1.11:
    resolution: {integrity: sha512-qe9UWWpkeG5yzZ0tNYxDmd7vo58HDBc39mZ0xWWpolAGADdFOzkfamWLDxkOWcvHQKVmdTyQdLD4NOfjLWTKew==}
    engines: {node: '>= 0.4'}
    dependencies:
      available-typed-arrays: 1.0.5
      call-bind: 1.0.2
      for-each: 0.3.3
      gopd: 1.0.1
      has-tostringtag: 1.0.0

  /which@1.3.1:
    resolution: {integrity: sha512-HxJdYWq1MTIQbJ3nw0cqssHoTNU267KlrDuGZ1WYlxDStUtKUhOaJmh112/TZmHxxUfuJqPXSOm7tDyas0OSIQ==}
    hasBin: true
    dependencies:
      isexe: 2.0.0
    dev: true

  /which@2.0.2:
    resolution: {integrity: sha512-BLI3Tl1TW3Pvl70l3yq3Y64i+awpwXqsGBYWkkqMtnbXgrMD+yj7rhW0kuEDxzJaYXGjEW5ogapKNMEKNMjibA==}
    engines: {node: '>= 8'}
    hasBin: true
    dependencies:
      isexe: 2.0.0

  /wordwrap@1.0.0:
    resolution: {integrity: sha512-gvVzJFlPycKc5dZN4yPkP8w7Dc37BtP1yczEneOb4uq34pXZcvrtRTmWV8W+Ume+XCxKgbjM+nevkyFPMybd4Q==}
    dev: false

  /wrap-ansi@7.0.0:
    resolution: {integrity: sha512-YVGIj2kamLSTxw6NsZjoBxfSwsn0ycdesmc4p+Q21c5zPuZ1pl+NfxVdxPtdHvmNVOQ6XSYG4AUtyt/Fi7D16Q==}
    engines: {node: '>=10'}
    dependencies:
      ansi-styles: 4.3.0
      string-width: 4.2.3
      strip-ansi: 6.0.1
    dev: false

  /wrap-ansi@8.1.0:
    resolution: {integrity: sha512-si7QWI6zUMq56bESFvagtmzMdGOtoxfR+Sez11Mobfc7tm+VkUckk9bW2UeffTGVUbOksxmSw0AA2gs8g71NCQ==}
    engines: {node: '>=12'}
    dependencies:
      ansi-styles: 6.2.1
      string-width: 5.1.2
      strip-ansi: 7.1.0

  /wrappy@1.0.2:
    resolution: {integrity: sha512-l4Sp/DRseor9wL6EvV2+TuQn63dMkPjZ/sp9XkghTEbV9KlPS1xUsZ3u7/IQO4wxtcFB4bgpQPRcR3QCvezPcQ==}

  /ws@7.4.6:
    resolution: {integrity: sha512-YmhHDO4MzaDLB+M9ym/mDA5z0naX8j7SIlT8f8z+I0VtzsRbekxEutHSme7NPS2qE8StCYQNUnfWdXta/Yu85A==}
    engines: {node: '>=8.3.0'}
    peerDependencies:
      bufferutil: ^4.0.1
      utf-8-validate: ^5.0.2
    peerDependenciesMeta:
      bufferutil:
        optional: true
      utf-8-validate:
        optional: true
    dev: false

  /ws@7.5.9:
    resolution: {integrity: sha512-F+P9Jil7UiSKSkppIiD94dN07AwvFixvLIj1Og1Rl9GGMuNipJnV9JzjD6XuqmAeiswGvUmNLjr5cFuXwNS77Q==}
    engines: {node: '>=8.3.0'}
    peerDependencies:
      bufferutil: ^4.0.1
      utf-8-validate: ^5.0.2
    peerDependenciesMeta:
      bufferutil:
        optional: true
      utf-8-validate:
        optional: true
    dev: false

  /xstate@4.38.2:
    resolution: {integrity: sha512-Fba/DwEPDLneHT3tbJ9F3zafbQXszOlyCJyQqqdzmtlY/cwE2th462KK48yaANf98jHlP6lJvxfNtN0LFKXPQg==}
    dev: false

  /y18n@5.0.8:
    resolution: {integrity: sha512-0pfFzegeDWJHJIAmTLRP2DwHjdF5s7jo9tuztdQxAhINCdvS+3nGINqPd00AphqJR/0LhANUS6/+7SCb98YOfA==}
    engines: {node: '>=10'}
    dev: false

  /yallist@4.0.0:
    resolution: {integrity: sha512-3wdGidZyq5PB084XLES5TpOSRA3wjXAlIWMhum2kRcv/41Sn2emQ0dycQW4uZXLejwKvg6EsvbdlVL+FYEct7A==}

  /yaml@2.3.1:
    resolution: {integrity: sha512-2eHWfjaoXgTBC2jNM1LRef62VQa0umtvRiDSk6HSzW7RvS5YtkabJrwYLLEKWBc8a5U2PTSCs+dJjUTJdlHsWQ==}
    engines: {node: '>= 14'}
    dev: true

  /yaml@2.3.2:
    resolution: {integrity: sha512-N/lyzTPaJasoDmfV7YTrYCI0G/3ivm/9wdG0aHuheKowWQwGTsK0Eoiw6utmzAnI6pkJa0DUVygvp3spqqEKXg==}
    engines: {node: '>= 14'}
    dev: false

  /yamljs@0.3.0:
    resolution: {integrity: sha512-C/FsVVhht4iPQYXOInoxUM/1ELSf9EsgKH34FofQOp6hwCPrW4vG4w5++TED3xRUo8gD7l0P1J1dLlDYzODsTQ==}
    hasBin: true
    dependencies:
      argparse: 1.0.10
      glob: 7.2.3
    dev: false

  /yargs-parser@21.1.1:
    resolution: {integrity: sha512-tVpsJW7DdjecAiFpbIB1e3qxIQsE6NoPc5/eTdrbbIC4h0LVsWhnoa3g+m2HclBIujHzsxZ4VJVA+GUuc2/LBw==}
    engines: {node: '>=12'}
    dev: false

  /yargs@17.7.2:
    resolution: {integrity: sha512-7dSzzRQ++CKnNI/krKnYRV7JKKPUXMEh61soaHKg9mrWEhzFWhFnxPxGl+69cD1Ou63C13NUPCnmIcrvqCuM6w==}
    engines: {node: '>=12'}
    dependencies:
      cliui: 8.0.1
      escalade: 3.1.1
      get-caller-file: 2.0.5
      require-directory: 2.1.1
      string-width: 4.2.3
      y18n: 5.0.8
      yargs-parser: 21.1.1
    dev: false

  /yocto-queue@0.1.0:
    resolution: {integrity: sha512-rVksvsnNCdJ/ohGc6xgPwyN8eheCxsiLM8mxuE/t/mOVqJewPuO1miLpTHQiRgTKCLexL4MeAFVagts7HmNZ2Q==}
    engines: {node: '>=10'}

  /zod@3.22.3:
    resolution: {integrity: sha512-EjIevzuJRiRPbVH4mGc8nApb/lVLKVpmUhAaR5R5doKGfAnGJ6Gr3CViAVjP+4FWSxCsybeWQdcgCtbX+7oZug==}
    dev: false

  /zustand@4.4.1(@types/react@18.2.21)(react@18.2.0):
    resolution: {integrity: sha512-QCPfstAS4EBiTQzlaGP1gmorkh/UL1Leaj2tdj+zZCZ/9bm0WS7sI2wnfD5lpOszFqWJ1DcPnGoY8RDL61uokw==}
    engines: {node: '>=12.7.0'}
    peerDependencies:
      '@types/react': '>=16.8'
      immer: '>=9.0'
      react: '>=16.8'
    peerDependenciesMeta:
      '@types/react':
        optional: true
      immer:
        optional: true
      react:
        optional: true
    dependencies:
      '@types/react': 18.2.21
      react: 18.2.0
      use-sync-external-store: 1.2.0(react@18.2.0)
    dev: false

  /zwitch@2.0.4:
    resolution: {integrity: sha512-bXE4cR/kVZhKZX/RjPEflHaKVhUVl85noU3v6b8apfQEc1x4A+zBxjZ4lN8LqGd6WZ3dl98pY4o717VFmoPp+A==}
    dev: false<|MERGE_RESOLUTION|>--- conflicted
+++ resolved
@@ -9,6 +9,8 @@
   word-wrap: npm:@aashutoshrathi/word-wrap
   '@adobe/css-tools@<4.3.1': '>=4.3.1'
   graphql@>=16.3.0 <16.8.1: '>=16.8.1'
+  postcss@<8.4.31: '>=8.4.31'
+  zod@<=3.22.2: '>=3.22.3'
   postcss@<8.4.31: '>=8.4.31'
   zod@<=3.22.2: '>=3.22.3'
 
@@ -1858,7 +1860,6 @@
       '@nodelib/fs.scandir': 2.1.5
       fastq: 1.15.0
 
-<<<<<<< HEAD
   /@octokit/auth-token@2.5.0:
     resolution: {integrity: sha512-r5FVUJCOLl19AxiuZD2VRZ/ORjp/4IN98Of6YJoJOkY75CIBuYfmiNHGrDwXr+aLGG55igl9QrxX3hbiXlLb+g==}
     dependencies:
@@ -1945,7 +1946,8 @@
     resolution: {integrity: sha512-eJ2jbzjdijiL3B4PrSQaSjuF2sPEQPVCPzBvTHJD9Nz+9dw2SGH4K4xeQJ77YfTq5bRQ+bD8wT11JbeDPmxmGg==}
     dependencies:
       '@octokit/openapi-types': 12.11.0
-=======
+    dev: false
+
   /@opencensus/core@0.0.8:
     resolution: {integrity: sha512-yUFT59SFhGMYQgX0PhoTR0LBff2BEhPrD9io1jWfF/VDbakRfs6Pq60rjv0Z7iaTav5gQlttJCX2+VPxFWCuoQ==}
     engines: {node: '>=6.0'}
@@ -1974,7 +1976,6 @@
     dependencies:
       '@opencensus/core': 0.0.8
       uuid: 3.4.0
->>>>>>> 0df5f103
     dev: false
 
   /@opentelemetry/api-logs@0.39.1:
@@ -10470,13 +10471,11 @@
       safe-buffer: 5.2.1
     dev: true
 
-<<<<<<< HEAD
   /tunnel@0.0.6:
     resolution: {integrity: sha512-1h/Lnq9yajKY2PEbBadPXj3VxsDDu844OnaAo52UVmIzIvwwtBPIuNvkjuzBlTWpfJyUbG3ez0KSBibQkj4ojg==}
     engines: {node: '>=0.6.11 <=0.7.0 || >=0.7.3'}
     dev: false
 
-=======
   /tv4@1.3.0:
     resolution: {integrity: sha512-afizzfpJgvPr+eDkREK4MxJ/+r8nEEHcmitwgnPUqpaP+FpwQyadnxNoSACbgc/b1LsZYtODGoPiFxQrgJgjvw==}
     engines: {node: '>= 0.8.0'}
@@ -10490,7 +10489,6 @@
     dev: false
     optional: true
 
->>>>>>> 0df5f103
   /typanion@3.14.0:
     resolution: {integrity: sha512-ZW/lVMRabETuYCd9O9ZvMhAh8GslSqaUjxmK/JLPCh6l73CvLBiuXswj/+7LdnWOgYsQ130FqLzFz5aGT4I3Ug==}
     dev: false
@@ -10665,14 +10663,13 @@
       unist-util-visit-parents: 6.0.1
     dev: false
 
-<<<<<<< HEAD
   /universal-user-agent@6.0.0:
     resolution: {integrity: sha512-isyNax3wXoKaulPDZWHQqbmIx1k2tb9fb3GGDBRxCscfYV2Ch7WxPArBsFEG8s/safwXTT7H4QGhaIkTp9447w==}
-=======
+    dev: false
+
   /universalify@0.1.2:
     resolution: {integrity: sha512-rBJeI5CXAlmy1pV+617WB9J63U6XcazHHF2f2dbJix4XzpUF0RS3Zbj0FGIOCAva5P/d/GBOYaACQ1w+0azUkg==}
     engines: {node: '>= 4.0.0'}
->>>>>>> 0df5f103
     dev: false
 
   /untildify@4.0.0:
