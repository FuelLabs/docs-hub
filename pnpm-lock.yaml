--- conflicted
+++ resolved
@@ -10186,7 +10186,6 @@
       tslib: 2.6.2
     dev: false
 
-<<<<<<< HEAD
   /systeminformation@5.21.8:
     resolution: {integrity: sha512-Xf1KDMUTQHLOT9Z7MjpSpsbaICOHcm4OZ9c9qqpkCoXuxq5MoyDrgu5GIQYpoiralXNPrqxDz3ND8MdllpXeQA==}
     engines: {node: '>=8.0.0'}
@@ -10195,7 +10194,7 @@
     requiresBuild: true
     dev: false
     optional: true
-=======
+
   /tai64@1.0.0:
     resolution: {integrity: sha512-bfidqCho3mtZsqNFyVXc4obhDmRIUbQp2godk137z/z47BJ+oKYIVHgJrdYOAciRJ6+P2iDjDtcm/DgQ7I11fQ==}
     dependencies:
@@ -10203,7 +10202,6 @@
       '@types/node': 10.12.18
       long: 4.0.0
     dev: false
->>>>>>> 28a062e1
 
   /tapable@2.2.1:
     resolution: {integrity: sha512-GNzQvQTOIP6RyTfE2Qxb8ZVlNmw0n88vp1szwWRimP02mnTsx3Wtn5qRdqY9w2XduFNUgvOwhNnQsjwCp+kqaQ==}
