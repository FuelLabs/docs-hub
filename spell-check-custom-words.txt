--- conflicted
+++ resolved
@@ -107,15 +107,12 @@
 configurables
 DeFi
 onboarding
-<<<<<<< HEAD
 Fuelnaut
 Ethernaut
 FuelnautLevel
 abiJSON
-=======
 Fuelet
 Metamask
 Devnet
 devnet
-pre
->>>>>>> 52f42820
+pre